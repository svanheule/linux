--- conflicted
+++ resolved
@@ -170,64 +170,6 @@
 };
 EXPORT_SYMBOL_GPL(edac_mem_types);
 
-<<<<<<< HEAD
-/**
- * edac_align_ptr - Prepares the pointer offsets for a single-shot allocation
- * @p:		pointer to a pointer with the memory offset to be used. At
- *		return, this will be incremented to point to the next offset
- * @size:	Size of the data structure to be reserved
- * @n_elems:	Number of elements that should be reserved
- *
- * If 'size' is a constant, the compiler will optimize this whole function
- * down to either a no-op or the addition of a constant to the value of '*p'.
- *
- * The 'p' pointer is absolutely needed to keep the proper advancing
- * further in memory to the proper offsets when allocating the struct along
- * with its embedded structs, as edac_device_alloc_ctl_info() does it
- * above, for example.
- *
- * At return, the pointer 'p' will be incremented to be used on a next call
- * to this function.
- */
-void *edac_align_ptr(void **p, unsigned int size, int n_elems)
-{
-	unsigned int align, r;
-	void *ptr = *p;
-
-	*p += size * n_elems;
-
-	/*
-	 * 'p' can possibly be an unaligned item X such that sizeof(X) is
-	 * 'size'.  Adjust 'p' so that its alignment is at least as
-	 * stringent as what the compiler would provide for X and return
-	 * the aligned result.
-	 * Here we assume that the alignment of a "long long" is the most
-	 * stringent alignment that the compiler will ever provide by default.
-	 * As far as I know, this is a reasonable assumption.
-	 */
-	if (size > sizeof(long))
-		align = sizeof(long long);
-	else if (size > sizeof(int))
-		align = sizeof(long);
-	else if (size > sizeof(short))
-		align = sizeof(int);
-	else if (size > sizeof(char))
-		align = sizeof(short);
-	else
-		return ptr;
-
-	r = (unsigned long)ptr % align;
-
-	if (r == 0)
-		return ptr;
-
-	*p += align - r;
-
-	return (void *)(((unsigned long)ptr) + align - r);
-}
-
-=======
->>>>>>> 88084a3d
 static void _edac_mc_free(struct mem_ctl_info *mci)
 {
 	put_device(&mci->dev);
