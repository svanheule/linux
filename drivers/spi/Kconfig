--- conflicted
+++ resolved
@@ -376,11 +376,7 @@
 	def_tristate SPI_PXA2XX && PCI
 
 config SPI_RSPI
-<<<<<<< HEAD
-	tristate "Renesas RSPI controller"
-=======
 	tristate "Renesas RSPI/QSPI controller"
->>>>>>> e3703f8c
 	depends on (SUPERH && SH_DMAE_BASE) || ARCH_SHMOBILE
 	help
 	  SPI driver for Renesas RSPI and QSPI blocks.
