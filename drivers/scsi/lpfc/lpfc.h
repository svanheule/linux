--- conflicted
+++ resolved
@@ -756,10 +756,7 @@
 #define LPFC_NVMET_MAX_PORTS	32
 	uint8_t  mds_diags_support;
 	uint32_t initial_imax;
-<<<<<<< HEAD
-=======
 	uint8_t  bbcredit_support;
->>>>>>> bb176f67
 
 	/* HBA Config Parameters */
 	uint32_t cfg_ack0;
