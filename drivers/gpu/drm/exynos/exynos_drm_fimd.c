/* exynos_drm_fimd.c
 *
 * Copyright (C) 2011 Samsung Electronics Co.Ltd
 * Authors:
 *	Joonyoung Shim <jy0922.shim@samsung.com>
 *	Inki Dae <inki.dae@samsung.com>
 *
 * This program is free software; you can redistribute  it and/or modify it
 * under  the terms of  the GNU General  Public License as published by the
 * Free Software Foundation;  either version 2 of the  License, or (at your
 * option) any later version.
 *
 */
#include "drmP.h"

#include <linux/kernel.h>
#include <linux/module.h>
#include <linux/platform_device.h>
#include <linux/clk.h>
#include <linux/pm_runtime.h>

#include <drm/exynos_drm.h>
#include <plat/regs-fb-v4.h>

#include "exynos_drm_drv.h"
#include "exynos_drm_fbdev.h"
#include "exynos_drm_crtc.h"

/*
 * FIMD is stand for Fully Interactive Mobile Display and
 * as a display controller, it transfers contents drawn on memory
 * to a LCD Panel through Display Interfaces such as RGB or
 * CPU Interface.
 */

/* position control register for hardware window 0, 2 ~ 4.*/
#define VIDOSD_A(win)		(VIDOSD_BASE + 0x00 + (win) * 16)
#define VIDOSD_B(win)		(VIDOSD_BASE + 0x04 + (win) * 16)
/* size control register for hardware window 0. */
#define VIDOSD_C_SIZE_W0	(VIDOSD_BASE + 0x08)
/* alpha control register for hardware window 1 ~ 4. */
#define VIDOSD_C(win)		(VIDOSD_BASE + 0x18 + (win) * 16)
/* size control register for hardware window 1 ~ 4. */
#define VIDOSD_D(win)		(VIDOSD_BASE + 0x0C + (win) * 16)

#define VIDWx_BUF_START(win, buf)	(VIDW_BUF_START(buf) + (win) * 8)
#define VIDWx_BUF_END(win, buf)		(VIDW_BUF_END(buf) + (win) * 8)
#define VIDWx_BUF_SIZE(win, buf)	(VIDW_BUF_SIZE(buf) + (win) * 4)

/* color key control register for hardware window 1 ~ 4. */
#define WKEYCON0_BASE(x)		((WKEYCON0 + 0x140) + (x * 8))
/* color key value register for hardware window 1 ~ 4. */
#define WKEYCON1_BASE(x)		((WKEYCON1 + 0x140) + (x * 8))

/* FIMD has totally five hardware windows. */
#define WINDOWS_NR	5

#define get_fimd_context(dev)	platform_get_drvdata(to_platform_device(dev))

struct fimd_win_data {
	unsigned int		offset_x;
	unsigned int		offset_y;
	unsigned int		ovl_width;
	unsigned int		ovl_height;
	unsigned int		fb_width;
	unsigned int		fb_height;
	unsigned int		bpp;
	dma_addr_t		dma_addr;
	void __iomem		*vaddr;
	unsigned int		buf_offsize;
	unsigned int		line_size;	/* bytes */
	bool			enabled;
};

struct fimd_context {
	struct exynos_drm_subdrv	subdrv;
	int				irq;
	struct drm_crtc			*crtc;
	struct clk			*bus_clk;
	struct clk			*lcd_clk;
	struct resource			*regs_res;
	void __iomem			*regs;
	struct fimd_win_data		win_data[WINDOWS_NR];
	unsigned int			clkdiv;
	unsigned int			default_win;
	unsigned long			irq_flags;
	u32				vidcon0;
	u32				vidcon1;
	bool				suspended;
	struct mutex			lock;

	struct exynos_drm_panel_info *panel;
};

static bool fimd_display_is_connected(struct device *dev)
{
	DRM_DEBUG_KMS("%s\n", __FILE__);

	/* TODO. */

	return true;
}

static void *fimd_get_panel(struct device *dev)
{
	struct fimd_context *ctx = get_fimd_context(dev);

	DRM_DEBUG_KMS("%s\n", __FILE__);

	return ctx->panel;
}

static int fimd_check_timing(struct device *dev, void *timing)
{
	DRM_DEBUG_KMS("%s\n", __FILE__);

	/* TODO. */

	return 0;
}

static int fimd_display_power_on(struct device *dev, int mode)
{
	DRM_DEBUG_KMS("%s\n", __FILE__);

	/* TODO */

	return 0;
}

static struct exynos_drm_display_ops fimd_display_ops = {
	.type = EXYNOS_DISPLAY_TYPE_LCD,
	.is_connected = fimd_display_is_connected,
	.get_panel = fimd_get_panel,
	.check_timing = fimd_check_timing,
	.power_on = fimd_display_power_on,
};

static void fimd_dpms(struct device *subdrv_dev, int mode)
{
	struct fimd_context *ctx = get_fimd_context(subdrv_dev);

	DRM_DEBUG_KMS("%s, %d\n", __FILE__, mode);

	mutex_lock(&ctx->lock);

	switch (mode) {
	case DRM_MODE_DPMS_ON:
		/*
		 * enable fimd hardware only if suspended status.
		 *
		 * P.S. fimd_dpms function would be called at booting time so
		 * clk_enable could be called double time.
		 */
		if (ctx->suspended)
			pm_runtime_get_sync(subdrv_dev);
		break;
	case DRM_MODE_DPMS_STANDBY:
	case DRM_MODE_DPMS_SUSPEND:
	case DRM_MODE_DPMS_OFF:
<<<<<<< HEAD
		pm_runtime_put_sync(subdrv_dev);
=======
		if (!ctx->suspended)
			pm_runtime_put_sync(subdrv_dev);
>>>>>>> c16fa4f2
		break;
	default:
		DRM_DEBUG_KMS("unspecified mode %d\n", mode);
		break;
	}

	mutex_unlock(&ctx->lock);
}

static void fimd_apply(struct device *subdrv_dev)
{
	struct fimd_context *ctx = get_fimd_context(subdrv_dev);
	struct exynos_drm_manager *mgr = &ctx->subdrv.manager;
	struct exynos_drm_manager_ops *mgr_ops = mgr->ops;
	struct exynos_drm_overlay_ops *ovl_ops = mgr->overlay_ops;
	struct fimd_win_data *win_data;
	int i;

	DRM_DEBUG_KMS("%s\n", __FILE__);

	for (i = 0; i < WINDOWS_NR; i++) {
		win_data = &ctx->win_data[i];
		if (win_data->enabled && (ovl_ops && ovl_ops->commit))
			ovl_ops->commit(subdrv_dev, i);
	}

	if (mgr_ops && mgr_ops->commit)
		mgr_ops->commit(subdrv_dev);
}

static void fimd_commit(struct device *dev)
{
	struct fimd_context *ctx = get_fimd_context(dev);
	struct exynos_drm_panel_info *panel = ctx->panel;
	struct fb_videomode *timing = &panel->timing;
	u32 val;

	if (ctx->suspended)
		return;

	DRM_DEBUG_KMS("%s\n", __FILE__);

	/* setup polarity values from machine code. */
	writel(ctx->vidcon1, ctx->regs + VIDCON1);

	/* setup vertical timing values. */
	val = VIDTCON0_VBPD(timing->upper_margin - 1) |
	       VIDTCON0_VFPD(timing->lower_margin - 1) |
	       VIDTCON0_VSPW(timing->vsync_len - 1);
	writel(val, ctx->regs + VIDTCON0);

	/* setup horizontal timing values.  */
	val = VIDTCON1_HBPD(timing->left_margin - 1) |
	       VIDTCON1_HFPD(timing->right_margin - 1) |
	       VIDTCON1_HSPW(timing->hsync_len - 1);
	writel(val, ctx->regs + VIDTCON1);

	/* setup horizontal and vertical display size. */
	val = VIDTCON2_LINEVAL(timing->yres - 1) |
	       VIDTCON2_HOZVAL(timing->xres - 1);
	writel(val, ctx->regs + VIDTCON2);

	/* setup clock source, clock divider, enable dma. */
	val = ctx->vidcon0;
	val &= ~(VIDCON0_CLKVAL_F_MASK | VIDCON0_CLKDIR);

	if (ctx->clkdiv > 1)
		val |= VIDCON0_CLKVAL_F(ctx->clkdiv - 1) | VIDCON0_CLKDIR;
	else
		val &= ~VIDCON0_CLKDIR;	/* 1:1 clock */

	/*
	 * fields of register with prefix '_F' would be updated
	 * at vsync(same as dma start)
	 */
	val |= VIDCON0_ENVID | VIDCON0_ENVID_F;
	writel(val, ctx->regs + VIDCON0);
}

static int fimd_enable_vblank(struct device *dev)
{
	struct fimd_context *ctx = get_fimd_context(dev);
	u32 val;

	DRM_DEBUG_KMS("%s\n", __FILE__);

	if (ctx->suspended)
		return -EPERM;

	if (!test_and_set_bit(0, &ctx->irq_flags)) {
		val = readl(ctx->regs + VIDINTCON0);

		val |= VIDINTCON0_INT_ENABLE;
		val |= VIDINTCON0_INT_FRAME;

		val &= ~VIDINTCON0_FRAMESEL0_MASK;
		val |= VIDINTCON0_FRAMESEL0_VSYNC;
		val &= ~VIDINTCON0_FRAMESEL1_MASK;
		val |= VIDINTCON0_FRAMESEL1_NONE;

		writel(val, ctx->regs + VIDINTCON0);
	}

	return 0;
}

static void fimd_disable_vblank(struct device *dev)
{
	struct fimd_context *ctx = get_fimd_context(dev);
	u32 val;

	DRM_DEBUG_KMS("%s\n", __FILE__);

	if (ctx->suspended)
		return;

	if (test_and_clear_bit(0, &ctx->irq_flags)) {
		val = readl(ctx->regs + VIDINTCON0);

		val &= ~VIDINTCON0_INT_FRAME;
		val &= ~VIDINTCON0_INT_ENABLE;

		writel(val, ctx->regs + VIDINTCON0);
	}
}

static struct exynos_drm_manager_ops fimd_manager_ops = {
	.dpms = fimd_dpms,
	.apply = fimd_apply,
	.commit = fimd_commit,
	.enable_vblank = fimd_enable_vblank,
	.disable_vblank = fimd_disable_vblank,
};

static void fimd_win_mode_set(struct device *dev,
			      struct exynos_drm_overlay *overlay)
{
	struct fimd_context *ctx = get_fimd_context(dev);
	struct fimd_win_data *win_data;
	int win;
	unsigned long offset;

	DRM_DEBUG_KMS("%s\n", __FILE__);

	if (!overlay) {
		dev_err(dev, "overlay is NULL\n");
		return;
	}

	win = overlay->zpos;
	if (win == DEFAULT_ZPOS)
		win = ctx->default_win;

	if (win < 0 || win > WINDOWS_NR)
		return;

	offset = overlay->fb_x * (overlay->bpp >> 3);
	offset += overlay->fb_y * overlay->pitch;

	DRM_DEBUG_KMS("offset = 0x%lx, pitch = %x\n", offset, overlay->pitch);

	win_data = &ctx->win_data[win];

	win_data->offset_x = overlay->crtc_x;
	win_data->offset_y = overlay->crtc_y;
	win_data->ovl_width = overlay->crtc_width;
	win_data->ovl_height = overlay->crtc_height;
	win_data->fb_width = overlay->fb_width;
	win_data->fb_height = overlay->fb_height;
	win_data->dma_addr = overlay->dma_addr[0] + offset;
	win_data->vaddr = overlay->vaddr[0] + offset;
	win_data->bpp = overlay->bpp;
	win_data->buf_offsize = (overlay->fb_width - overlay->crtc_width) *
				(overlay->bpp >> 3);
	win_data->line_size = overlay->crtc_width * (overlay->bpp >> 3);

	DRM_DEBUG_KMS("offset_x = %d, offset_y = %d\n",
			win_data->offset_x, win_data->offset_y);
	DRM_DEBUG_KMS("ovl_width = %d, ovl_height = %d\n",
			win_data->ovl_width, win_data->ovl_height);
	DRM_DEBUG_KMS("paddr = 0x%lx, vaddr = 0x%lx\n",
			(unsigned long)win_data->dma_addr,
			(unsigned long)win_data->vaddr);
	DRM_DEBUG_KMS("fb_width = %d, crtc_width = %d\n",
			overlay->fb_width, overlay->crtc_width);
}

static void fimd_win_set_pixfmt(struct device *dev, unsigned int win)
{
	struct fimd_context *ctx = get_fimd_context(dev);
	struct fimd_win_data *win_data = &ctx->win_data[win];
	unsigned long val;

	DRM_DEBUG_KMS("%s\n", __FILE__);

	val = WINCONx_ENWIN;

	switch (win_data->bpp) {
	case 1:
		val |= WINCON0_BPPMODE_1BPP;
		val |= WINCONx_BITSWP;
		val |= WINCONx_BURSTLEN_4WORD;
		break;
	case 2:
		val |= WINCON0_BPPMODE_2BPP;
		val |= WINCONx_BITSWP;
		val |= WINCONx_BURSTLEN_8WORD;
		break;
	case 4:
		val |= WINCON0_BPPMODE_4BPP;
		val |= WINCONx_BITSWP;
		val |= WINCONx_BURSTLEN_8WORD;
		break;
	case 8:
		val |= WINCON0_BPPMODE_8BPP_PALETTE;
		val |= WINCONx_BURSTLEN_8WORD;
		val |= WINCONx_BYTSWP;
		break;
	case 16:
		val |= WINCON0_BPPMODE_16BPP_565;
		val |= WINCONx_HAWSWP;
		val |= WINCONx_BURSTLEN_16WORD;
		break;
	case 24:
		val |= WINCON0_BPPMODE_24BPP_888;
		val |= WINCONx_WSWP;
		val |= WINCONx_BURSTLEN_16WORD;
		break;
	case 32:
		val |= WINCON1_BPPMODE_28BPP_A4888
			| WINCON1_BLD_PIX | WINCON1_ALPHA_SEL;
		val |= WINCONx_WSWP;
		val |= WINCONx_BURSTLEN_16WORD;
		break;
	default:
		DRM_DEBUG_KMS("invalid pixel size so using unpacked 24bpp.\n");

		val |= WINCON0_BPPMODE_24BPP_888;
		val |= WINCONx_WSWP;
		val |= WINCONx_BURSTLEN_16WORD;
		break;
	}

	DRM_DEBUG_KMS("bpp = %d\n", win_data->bpp);

	writel(val, ctx->regs + WINCON(win));
}

static void fimd_win_set_colkey(struct device *dev, unsigned int win)
{
	struct fimd_context *ctx = get_fimd_context(dev);
	unsigned int keycon0 = 0, keycon1 = 0;

	DRM_DEBUG_KMS("%s\n", __FILE__);

	keycon0 = ~(WxKEYCON0_KEYBL_EN | WxKEYCON0_KEYEN_F |
			WxKEYCON0_DIRCON) | WxKEYCON0_COMPKEY(0);

	keycon1 = WxKEYCON1_COLVAL(0xffffffff);

	writel(keycon0, ctx->regs + WKEYCON0_BASE(win));
	writel(keycon1, ctx->regs + WKEYCON1_BASE(win));
}

static void fimd_win_commit(struct device *dev, int zpos)
{
	struct fimd_context *ctx = get_fimd_context(dev);
	struct fimd_win_data *win_data;
	int win = zpos;
	unsigned long val, alpha, size;

	DRM_DEBUG_KMS("%s\n", __FILE__);

	if (ctx->suspended)
		return;

	if (win == DEFAULT_ZPOS)
		win = ctx->default_win;

	if (win < 0 || win > WINDOWS_NR)
		return;

	win_data = &ctx->win_data[win];

	/*
	 * SHADOWCON register is used for enabling timing.
	 *
	 * for example, once only width value of a register is set,
	 * if the dma is started then fimd hardware could malfunction so
	 * with protect window setting, the register fields with prefix '_F'
	 * wouldn't be updated at vsync also but updated once unprotect window
	 * is set.
	 */

	/* protect windows */
	val = readl(ctx->regs + SHADOWCON);
	val |= SHADOWCON_WINx_PROTECT(win);
	writel(val, ctx->regs + SHADOWCON);

	/* buffer start address */
	val = (unsigned long)win_data->dma_addr;
	writel(val, ctx->regs + VIDWx_BUF_START(win, 0));

	/* buffer end address */
	size = win_data->fb_width * win_data->ovl_height * (win_data->bpp >> 3);
	val = (unsigned long)(win_data->dma_addr + size);
	writel(val, ctx->regs + VIDWx_BUF_END(win, 0));

	DRM_DEBUG_KMS("start addr = 0x%lx, end addr = 0x%lx, size = 0x%lx\n",
			(unsigned long)win_data->dma_addr, val, size);
	DRM_DEBUG_KMS("ovl_width = %d, ovl_height = %d\n",
			win_data->ovl_width, win_data->ovl_height);

	/* buffer size */
	val = VIDW_BUF_SIZE_OFFSET(win_data->buf_offsize) |
		VIDW_BUF_SIZE_PAGEWIDTH(win_data->line_size);
	writel(val, ctx->regs + VIDWx_BUF_SIZE(win, 0));

	/* OSD position */
	val = VIDOSDxA_TOPLEFT_X(win_data->offset_x) |
		VIDOSDxA_TOPLEFT_Y(win_data->offset_y);
	writel(val, ctx->regs + VIDOSD_A(win));

	val = VIDOSDxB_BOTRIGHT_X(win_data->offset_x +
					win_data->ovl_width - 1) |
		VIDOSDxB_BOTRIGHT_Y(win_data->offset_y +
					win_data->ovl_height - 1);
	writel(val, ctx->regs + VIDOSD_B(win));

	DRM_DEBUG_KMS("osd pos: tx = %d, ty = %d, bx = %d, by = %d\n",
			win_data->offset_x, win_data->offset_y,
			win_data->offset_x + win_data->ovl_width - 1,
			win_data->offset_y + win_data->ovl_height - 1);

	/* hardware window 0 doesn't support alpha channel. */
	if (win != 0) {
		/* OSD alpha */
		alpha = VIDISD14C_ALPHA1_R(0xf) |
			VIDISD14C_ALPHA1_G(0xf) |
			VIDISD14C_ALPHA1_B(0xf);

		writel(alpha, ctx->regs + VIDOSD_C(win));
	}

	/* OSD size */
	if (win != 3 && win != 4) {
		u32 offset = VIDOSD_D(win);
		if (win == 0)
			offset = VIDOSD_C_SIZE_W0;
		val = win_data->ovl_width * win_data->ovl_height;
		writel(val, ctx->regs + offset);

		DRM_DEBUG_KMS("osd size = 0x%x\n", (unsigned int)val);
	}

	fimd_win_set_pixfmt(dev, win);

	/* hardware window 0 doesn't support color key. */
	if (win != 0)
		fimd_win_set_colkey(dev, win);

	/* wincon */
	val = readl(ctx->regs + WINCON(win));
	val |= WINCONx_ENWIN;
	writel(val, ctx->regs + WINCON(win));

	/* Enable DMA channel and unprotect windows */
	val = readl(ctx->regs + SHADOWCON);
	val |= SHADOWCON_CHx_ENABLE(win);
	val &= ~SHADOWCON_WINx_PROTECT(win);
	writel(val, ctx->regs + SHADOWCON);

	win_data->enabled = true;
}

static void fimd_win_disable(struct device *dev, int zpos)
{
	struct fimd_context *ctx = get_fimd_context(dev);
	struct fimd_win_data *win_data;
	int win = zpos;
	u32 val;

	DRM_DEBUG_KMS("%s\n", __FILE__);

	if (win == DEFAULT_ZPOS)
		win = ctx->default_win;

	if (win < 0 || win > WINDOWS_NR)
		return;

	win_data = &ctx->win_data[win];

	/* protect windows */
	val = readl(ctx->regs + SHADOWCON);
	val |= SHADOWCON_WINx_PROTECT(win);
	writel(val, ctx->regs + SHADOWCON);

	/* wincon */
	val = readl(ctx->regs + WINCON(win));
	val &= ~WINCONx_ENWIN;
	writel(val, ctx->regs + WINCON(win));

	/* unprotect windows */
	val = readl(ctx->regs + SHADOWCON);
	val &= ~SHADOWCON_CHx_ENABLE(win);
	val &= ~SHADOWCON_WINx_PROTECT(win);
	writel(val, ctx->regs + SHADOWCON);

	win_data->enabled = false;
}

static struct exynos_drm_overlay_ops fimd_overlay_ops = {
	.mode_set = fimd_win_mode_set,
	.commit = fimd_win_commit,
	.disable = fimd_win_disable,
};

static void fimd_finish_pageflip(struct drm_device *drm_dev, int crtc)
{
	struct exynos_drm_private *dev_priv = drm_dev->dev_private;
	struct drm_pending_vblank_event *e, *t;
	struct timeval now;
	unsigned long flags;
	bool is_checked = false;

	spin_lock_irqsave(&drm_dev->event_lock, flags);

	list_for_each_entry_safe(e, t, &dev_priv->pageflip_event_list,
			base.link) {
		/* if event's pipe isn't same as crtc then ignore it. */
		if (crtc != e->pipe)
			continue;

		is_checked = true;

		do_gettimeofday(&now);
		e->event.sequence = 0;
		e->event.tv_sec = now.tv_sec;
		e->event.tv_usec = now.tv_usec;

		list_move_tail(&e->base.link, &e->base.file_priv->event_list);
		wake_up_interruptible(&e->base.file_priv->event_wait);
	}

	if (is_checked) {
<<<<<<< HEAD
		drm_vblank_put(drm_dev, crtc);
=======
		/*
		 * call drm_vblank_put only in case that drm_vblank_get was
		 * called.
		 */
		if (atomic_read(&drm_dev->vblank_refcount[crtc]) > 0)
			drm_vblank_put(drm_dev, crtc);

		/*
		 * don't off vblank if vblank_disable_allowed is 1,
		 * because vblank would be off by timer handler.
		 */
		if (!drm_dev->vblank_disable_allowed)
			drm_vblank_off(drm_dev, crtc);
	}
>>>>>>> c16fa4f2

		/*
		 * don't off vblank if vblank_disable_allowed is 1,
		 * because vblank would be off by timer handler.
		 */
		if (!drm_dev->vblank_disable_allowed)
			drm_vblank_off(drm_dev, crtc);
	}

	spin_unlock_irqrestore(&drm_dev->event_lock, flags);
}

static irqreturn_t fimd_irq_handler(int irq, void *dev_id)
{
	struct fimd_context *ctx = (struct fimd_context *)dev_id;
	struct exynos_drm_subdrv *subdrv = &ctx->subdrv;
	struct drm_device *drm_dev = subdrv->drm_dev;
	struct exynos_drm_manager *manager = &subdrv->manager;
	u32 val;

	val = readl(ctx->regs + VIDINTCON1);

	if (val & VIDINTCON1_INT_FRAME)
		/* VSYNC interrupt */
		writel(VIDINTCON1_INT_FRAME, ctx->regs + VIDINTCON1);

	/* check the crtc is detached already from encoder */
	if (manager->pipe < 0)
		goto out;

	drm_handle_vblank(drm_dev, manager->pipe);
	fimd_finish_pageflip(drm_dev, manager->pipe);

out:
	return IRQ_HANDLED;
}

static int fimd_subdrv_probe(struct drm_device *drm_dev, struct device *dev)
{
	DRM_DEBUG_KMS("%s\n", __FILE__);

	/*
	 * enable drm irq mode.
	 * - with irq_enabled = 1, we can use the vblank feature.
	 *
	 * P.S. note that we wouldn't use drm irq handler but
	 *	just specific driver own one instead because
	 *	drm framework supports only one irq handler.
	 */
	drm_dev->irq_enabled = 1;

	/*
	 * with vblank_disable_allowed = 1, vblank interrupt will be disabled
	 * by drm timer once a current process gives up ownership of
	 * vblank event.(after drm_vblank_put function is called)
	 */
	drm_dev->vblank_disable_allowed = 1;

	return 0;
}

static void fimd_subdrv_remove(struct drm_device *drm_dev)
{
	DRM_DEBUG_KMS("%s\n", __FILE__);

	/* TODO. */
}

static int fimd_calc_clkdiv(struct fimd_context *ctx,
			    struct fb_videomode *timing)
{
	unsigned long clk = clk_get_rate(ctx->lcd_clk);
	u32 retrace;
	u32 clkdiv;
	u32 best_framerate = 0;
	u32 framerate;

	DRM_DEBUG_KMS("%s\n", __FILE__);

	retrace = timing->left_margin + timing->hsync_len +
				timing->right_margin + timing->xres;
	retrace *= timing->upper_margin + timing->vsync_len +
				timing->lower_margin + timing->yres;

	/* default framerate is 60Hz */
	if (!timing->refresh)
		timing->refresh = 60;

	clk /= retrace;

	for (clkdiv = 1; clkdiv < 0x100; clkdiv++) {
		int tmp;

		/* get best framerate */
		framerate = clk / clkdiv;
		tmp = timing->refresh - framerate;
		if (tmp < 0) {
			best_framerate = framerate;
			continue;
		} else {
			if (!best_framerate)
				best_framerate = framerate;
			else if (tmp < (best_framerate - framerate))
				best_framerate = framerate;
			break;
		}
	}

	return clkdiv;
}

static void fimd_clear_win(struct fimd_context *ctx, int win)
{
	u32 val;

	DRM_DEBUG_KMS("%s\n", __FILE__);

	writel(0, ctx->regs + WINCON(win));
	writel(0, ctx->regs + VIDOSD_A(win));
	writel(0, ctx->regs + VIDOSD_B(win));
	writel(0, ctx->regs + VIDOSD_C(win));

	if (win == 1 || win == 2)
		writel(0, ctx->regs + VIDOSD_D(win));

	val = readl(ctx->regs + SHADOWCON);
	val &= ~SHADOWCON_WINx_PROTECT(win);
	writel(val, ctx->regs + SHADOWCON);
}

static int fimd_power_on(struct fimd_context *ctx, bool enable)
{
	struct exynos_drm_subdrv *subdrv = &ctx->subdrv;
	struct device *dev = subdrv->manager.dev;

	DRM_DEBUG_KMS("%s\n", __FILE__);

	if (enable != false && enable != true)
		return -EINVAL;

	if (enable) {
		int ret;

		ret = clk_enable(ctx->bus_clk);
		if (ret < 0)
			return ret;

		ret = clk_enable(ctx->lcd_clk);
		if  (ret < 0) {
			clk_disable(ctx->bus_clk);
			return ret;
		}

		ctx->suspended = false;

		/* if vblank was enabled status, enable it again. */
		if (test_and_clear_bit(0, &ctx->irq_flags))
			fimd_enable_vblank(dev);

		fimd_apply(dev);
	} else {
		clk_disable(ctx->lcd_clk);
		clk_disable(ctx->bus_clk);

		ctx->suspended = true;
	}

	return 0;
}

static int __devinit fimd_probe(struct platform_device *pdev)
{
	struct device *dev = &pdev->dev;
	struct fimd_context *ctx;
	struct exynos_drm_subdrv *subdrv;
	struct exynos_drm_fimd_pdata *pdata;
	struct exynos_drm_panel_info *panel;
	struct resource *res;
	int win;
	int ret = -EINVAL;

	DRM_DEBUG_KMS("%s\n", __FILE__);

	pdata = pdev->dev.platform_data;
	if (!pdata) {
		dev_err(dev, "no platform data specified\n");
		return -EINVAL;
	}

	panel = &pdata->panel;
	if (!panel) {
		dev_err(dev, "panel is null.\n");
		return -EINVAL;
	}

	ctx = kzalloc(sizeof(*ctx), GFP_KERNEL);
	if (!ctx)
		return -ENOMEM;

	ctx->bus_clk = clk_get(dev, "fimd");
	if (IS_ERR(ctx->bus_clk)) {
		dev_err(dev, "failed to get bus clock\n");
		ret = PTR_ERR(ctx->bus_clk);
		goto err_clk_get;
	}

	ctx->lcd_clk = clk_get(dev, "sclk_fimd");
	if (IS_ERR(ctx->lcd_clk)) {
		dev_err(dev, "failed to get lcd clock\n");
		ret = PTR_ERR(ctx->lcd_clk);
		goto err_bus_clk;
	}

	res = platform_get_resource(pdev, IORESOURCE_MEM, 0);
	if (!res) {
		dev_err(dev, "failed to find registers\n");
		ret = -ENOENT;
		goto err_clk;
	}

	ctx->regs_res = request_mem_region(res->start, resource_size(res),
					   dev_name(dev));
	if (!ctx->regs_res) {
		dev_err(dev, "failed to claim register region\n");
		ret = -ENOENT;
		goto err_clk;
	}

	ctx->regs = ioremap(res->start, resource_size(res));
	if (!ctx->regs) {
		dev_err(dev, "failed to map registers\n");
		ret = -ENXIO;
		goto err_req_region_io;
	}

	res = platform_get_resource(pdev, IORESOURCE_IRQ, 0);
	if (!res) {
		dev_err(dev, "irq request failed.\n");
		goto err_req_region_irq;
	}

	ctx->irq = res->start;

	ret = request_irq(ctx->irq, fimd_irq_handler, 0, "drm_fimd", ctx);
	if (ret < 0) {
		dev_err(dev, "irq request failed.\n");
		goto err_req_irq;
	}

	ctx->vidcon0 = pdata->vidcon0;
	ctx->vidcon1 = pdata->vidcon1;
	ctx->default_win = pdata->default_win;
	ctx->panel = panel;

	subdrv = &ctx->subdrv;

	subdrv->probe = fimd_subdrv_probe;
	subdrv->remove = fimd_subdrv_remove;
	subdrv->manager.pipe = -1;
	subdrv->manager.ops = &fimd_manager_ops;
	subdrv->manager.overlay_ops = &fimd_overlay_ops;
	subdrv->manager.display_ops = &fimd_display_ops;
	subdrv->manager.dev = dev;

	mutex_init(&ctx->lock);

	platform_set_drvdata(pdev, ctx);

<<<<<<< HEAD
	pm_runtime_set_active(dev);
	pm_runtime_enable(dev);
	pm_runtime_get_sync(dev);

=======
	pm_runtime_enable(dev);
	pm_runtime_get_sync(dev);

	ctx->clkdiv = fimd_calc_clkdiv(ctx, &panel->timing);
	panel->timing.pixclock = clk_get_rate(ctx->lcd_clk) / ctx->clkdiv;

	DRM_DEBUG_KMS("pixel clock = %d, clkdiv = %d\n",
			panel->timing.pixclock, ctx->clkdiv);

>>>>>>> c16fa4f2
	for (win = 0; win < WINDOWS_NR; win++)
		fimd_clear_win(ctx, win);

	exynos_drm_subdrv_register(subdrv);

	return 0;

err_req_irq:
err_req_region_irq:
	iounmap(ctx->regs);

err_req_region_io:
	release_resource(ctx->regs_res);
	kfree(ctx->regs_res);

err_clk:
	clk_disable(ctx->lcd_clk);
	clk_put(ctx->lcd_clk);

err_bus_clk:
	clk_disable(ctx->bus_clk);
	clk_put(ctx->bus_clk);

err_clk_get:
	kfree(ctx);
	return ret;
}

static int __devexit fimd_remove(struct platform_device *pdev)
{
	struct device *dev = &pdev->dev;
	struct fimd_context *ctx = platform_get_drvdata(pdev);

	DRM_DEBUG_KMS("%s\n", __FILE__);

	exynos_drm_subdrv_unregister(&ctx->subdrv);

	if (ctx->suspended)
		goto out;

	clk_disable(ctx->lcd_clk);
	clk_disable(ctx->bus_clk);

	pm_runtime_set_suspended(dev);
	pm_runtime_put_sync(dev);

out:
	pm_runtime_disable(dev);

	clk_put(ctx->lcd_clk);
	clk_put(ctx->bus_clk);

	iounmap(ctx->regs);
	release_resource(ctx->regs_res);
	kfree(ctx->regs_res);
	free_irq(ctx->irq, ctx);

	kfree(ctx);

	return 0;
}

#ifdef CONFIG_PM_SLEEP
static int fimd_suspend(struct device *dev)
{
<<<<<<< HEAD
	int ret;
=======
	struct fimd_context *ctx = get_fimd_context(dev);
>>>>>>> c16fa4f2

	if (pm_runtime_suspended(dev))
		return 0;

<<<<<<< HEAD
	ret = pm_runtime_suspend(dev);
	if (ret < 0)
		return ret;

	return 0;
=======
	/*
	 * do not use pm_runtime_suspend(). if pm_runtime_suspend() is
	 * called here, an error would be returned by that interface
	 * because the usage_count of pm runtime is more than 1.
	 */
	return fimd_power_on(ctx, false);
>>>>>>> c16fa4f2
}

static int fimd_resume(struct device *dev)
{
<<<<<<< HEAD
	int ret;

	ret = pm_runtime_resume(dev);
	if (ret < 0) {
		DRM_ERROR("failed to resume runtime pm.\n");
		return ret;
	}

	pm_runtime_disable(dev);

	ret = pm_runtime_set_active(dev);
	if (ret < 0) {
		DRM_ERROR("failed to active runtime pm.\n");
		pm_runtime_enable(dev);
		pm_runtime_suspend(dev);
		return ret;
	}

	pm_runtime_enable(dev);
=======
	struct fimd_context *ctx = get_fimd_context(dev);

	/*
	 * if entered to sleep when lcd panel was on, the usage_count
	 * of pm runtime would still be 1 so in this case, fimd driver
	 * should be on directly not drawing on pm runtime interface.
	 */
	if (!pm_runtime_suspended(dev))
		return fimd_power_on(ctx, true);
>>>>>>> c16fa4f2

	return 0;
}
#endif

#ifdef CONFIG_PM_RUNTIME
static int fimd_runtime_suspend(struct device *dev)
{
	struct fimd_context *ctx = get_fimd_context(dev);

	DRM_DEBUG_KMS("%s\n", __FILE__);

<<<<<<< HEAD
	clk_disable(ctx->lcd_clk);
	clk_disable(ctx->bus_clk);

	ctx->suspended = true;
	return 0;
=======
	return fimd_power_on(ctx, false);
>>>>>>> c16fa4f2
}

static int fimd_runtime_resume(struct device *dev)
{
	struct fimd_context *ctx = get_fimd_context(dev);
<<<<<<< HEAD
	int ret;

	DRM_DEBUG_KMS("%s\n", __FILE__);

	ret = clk_enable(ctx->bus_clk);
	if (ret < 0)
		return ret;

	ret = clk_enable(ctx->lcd_clk);
	if  (ret < 0) {
		clk_disable(ctx->bus_clk);
		return ret;
	}

	ctx->suspended = false;

	/* if vblank was enabled status, enable it again. */
	if (test_and_clear_bit(0, &ctx->irq_flags))
		fimd_enable_vblank(dev);

	fimd_apply(dev);

	return 0;
=======

	DRM_DEBUG_KMS("%s\n", __FILE__);

	return fimd_power_on(ctx, true);
>>>>>>> c16fa4f2
}
#endif

static const struct dev_pm_ops fimd_pm_ops = {
	SET_SYSTEM_SLEEP_PM_OPS(fimd_suspend, fimd_resume)
	SET_RUNTIME_PM_OPS(fimd_runtime_suspend, fimd_runtime_resume, NULL)
};

static struct platform_driver fimd_driver = {
	.probe		= fimd_probe,
	.remove		= __devexit_p(fimd_remove),
	.driver		= {
		.name	= "exynos4-fb",
		.owner	= THIS_MODULE,
		.pm	= &fimd_pm_ops,
	},
};

static int __init fimd_init(void)
{
	return platform_driver_register(&fimd_driver);
}

static void __exit fimd_exit(void)
{
	platform_driver_unregister(&fimd_driver);
}

module_init(fimd_init);
module_exit(fimd_exit);

MODULE_AUTHOR("Joonyoung Shim <jy0922.shim@samsung.com>");
MODULE_AUTHOR("Inki Dae <inki.dae@samsung.com>");
MODULE_DESCRIPTION("Samsung DRM FIMD Driver");
MODULE_LICENSE("GPL");<|MERGE_RESOLUTION|>--- conflicted
+++ resolved
@@ -158,12 +158,8 @@
 	case DRM_MODE_DPMS_STANDBY:
 	case DRM_MODE_DPMS_SUSPEND:
 	case DRM_MODE_DPMS_OFF:
-<<<<<<< HEAD
-		pm_runtime_put_sync(subdrv_dev);
-=======
 		if (!ctx->suspended)
 			pm_runtime_put_sync(subdrv_dev);
->>>>>>> c16fa4f2
 		break;
 	default:
 		DRM_DEBUG_KMS("unspecified mode %d\n", mode);
@@ -609,24 +605,12 @@
 	}
 
 	if (is_checked) {
-<<<<<<< HEAD
-		drm_vblank_put(drm_dev, crtc);
-=======
 		/*
 		 * call drm_vblank_put only in case that drm_vblank_get was
 		 * called.
 		 */
 		if (atomic_read(&drm_dev->vblank_refcount[crtc]) > 0)
 			drm_vblank_put(drm_dev, crtc);
-
-		/*
-		 * don't off vblank if vblank_disable_allowed is 1,
-		 * because vblank would be off by timer handler.
-		 */
-		if (!drm_dev->vblank_disable_allowed)
-			drm_vblank_off(drm_dev, crtc);
-	}
->>>>>>> c16fa4f2
 
 		/*
 		 * don't off vblank if vblank_disable_allowed is 1,
@@ -895,22 +879,15 @@
 
 	platform_set_drvdata(pdev, ctx);
 
-<<<<<<< HEAD
-	pm_runtime_set_active(dev);
 	pm_runtime_enable(dev);
 	pm_runtime_get_sync(dev);
 
-=======
-	pm_runtime_enable(dev);
-	pm_runtime_get_sync(dev);
-
 	ctx->clkdiv = fimd_calc_clkdiv(ctx, &panel->timing);
 	panel->timing.pixclock = clk_get_rate(ctx->lcd_clk) / ctx->clkdiv;
 
 	DRM_DEBUG_KMS("pixel clock = %d, clkdiv = %d\n",
 			panel->timing.pixclock, ctx->clkdiv);
 
->>>>>>> c16fa4f2
 	for (win = 0; win < WINDOWS_NR; win++)
 		fimd_clear_win(ctx, win);
 
@@ -976,54 +953,21 @@
 #ifdef CONFIG_PM_SLEEP
 static int fimd_suspend(struct device *dev)
 {
-<<<<<<< HEAD
-	int ret;
-=======
-	struct fimd_context *ctx = get_fimd_context(dev);
->>>>>>> c16fa4f2
+	struct fimd_context *ctx = get_fimd_context(dev);
 
 	if (pm_runtime_suspended(dev))
 		return 0;
 
-<<<<<<< HEAD
-	ret = pm_runtime_suspend(dev);
-	if (ret < 0)
-		return ret;
-
-	return 0;
-=======
 	/*
 	 * do not use pm_runtime_suspend(). if pm_runtime_suspend() is
 	 * called here, an error would be returned by that interface
 	 * because the usage_count of pm runtime is more than 1.
 	 */
 	return fimd_power_on(ctx, false);
->>>>>>> c16fa4f2
 }
 
 static int fimd_resume(struct device *dev)
 {
-<<<<<<< HEAD
-	int ret;
-
-	ret = pm_runtime_resume(dev);
-	if (ret < 0) {
-		DRM_ERROR("failed to resume runtime pm.\n");
-		return ret;
-	}
-
-	pm_runtime_disable(dev);
-
-	ret = pm_runtime_set_active(dev);
-	if (ret < 0) {
-		DRM_ERROR("failed to active runtime pm.\n");
-		pm_runtime_enable(dev);
-		pm_runtime_suspend(dev);
-		return ret;
-	}
-
-	pm_runtime_enable(dev);
-=======
 	struct fimd_context *ctx = get_fimd_context(dev);
 
 	/*
@@ -1033,7 +977,6 @@
 	 */
 	if (!pm_runtime_suspended(dev))
 		return fimd_power_on(ctx, true);
->>>>>>> c16fa4f2
 
 	return 0;
 }
@@ -1046,50 +989,16 @@
 
 	DRM_DEBUG_KMS("%s\n", __FILE__);
 
-<<<<<<< HEAD
-	clk_disable(ctx->lcd_clk);
-	clk_disable(ctx->bus_clk);
-
-	ctx->suspended = true;
-	return 0;
-=======
 	return fimd_power_on(ctx, false);
->>>>>>> c16fa4f2
 }
 
 static int fimd_runtime_resume(struct device *dev)
 {
 	struct fimd_context *ctx = get_fimd_context(dev);
-<<<<<<< HEAD
-	int ret;
-
-	DRM_DEBUG_KMS("%s\n", __FILE__);
-
-	ret = clk_enable(ctx->bus_clk);
-	if (ret < 0)
-		return ret;
-
-	ret = clk_enable(ctx->lcd_clk);
-	if  (ret < 0) {
-		clk_disable(ctx->bus_clk);
-		return ret;
-	}
-
-	ctx->suspended = false;
-
-	/* if vblank was enabled status, enable it again. */
-	if (test_and_clear_bit(0, &ctx->irq_flags))
-		fimd_enable_vblank(dev);
-
-	fimd_apply(dev);
-
-	return 0;
-=======
 
 	DRM_DEBUG_KMS("%s\n", __FILE__);
 
 	return fimd_power_on(ctx, true);
->>>>>>> c16fa4f2
 }
 #endif
 
