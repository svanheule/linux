--- conflicted
+++ resolved
@@ -67,12 +67,6 @@
 
 #define FOC_MAX_FINGERS 5
 
-<<<<<<< HEAD
-#define FOC_MAX_X 2431
-#define FOC_MAX_Y 1663
-
-=======
->>>>>>> d525211f
 /*
  * Current state of a single finger on the touchpad.
  */
@@ -132,11 +126,6 @@
 		input_mt_slot(dev, i);
 		input_mt_report_slot_state(dev, MT_TOOL_FINGER, active);
 		if (active) {
-<<<<<<< HEAD
-			input_report_abs(dev, ABS_MT_POSITION_X, finger->x);
-			input_report_abs(dev, ABS_MT_POSITION_Y,
-					 FOC_MAX_Y - finger->y);
-=======
 			unsigned int clamped_x, clamped_y;
 			/*
 			 * The touchpad might report invalid data, so we clamp
@@ -148,7 +137,6 @@
 			input_report_abs(dev, ABS_MT_POSITION_X, clamped_x);
 			input_report_abs(dev, ABS_MT_POSITION_Y,
 					 priv->y_max - clamped_y);
->>>>>>> d525211f
 		}
 	}
 	input_mt_report_pointer_emulation(dev, true);
@@ -197,19 +185,6 @@
 
 	state->pressed = (packet[0] >> 4) & 1;
 
-<<<<<<< HEAD
-	/*
-	 * packet[5] contains some kind of tool size in the most
-	 * significant nibble. 0xff is a special value (latching) that
-	 * signals a large contact area.
-	 */
-	if (packet[5] == 0xff) {
-		state->fingers[finger].valid = false;
-		return;
-	}
-
-=======
->>>>>>> d525211f
 	state->fingers[finger].x = ((packet[1] & 0xf) << 8) | packet[2];
 	state->fingers[finger].y = (packet[3] << 8) | packet[4];
 	state->fingers[finger].valid = true;
@@ -331,7 +306,6 @@
 		psmouse_err(psmouse, "Unable to initialize the device\n");
 		return error;
 	}
-<<<<<<< HEAD
 
 	return 0;
 }
@@ -383,66 +357,10 @@
 
 	if (ps2_command(ps2dev, param, PSMOUSE_CMD_GETINFO))
 		return -EIO;
-=======
->>>>>>> d525211f
-
-	return 0;
-}
-
-<<<<<<< HEAD
-=======
-static void focaltech_set_input_params(struct psmouse *psmouse)
-{
-	struct input_dev *dev = psmouse->dev;
-	struct focaltech_data *priv = psmouse->private;
-
-	/*
-	 * Undo part of setup done for us by psmouse core since touchpad
-	 * is not a relative device.
-	 */
-	__clear_bit(EV_REL, dev->evbit);
-	__clear_bit(REL_X, dev->relbit);
-	__clear_bit(REL_Y, dev->relbit);
-	__clear_bit(BTN_RIGHT, dev->keybit);
-	__clear_bit(BTN_MIDDLE, dev->keybit);
-
-	/*
-	 * Now set up our capabilities.
-	 */
-	__set_bit(EV_ABS, dev->evbit);
-	input_set_abs_params(dev, ABS_MT_POSITION_X, 0, priv->x_max, 0, 0);
-	input_set_abs_params(dev, ABS_MT_POSITION_Y, 0, priv->y_max, 0, 0);
-	input_mt_init_slots(dev, 5, INPUT_MT_POINTER);
-	__set_bit(INPUT_PROP_BUTTONPAD, dev->propbit);
-}
-
-static int focaltech_read_register(struct ps2dev *ps2dev, int reg,
-				   unsigned char *param)
-{
-	if (ps2_command(ps2dev, param, PSMOUSE_CMD_SETSCALE11))
-		return -EIO;
-
-	param[0] = 0;
-	if (ps2_command(ps2dev, param, PSMOUSE_CMD_SETRES))
-		return -EIO;
-
-	if (ps2_command(ps2dev, param, PSMOUSE_CMD_SETRES))
-		return -EIO;
-
-	if (ps2_command(ps2dev, param, PSMOUSE_CMD_SETRES))
-		return -EIO;
-
-	param[0] = reg;
-	if (ps2_command(ps2dev, param, PSMOUSE_CMD_SETRES))
-		return -EIO;
-
-	if (ps2_command(ps2dev, param, PSMOUSE_CMD_GETINFO))
-		return -EIO;
-
-	return 0;
-}
-
->>>>>>> d525211f
+
+	return 0;
+}
+
 static int focaltech_read_size(struct psmouse *psmouse)
 {
 	struct ps2dev *ps2dev = &psmouse->ps2dev;
@@ -458,8 +376,6 @@
 
 	return 0;
 }
-<<<<<<< HEAD
-=======
 
 void focaltech_set_resolution(struct psmouse *psmouse, unsigned int resolution)
 {
@@ -477,7 +393,6 @@
 	/* not supported yet */
 }
 
->>>>>>> d525211f
 int focaltech_init(struct psmouse *psmouse)
 {
 	struct focaltech_data *priv;
@@ -512,8 +427,6 @@
 	psmouse->cleanup = focaltech_reset;
 	/* resync is not supported yet */
 	psmouse->resync_time = 0;
-<<<<<<< HEAD
-=======
 	/*
 	 * rate/resolution/scale changes are not supported yet, and
 	 * the generic implementations of these functions seem to
@@ -522,7 +435,6 @@
 	psmouse->set_resolution = focaltech_set_resolution;
 	psmouse->set_rate = focaltech_set_rate;
 	psmouse->set_scale = focaltech_set_scale;
->>>>>>> d525211f
 
 	return 0;
 
