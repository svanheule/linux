/*
 * Copyright (c) 2008-2010 Atheros Communications Inc.
 *
 * Permission to use, copy, modify, and/or distribute this software for any
 * purpose with or without fee is hereby granted, provided that the above
 * copyright notice and this permission notice appear in all copies.
 *
 * THE SOFTWARE IS PROVIDED "AS IS" AND THE AUTHOR DISCLAIMS ALL WARRANTIES
 * WITH REGARD TO THIS SOFTWARE INCLUDING ALL IMPLIED WARRANTIES OF
 * MERCHANTABILITY AND FITNESS. IN NO EVENT SHALL THE AUTHOR BE LIABLE FOR
 * ANY SPECIAL, DIRECT, INDIRECT, OR CONSEQUENTIAL DAMAGES OR ANY DAMAGES
 * WHATSOEVER RESULTING FROM LOSS OF USE, DATA OR PROFITS, WHETHER IN AN
 * ACTION OF CONTRACT, NEGLIGENCE OR OTHER TORTIOUS ACTION, ARISING OUT OF
 * OR IN CONNECTION WITH THE USE OR PERFORMANCE OF THIS SOFTWARE.
 */

#include "hw.h"
#include "ar5008_initvals.h"
#include "ar9001_initvals.h"
#include "ar9002_initvals.h"
#include "ar9002_phy.h"
<<<<<<< HEAD
=======

int modparam_force_new_ani;
module_param_named(force_new_ani, modparam_force_new_ani, int, 0444);
MODULE_PARM_DESC(nohwcrypt, "Force new ANI for AR5008, AR9001, AR9002");
>>>>>>> abf52f86

/* General hardware code for the A5008/AR9001/AR9002 hadware families */

static bool ar9002_hw_macversion_supported(u32 macversion)
{
	switch (macversion) {
	case AR_SREV_VERSION_5416_PCI:
	case AR_SREV_VERSION_5416_PCIE:
	case AR_SREV_VERSION_9160:
	case AR_SREV_VERSION_9100:
	case AR_SREV_VERSION_9280:
	case AR_SREV_VERSION_9285:
	case AR_SREV_VERSION_9287:
	case AR_SREV_VERSION_9271:
		return true;
	default:
		break;
	}
	return false;
}

static void ar9002_hw_init_mode_regs(struct ath_hw *ah)
{
	if (AR_SREV_9271(ah)) {
		INIT_INI_ARRAY(&ah->iniModes, ar9271Modes_9271,
			       ARRAY_SIZE(ar9271Modes_9271), 6);
		INIT_INI_ARRAY(&ah->iniCommon, ar9271Common_9271,
			       ARRAY_SIZE(ar9271Common_9271), 2);
		INIT_INI_ARRAY(&ah->iniCommon_normal_cck_fir_coeff_9271,
			       ar9271Common_normal_cck_fir_coeff_9271,
			       ARRAY_SIZE(ar9271Common_normal_cck_fir_coeff_9271), 2);
		INIT_INI_ARRAY(&ah->iniCommon_japan_2484_cck_fir_coeff_9271,
			       ar9271Common_japan_2484_cck_fir_coeff_9271,
			       ARRAY_SIZE(ar9271Common_japan_2484_cck_fir_coeff_9271), 2);
		INIT_INI_ARRAY(&ah->iniModes_9271_1_0_only,
			       ar9271Modes_9271_1_0_only,
			       ARRAY_SIZE(ar9271Modes_9271_1_0_only), 6);
		INIT_INI_ARRAY(&ah->iniModes_9271_ANI_reg, ar9271Modes_9271_ANI_reg,
			       ARRAY_SIZE(ar9271Modes_9271_ANI_reg), 6);
		INIT_INI_ARRAY(&ah->iniModes_high_power_tx_gain_9271,
			       ar9271Modes_high_power_tx_gain_9271,
			       ARRAY_SIZE(ar9271Modes_high_power_tx_gain_9271), 6);
		INIT_INI_ARRAY(&ah->iniModes_normal_power_tx_gain_9271,
			       ar9271Modes_normal_power_tx_gain_9271,
			       ARRAY_SIZE(ar9271Modes_normal_power_tx_gain_9271), 6);
		return;
	}

	if (AR_SREV_9287_11_OR_LATER(ah)) {
		INIT_INI_ARRAY(&ah->iniModes, ar9287Modes_9287_1_1,
				ARRAY_SIZE(ar9287Modes_9287_1_1), 6);
		INIT_INI_ARRAY(&ah->iniCommon, ar9287Common_9287_1_1,
				ARRAY_SIZE(ar9287Common_9287_1_1), 2);
		if (ah->config.pcie_clock_req)
			INIT_INI_ARRAY(&ah->iniPcieSerdes,
			ar9287PciePhy_clkreq_off_L1_9287_1_1,
			ARRAY_SIZE(ar9287PciePhy_clkreq_off_L1_9287_1_1), 2);
		else
			INIT_INI_ARRAY(&ah->iniPcieSerdes,
			ar9287PciePhy_clkreq_always_on_L1_9287_1_1,
			ARRAY_SIZE(ar9287PciePhy_clkreq_always_on_L1_9287_1_1),
					2);
	} else if (AR_SREV_9287_10_OR_LATER(ah)) {
		INIT_INI_ARRAY(&ah->iniModes, ar9287Modes_9287_1_0,
				ARRAY_SIZE(ar9287Modes_9287_1_0), 6);
		INIT_INI_ARRAY(&ah->iniCommon, ar9287Common_9287_1_0,
				ARRAY_SIZE(ar9287Common_9287_1_0), 2);

		if (ah->config.pcie_clock_req)
			INIT_INI_ARRAY(&ah->iniPcieSerdes,
			ar9287PciePhy_clkreq_off_L1_9287_1_0,
			ARRAY_SIZE(ar9287PciePhy_clkreq_off_L1_9287_1_0), 2);
		else
			INIT_INI_ARRAY(&ah->iniPcieSerdes,
			ar9287PciePhy_clkreq_always_on_L1_9287_1_0,
			ARRAY_SIZE(ar9287PciePhy_clkreq_always_on_L1_9287_1_0),
				  2);
	} else if (AR_SREV_9285_12_OR_LATER(ah)) {


		INIT_INI_ARRAY(&ah->iniModes, ar9285Modes_9285_1_2,
			       ARRAY_SIZE(ar9285Modes_9285_1_2), 6);
		INIT_INI_ARRAY(&ah->iniCommon, ar9285Common_9285_1_2,
			       ARRAY_SIZE(ar9285Common_9285_1_2), 2);

		if (ah->config.pcie_clock_req) {
			INIT_INI_ARRAY(&ah->iniPcieSerdes,
			ar9285PciePhy_clkreq_off_L1_9285_1_2,
			ARRAY_SIZE(ar9285PciePhy_clkreq_off_L1_9285_1_2), 2);
		} else {
			INIT_INI_ARRAY(&ah->iniPcieSerdes,
			ar9285PciePhy_clkreq_always_on_L1_9285_1_2,
			ARRAY_SIZE(ar9285PciePhy_clkreq_always_on_L1_9285_1_2),
				  2);
		}
	} else if (AR_SREV_9285_10_OR_LATER(ah)) {
		INIT_INI_ARRAY(&ah->iniModes, ar9285Modes_9285,
			       ARRAY_SIZE(ar9285Modes_9285), 6);
		INIT_INI_ARRAY(&ah->iniCommon, ar9285Common_9285,
			       ARRAY_SIZE(ar9285Common_9285), 2);

		if (ah->config.pcie_clock_req) {
			INIT_INI_ARRAY(&ah->iniPcieSerdes,
			ar9285PciePhy_clkreq_off_L1_9285,
			ARRAY_SIZE(ar9285PciePhy_clkreq_off_L1_9285), 2);
		} else {
			INIT_INI_ARRAY(&ah->iniPcieSerdes,
			ar9285PciePhy_clkreq_always_on_L1_9285,
			ARRAY_SIZE(ar9285PciePhy_clkreq_always_on_L1_9285), 2);
		}
	} else if (AR_SREV_9280_20_OR_LATER(ah)) {
		INIT_INI_ARRAY(&ah->iniModes, ar9280Modes_9280_2,
			       ARRAY_SIZE(ar9280Modes_9280_2), 6);
		INIT_INI_ARRAY(&ah->iniCommon, ar9280Common_9280_2,
			       ARRAY_SIZE(ar9280Common_9280_2), 2);

		if (ah->config.pcie_clock_req) {
			INIT_INI_ARRAY(&ah->iniPcieSerdes,
			       ar9280PciePhy_clkreq_off_L1_9280,
			       ARRAY_SIZE(ar9280PciePhy_clkreq_off_L1_9280), 2);
		} else {
			INIT_INI_ARRAY(&ah->iniPcieSerdes,
			       ar9280PciePhy_clkreq_always_on_L1_9280,
			       ARRAY_SIZE(ar9280PciePhy_clkreq_always_on_L1_9280), 2);
		}
		INIT_INI_ARRAY(&ah->iniModesAdditional,
			       ar9280Modes_fast_clock_9280_2,
			       ARRAY_SIZE(ar9280Modes_fast_clock_9280_2), 3);
	} else if (AR_SREV_9280_10_OR_LATER(ah)) {
		INIT_INI_ARRAY(&ah->iniModes, ar9280Modes_9280,
			       ARRAY_SIZE(ar9280Modes_9280), 6);
		INIT_INI_ARRAY(&ah->iniCommon, ar9280Common_9280,
			       ARRAY_SIZE(ar9280Common_9280), 2);
	} else if (AR_SREV_9160_10_OR_LATER(ah)) {
		INIT_INI_ARRAY(&ah->iniModes, ar5416Modes_9160,
			       ARRAY_SIZE(ar5416Modes_9160), 6);
		INIT_INI_ARRAY(&ah->iniCommon, ar5416Common_9160,
			       ARRAY_SIZE(ar5416Common_9160), 2);
		INIT_INI_ARRAY(&ah->iniBank0, ar5416Bank0_9160,
			       ARRAY_SIZE(ar5416Bank0_9160), 2);
		INIT_INI_ARRAY(&ah->iniBB_RfGain, ar5416BB_RfGain_9160,
			       ARRAY_SIZE(ar5416BB_RfGain_9160), 3);
		INIT_INI_ARRAY(&ah->iniBank1, ar5416Bank1_9160,
			       ARRAY_SIZE(ar5416Bank1_9160), 2);
		INIT_INI_ARRAY(&ah->iniBank2, ar5416Bank2_9160,
			       ARRAY_SIZE(ar5416Bank2_9160), 2);
		INIT_INI_ARRAY(&ah->iniBank3, ar5416Bank3_9160,
			       ARRAY_SIZE(ar5416Bank3_9160), 3);
		INIT_INI_ARRAY(&ah->iniBank6, ar5416Bank6_9160,
			       ARRAY_SIZE(ar5416Bank6_9160), 3);
		INIT_INI_ARRAY(&ah->iniBank6TPC, ar5416Bank6TPC_9160,
			       ARRAY_SIZE(ar5416Bank6TPC_9160), 3);
		INIT_INI_ARRAY(&ah->iniBank7, ar5416Bank7_9160,
			       ARRAY_SIZE(ar5416Bank7_9160), 2);
		if (AR_SREV_9160_11(ah)) {
			INIT_INI_ARRAY(&ah->iniAddac,
				       ar5416Addac_91601_1,
				       ARRAY_SIZE(ar5416Addac_91601_1), 2);
		} else {
			INIT_INI_ARRAY(&ah->iniAddac, ar5416Addac_9160,
				       ARRAY_SIZE(ar5416Addac_9160), 2);
		}
	} else if (AR_SREV_9100_OR_LATER(ah)) {
		INIT_INI_ARRAY(&ah->iniModes, ar5416Modes_9100,
			       ARRAY_SIZE(ar5416Modes_9100), 6);
		INIT_INI_ARRAY(&ah->iniCommon, ar5416Common_9100,
			       ARRAY_SIZE(ar5416Common_9100), 2);
		INIT_INI_ARRAY(&ah->iniBank0, ar5416Bank0_9100,
			       ARRAY_SIZE(ar5416Bank0_9100), 2);
		INIT_INI_ARRAY(&ah->iniBB_RfGain, ar5416BB_RfGain_9100,
			       ARRAY_SIZE(ar5416BB_RfGain_9100), 3);
		INIT_INI_ARRAY(&ah->iniBank1, ar5416Bank1_9100,
			       ARRAY_SIZE(ar5416Bank1_9100), 2);
		INIT_INI_ARRAY(&ah->iniBank2, ar5416Bank2_9100,
			       ARRAY_SIZE(ar5416Bank2_9100), 2);
		INIT_INI_ARRAY(&ah->iniBank3, ar5416Bank3_9100,
			       ARRAY_SIZE(ar5416Bank3_9100), 3);
		INIT_INI_ARRAY(&ah->iniBank6, ar5416Bank6_9100,
			       ARRAY_SIZE(ar5416Bank6_9100), 3);
		INIT_INI_ARRAY(&ah->iniBank6TPC, ar5416Bank6TPC_9100,
			       ARRAY_SIZE(ar5416Bank6TPC_9100), 3);
		INIT_INI_ARRAY(&ah->iniBank7, ar5416Bank7_9100,
			       ARRAY_SIZE(ar5416Bank7_9100), 2);
		INIT_INI_ARRAY(&ah->iniAddac, ar5416Addac_9100,
			       ARRAY_SIZE(ar5416Addac_9100), 2);
	} else {
		INIT_INI_ARRAY(&ah->iniModes, ar5416Modes,
			       ARRAY_SIZE(ar5416Modes), 6);
		INIT_INI_ARRAY(&ah->iniCommon, ar5416Common,
			       ARRAY_SIZE(ar5416Common), 2);
		INIT_INI_ARRAY(&ah->iniBank0, ar5416Bank0,
			       ARRAY_SIZE(ar5416Bank0), 2);
		INIT_INI_ARRAY(&ah->iniBB_RfGain, ar5416BB_RfGain,
			       ARRAY_SIZE(ar5416BB_RfGain), 3);
		INIT_INI_ARRAY(&ah->iniBank1, ar5416Bank1,
			       ARRAY_SIZE(ar5416Bank1), 2);
		INIT_INI_ARRAY(&ah->iniBank2, ar5416Bank2,
			       ARRAY_SIZE(ar5416Bank2), 2);
		INIT_INI_ARRAY(&ah->iniBank3, ar5416Bank3,
			       ARRAY_SIZE(ar5416Bank3), 3);
		INIT_INI_ARRAY(&ah->iniBank6, ar5416Bank6,
			       ARRAY_SIZE(ar5416Bank6), 3);
		INIT_INI_ARRAY(&ah->iniBank6TPC, ar5416Bank6TPC,
			       ARRAY_SIZE(ar5416Bank6TPC), 3);
		INIT_INI_ARRAY(&ah->iniBank7, ar5416Bank7,
			       ARRAY_SIZE(ar5416Bank7), 2);
		INIT_INI_ARRAY(&ah->iniAddac, ar5416Addac,
			       ARRAY_SIZE(ar5416Addac), 2);
	}
}

/* Support for Japan ch.14 (2484) spread */
void ar9002_hw_cck_chan14_spread(struct ath_hw *ah)
{
	if (AR_SREV_9287_11_OR_LATER(ah)) {
		INIT_INI_ARRAY(&ah->iniCckfirNormal,
		       ar9287Common_normal_cck_fir_coeff_92871_1,
		       ARRAY_SIZE(ar9287Common_normal_cck_fir_coeff_92871_1),
		       2);
		INIT_INI_ARRAY(&ah->iniCckfirJapan2484,
		       ar9287Common_japan_2484_cck_fir_coeff_92871_1,
		       ARRAY_SIZE(ar9287Common_japan_2484_cck_fir_coeff_92871_1),
		       2);
	}
}

static void ar9280_20_hw_init_rxgain_ini(struct ath_hw *ah)
{
	u32 rxgain_type;

	if (ah->eep_ops->get_eeprom(ah, EEP_MINOR_REV) >=
	    AR5416_EEP_MINOR_VER_17) {
		rxgain_type = ah->eep_ops->get_eeprom(ah, EEP_RXGAIN_TYPE);

		if (rxgain_type == AR5416_EEP_RXGAIN_13DB_BACKOFF)
			INIT_INI_ARRAY(&ah->iniModesRxGain,
			ar9280Modes_backoff_13db_rxgain_9280_2,
			ARRAY_SIZE(ar9280Modes_backoff_13db_rxgain_9280_2), 6);
		else if (rxgain_type == AR5416_EEP_RXGAIN_23DB_BACKOFF)
			INIT_INI_ARRAY(&ah->iniModesRxGain,
			ar9280Modes_backoff_23db_rxgain_9280_2,
			ARRAY_SIZE(ar9280Modes_backoff_23db_rxgain_9280_2), 6);
		else
			INIT_INI_ARRAY(&ah->iniModesRxGain,
			ar9280Modes_original_rxgain_9280_2,
			ARRAY_SIZE(ar9280Modes_original_rxgain_9280_2), 6);
	} else {
		INIT_INI_ARRAY(&ah->iniModesRxGain,
			ar9280Modes_original_rxgain_9280_2,
			ARRAY_SIZE(ar9280Modes_original_rxgain_9280_2), 6);
	}
}

static void ar9280_20_hw_init_txgain_ini(struct ath_hw *ah)
{
	u32 txgain_type;

	if (ah->eep_ops->get_eeprom(ah, EEP_MINOR_REV) >=
	    AR5416_EEP_MINOR_VER_19) {
		txgain_type = ah->eep_ops->get_eeprom(ah, EEP_TXGAIN_TYPE);

		if (txgain_type == AR5416_EEP_TXGAIN_HIGH_POWER)
			INIT_INI_ARRAY(&ah->iniModesTxGain,
			ar9280Modes_high_power_tx_gain_9280_2,
			ARRAY_SIZE(ar9280Modes_high_power_tx_gain_9280_2), 6);
		else
			INIT_INI_ARRAY(&ah->iniModesTxGain,
			ar9280Modes_original_tx_gain_9280_2,
			ARRAY_SIZE(ar9280Modes_original_tx_gain_9280_2), 6);
	} else {
		INIT_INI_ARRAY(&ah->iniModesTxGain,
		ar9280Modes_original_tx_gain_9280_2,
		ARRAY_SIZE(ar9280Modes_original_tx_gain_9280_2), 6);
	}
}

static void ar9002_hw_init_mode_gain_regs(struct ath_hw *ah)
{
	if (AR_SREV_9287_11_OR_LATER(ah))
		INIT_INI_ARRAY(&ah->iniModesRxGain,
		ar9287Modes_rx_gain_9287_1_1,
		ARRAY_SIZE(ar9287Modes_rx_gain_9287_1_1), 6);
	else if (AR_SREV_9287_10(ah))
		INIT_INI_ARRAY(&ah->iniModesRxGain,
		ar9287Modes_rx_gain_9287_1_0,
		ARRAY_SIZE(ar9287Modes_rx_gain_9287_1_0), 6);
	else if (AR_SREV_9280_20(ah))
		ar9280_20_hw_init_rxgain_ini(ah);

	if (AR_SREV_9287_11_OR_LATER(ah)) {
		INIT_INI_ARRAY(&ah->iniModesTxGain,
		ar9287Modes_tx_gain_9287_1_1,
		ARRAY_SIZE(ar9287Modes_tx_gain_9287_1_1), 6);
	} else if (AR_SREV_9287_10(ah)) {
		INIT_INI_ARRAY(&ah->iniModesTxGain,
		ar9287Modes_tx_gain_9287_1_0,
		ARRAY_SIZE(ar9287Modes_tx_gain_9287_1_0), 6);
	} else if (AR_SREV_9280_20(ah)) {
		ar9280_20_hw_init_txgain_ini(ah);
	} else if (AR_SREV_9285_12_OR_LATER(ah)) {
		u32 txgain_type = ah->eep_ops->get_eeprom(ah, EEP_TXGAIN_TYPE);

		/* txgain table */
		if (txgain_type == AR5416_EEP_TXGAIN_HIGH_POWER) {
			if (AR_SREV_9285E_20(ah)) {
				INIT_INI_ARRAY(&ah->iniModesTxGain,
				ar9285Modes_XE2_0_high_power,
				ARRAY_SIZE(
				  ar9285Modes_XE2_0_high_power), 6);
			} else {
				INIT_INI_ARRAY(&ah->iniModesTxGain,
				ar9285Modes_high_power_tx_gain_9285_1_2,
				ARRAY_SIZE(
				  ar9285Modes_high_power_tx_gain_9285_1_2), 6);
			}
		} else {
			if (AR_SREV_9285E_20(ah)) {
				INIT_INI_ARRAY(&ah->iniModesTxGain,
				ar9285Modes_XE2_0_normal_power,
				ARRAY_SIZE(
				  ar9285Modes_XE2_0_normal_power), 6);
			} else {
				INIT_INI_ARRAY(&ah->iniModesTxGain,
				ar9285Modes_original_tx_gain_9285_1_2,
				ARRAY_SIZE(
				  ar9285Modes_original_tx_gain_9285_1_2), 6);
			}
		}
	}
}

/*
 * Helper for ASPM support.
 *
 * Disable PLL when in L0s as well as receiver clock when in L1.
 * This power saving option must be enabled through the SerDes.
 *
 * Programming the SerDes must go through the same 288 bit serial shift
 * register as the other analog registers.  Hence the 9 writes.
 */
static void ar9002_hw_configpcipowersave(struct ath_hw *ah,
					 int restore,
					 int power_off)
{
	u8 i;
	u32 val;

	if (ah->is_pciexpress != true)
		return;

	/* Do not touch SerDes registers */
	if (ah->config.pcie_powersave_enable == 2)
		return;

	/* Nothing to do on restore for 11N */
	if (!restore) {
		if (AR_SREV_9280_20_OR_LATER(ah)) {
			/*
			 * AR9280 2.0 or later chips use SerDes values from the
			 * initvals.h initialized depending on chipset during
			 * __ath9k_hw_init()
			 */
			for (i = 0; i < ah->iniPcieSerdes.ia_rows; i++) {
				REG_WRITE(ah, INI_RA(&ah->iniPcieSerdes, i, 0),
					  INI_RA(&ah->iniPcieSerdes, i, 1));
			}
		} else if (AR_SREV_9280(ah) &&
			   (ah->hw_version.macRev == AR_SREV_REVISION_9280_10)) {
			REG_WRITE(ah, AR_PCIE_SERDES, 0x9248fd00);
			REG_WRITE(ah, AR_PCIE_SERDES, 0x24924924);

			/* RX shut off when elecidle is asserted */
			REG_WRITE(ah, AR_PCIE_SERDES, 0xa8000019);
			REG_WRITE(ah, AR_PCIE_SERDES, 0x13160820);
			REG_WRITE(ah, AR_PCIE_SERDES, 0xe5980560);

			/* Shut off CLKREQ active in L1 */
			if (ah->config.pcie_clock_req)
				REG_WRITE(ah, AR_PCIE_SERDES, 0x401deffc);
			else
				REG_WRITE(ah, AR_PCIE_SERDES, 0x401deffd);

			REG_WRITE(ah, AR_PCIE_SERDES, 0x1aaabe40);
			REG_WRITE(ah, AR_PCIE_SERDES, 0xbe105554);
			REG_WRITE(ah, AR_PCIE_SERDES, 0x00043007);

			/* Load the new settings */
			REG_WRITE(ah, AR_PCIE_SERDES2, 0x00000000);

		} else {
			ENABLE_REGWRITE_BUFFER(ah);

			REG_WRITE(ah, AR_PCIE_SERDES, 0x9248fc00);
			REG_WRITE(ah, AR_PCIE_SERDES, 0x24924924);

			/* RX shut off when elecidle is asserted */
			REG_WRITE(ah, AR_PCIE_SERDES, 0x28000039);
			REG_WRITE(ah, AR_PCIE_SERDES, 0x53160824);
			REG_WRITE(ah, AR_PCIE_SERDES, 0xe5980579);

			/*
			 * Ignore ah->ah_config.pcie_clock_req setting for
			 * pre-AR9280 11n
			 */
			REG_WRITE(ah, AR_PCIE_SERDES, 0x001defff);

			REG_WRITE(ah, AR_PCIE_SERDES, 0x1aaabe40);
			REG_WRITE(ah, AR_PCIE_SERDES, 0xbe105554);
			REG_WRITE(ah, AR_PCIE_SERDES, 0x000e3007);

			/* Load the new settings */
			REG_WRITE(ah, AR_PCIE_SERDES2, 0x00000000);

			REGWRITE_BUFFER_FLUSH(ah);
			DISABLE_REGWRITE_BUFFER(ah);
		}

		udelay(1000);
	}

	if (power_off) {
		/* clear bit 19 to disable L1 */
		REG_CLR_BIT(ah, AR_PCIE_PM_CTRL, AR_PCIE_PM_CTRL_ENA);
<<<<<<< HEAD

		val = REG_READ(ah, AR_WA);

		/*
		 * Set PCIe workaround bits
		 * In AR9280 and AR9285, bit 14 in WA register (disable L1)
		 * should only  be set when device enters D3 and be
		 * cleared when device comes back to D0.
		 */
		if (ah->config.pcie_waen) {
			if (ah->config.pcie_waen & AR_WA_D3_L1_DISABLE)
				val |= AR_WA_D3_L1_DISABLE;
		} else {
			if (((AR_SREV_9285(ah) ||
			      AR_SREV_9271(ah) ||
			      AR_SREV_9287(ah)) &&
			     (AR9285_WA_DEFAULT & AR_WA_D3_L1_DISABLE)) ||
			    (AR_SREV_9280(ah) &&
			     (AR9280_WA_DEFAULT & AR_WA_D3_L1_DISABLE))) {
				val |= AR_WA_D3_L1_DISABLE;
			}
		}

		if (AR_SREV_9280(ah) || AR_SREV_9285(ah) || AR_SREV_9287(ah)) {
			/*
			 * Disable bit 6 and 7 before entering D3 to
			 * prevent system hang.
			 */
			val &= ~(AR_WA_BIT6 | AR_WA_BIT7);
		}

=======

		val = REG_READ(ah, AR_WA);

		/*
		 * Set PCIe workaround bits
		 * In AR9280 and AR9285, bit 14 in WA register (disable L1)
		 * should only  be set when device enters D3 and be
		 * cleared when device comes back to D0.
		 */
		if (ah->config.pcie_waen) {
			if (ah->config.pcie_waen & AR_WA_D3_L1_DISABLE)
				val |= AR_WA_D3_L1_DISABLE;
		} else {
			if (((AR_SREV_9285(ah) ||
			      AR_SREV_9271(ah) ||
			      AR_SREV_9287(ah)) &&
			     (AR9285_WA_DEFAULT & AR_WA_D3_L1_DISABLE)) ||
			    (AR_SREV_9280(ah) &&
			     (AR9280_WA_DEFAULT & AR_WA_D3_L1_DISABLE))) {
				val |= AR_WA_D3_L1_DISABLE;
			}
		}

		if (AR_SREV_9280(ah) || AR_SREV_9285(ah) || AR_SREV_9287(ah)) {
			/*
			 * Disable bit 6 and 7 before entering D3 to
			 * prevent system hang.
			 */
			val &= ~(AR_WA_BIT6 | AR_WA_BIT7);
		}

>>>>>>> abf52f86
		if (AR_SREV_9285E_20(ah))
			val |= AR_WA_BIT23;

		REG_WRITE(ah, AR_WA, val);
	} else {
		if (ah->config.pcie_waen) {
			val = ah->config.pcie_waen;
			if (!power_off)
				val &= (~AR_WA_D3_L1_DISABLE);
		} else {
			if (AR_SREV_9285(ah) ||
			    AR_SREV_9271(ah) ||
			    AR_SREV_9287(ah)) {
				val = AR9285_WA_DEFAULT;
				if (!power_off)
					val &= (~AR_WA_D3_L1_DISABLE);
			}
			else if (AR_SREV_9280(ah)) {
				/*
				 * For AR9280 chips, bit 22 of 0x4004
				 * needs to be set.
				 */
				val = AR9280_WA_DEFAULT;
				if (!power_off)
					val &= (~AR_WA_D3_L1_DISABLE);
			} else {
				val = AR_WA_DEFAULT;
			}
		}

		/* WAR for ASPM system hang */
		if (AR_SREV_9280(ah) || AR_SREV_9285(ah) || AR_SREV_9287(ah)) {
			val |= (AR_WA_BIT6 | AR_WA_BIT7);
		}

		if (AR_SREV_9285E_20(ah))
			val |= AR_WA_BIT23;

		REG_WRITE(ah, AR_WA, val);

		/* set bit 19 to allow forcing of pcie core into L1 state */
		REG_SET_BIT(ah, AR_PCIE_PM_CTRL, AR_PCIE_PM_CTRL_ENA);
	}
}

static int ar9002_hw_get_radiorev(struct ath_hw *ah)
{
	u32 val;
	int i;

	ENABLE_REGWRITE_BUFFER(ah);

	REG_WRITE(ah, AR_PHY(0x36), 0x00007058);
	for (i = 0; i < 8; i++)
		REG_WRITE(ah, AR_PHY(0x20), 0x00010000);

	REGWRITE_BUFFER_FLUSH(ah);
	DISABLE_REGWRITE_BUFFER(ah);

	val = (REG_READ(ah, AR_PHY(256)) >> 24) & 0xff;
	val = ((val & 0xf0) >> 4) | ((val & 0x0f) << 4);

	return ath9k_hw_reverse_bits(val, 8);
}

int ar9002_hw_rf_claim(struct ath_hw *ah)
{
	u32 val;

	REG_WRITE(ah, AR_PHY(0), 0x00000007);

	val = ar9002_hw_get_radiorev(ah);
	switch (val & AR_RADIO_SREV_MAJOR) {
	case 0:
		val = AR_RAD5133_SREV_MAJOR;
		break;
	case AR_RAD5133_SREV_MAJOR:
	case AR_RAD5122_SREV_MAJOR:
	case AR_RAD2133_SREV_MAJOR:
	case AR_RAD2122_SREV_MAJOR:
		break;
	default:
		ath_print(ath9k_hw_common(ah), ATH_DBG_FATAL,
			  "Radio Chip Rev 0x%02X not supported\n",
			  val & AR_RADIO_SREV_MAJOR);
		return -EOPNOTSUPP;
	}

	ah->hw_version.analog5GhzRev = val;

	return 0;
}

void ar9002_hw_enable_async_fifo(struct ath_hw *ah)
{
	if (AR_SREV_9287_13_OR_LATER(ah)) {
		REG_SET_BIT(ah, AR_MAC_PCU_ASYNC_FIFO_REG3,
				AR_MAC_PCU_ASYNC_FIFO_REG3_DATAPATH_SEL);
		REG_SET_BIT(ah, AR_PHY_MODE, AR_PHY_MODE_ASYNCFIFO);
		REG_CLR_BIT(ah, AR_MAC_PCU_ASYNC_FIFO_REG3,
				AR_MAC_PCU_ASYNC_FIFO_REG3_SOFT_RESET);
		REG_SET_BIT(ah, AR_MAC_PCU_ASYNC_FIFO_REG3,
				AR_MAC_PCU_ASYNC_FIFO_REG3_SOFT_RESET);
	}
}

/*
 * If Async FIFO is enabled, the following counters change as MAC now runs
 * at 117 Mhz instead of 88/44MHz when async FIFO is disabled.
 *
 * The values below tested for ht40 2 chain.
 * Overwrite the delay/timeouts initialized in process ini.
 */
void ar9002_hw_update_async_fifo(struct ath_hw *ah)
{
	if (AR_SREV_9287_13_OR_LATER(ah)) {
		REG_WRITE(ah, AR_D_GBL_IFS_SIFS,
			  AR_D_GBL_IFS_SIFS_ASYNC_FIFO_DUR);
		REG_WRITE(ah, AR_D_GBL_IFS_SLOT,
			  AR_D_GBL_IFS_SLOT_ASYNC_FIFO_DUR);
		REG_WRITE(ah, AR_D_GBL_IFS_EIFS,
			  AR_D_GBL_IFS_EIFS_ASYNC_FIFO_DUR);

		REG_WRITE(ah, AR_TIME_OUT, AR_TIME_OUT_ACK_CTS_ASYNC_FIFO_DUR);
		REG_WRITE(ah, AR_USEC, AR_USEC_ASYNC_FIFO_DUR);

		REG_SET_BIT(ah, AR_MAC_PCU_LOGIC_ANALYZER,
			    AR_MAC_PCU_LOGIC_ANALYZER_DISBUG20768);
		REG_RMW_FIELD(ah, AR_AHB_MODE, AR_AHB_CUSTOM_BURST_EN,
			      AR_AHB_CUSTOM_BURST_ASYNC_FIFO_VAL);
	}
}

/*
 * We don't enable WEP aggregation on mac80211 but we keep this
 * around for HAL unification purposes.
 */
void ar9002_hw_enable_wep_aggregation(struct ath_hw *ah)
{
	if (AR_SREV_9287_13_OR_LATER(ah)) {
		REG_SET_BIT(ah, AR_PCU_MISC_MODE2,
			    AR_PCU_MISC_MODE2_ENABLE_AGGWEP);
	}
}

/* Sets up the AR5008/AR9001/AR9002 hardware familiy callbacks */
void ar9002_hw_attach_ops(struct ath_hw *ah)
{
	struct ath_hw_private_ops *priv_ops = ath9k_hw_private_ops(ah);
	struct ath_hw_ops *ops = ath9k_hw_ops(ah);

	priv_ops->init_mode_regs = ar9002_hw_init_mode_regs;
	priv_ops->init_mode_gain_regs = ar9002_hw_init_mode_gain_regs;
	priv_ops->macversion_supported = ar9002_hw_macversion_supported;

	ops->config_pci_powersave = ar9002_hw_configpcipowersave;

	ar5008_hw_attach_phy_ops(ah);
	if (AR_SREV_9280_10_OR_LATER(ah))
		ar9002_hw_attach_phy_ops(ah);

	ar9002_hw_attach_calib_ops(ah);
	ar9002_hw_attach_mac_ops(ah);

	if (modparam_force_new_ani)
		ath9k_hw_attach_ani_ops_new(ah);
	else
		ath9k_hw_attach_ani_ops_old(ah);
}<|MERGE_RESOLUTION|>--- conflicted
+++ resolved
@@ -19,13 +19,10 @@
 #include "ar9001_initvals.h"
 #include "ar9002_initvals.h"
 #include "ar9002_phy.h"
-<<<<<<< HEAD
-=======
 
 int modparam_force_new_ani;
 module_param_named(force_new_ani, modparam_force_new_ani, int, 0444);
 MODULE_PARM_DESC(nohwcrypt, "Force new ANI for AR5008, AR9001, AR9002");
->>>>>>> abf52f86
 
 /* General hardware code for the A5008/AR9001/AR9002 hadware families */
 
@@ -449,7 +446,6 @@
 	if (power_off) {
 		/* clear bit 19 to disable L1 */
 		REG_CLR_BIT(ah, AR_PCIE_PM_CTRL, AR_PCIE_PM_CTRL_ENA);
-<<<<<<< HEAD
 
 		val = REG_READ(ah, AR_WA);
 
@@ -481,39 +477,6 @@
 			val &= ~(AR_WA_BIT6 | AR_WA_BIT7);
 		}
 
-=======
-
-		val = REG_READ(ah, AR_WA);
-
-		/*
-		 * Set PCIe workaround bits
-		 * In AR9280 and AR9285, bit 14 in WA register (disable L1)
-		 * should only  be set when device enters D3 and be
-		 * cleared when device comes back to D0.
-		 */
-		if (ah->config.pcie_waen) {
-			if (ah->config.pcie_waen & AR_WA_D3_L1_DISABLE)
-				val |= AR_WA_D3_L1_DISABLE;
-		} else {
-			if (((AR_SREV_9285(ah) ||
-			      AR_SREV_9271(ah) ||
-			      AR_SREV_9287(ah)) &&
-			     (AR9285_WA_DEFAULT & AR_WA_D3_L1_DISABLE)) ||
-			    (AR_SREV_9280(ah) &&
-			     (AR9280_WA_DEFAULT & AR_WA_D3_L1_DISABLE))) {
-				val |= AR_WA_D3_L1_DISABLE;
-			}
-		}
-
-		if (AR_SREV_9280(ah) || AR_SREV_9285(ah) || AR_SREV_9287(ah)) {
-			/*
-			 * Disable bit 6 and 7 before entering D3 to
-			 * prevent system hang.
-			 */
-			val &= ~(AR_WA_BIT6 | AR_WA_BIT7);
-		}
-
->>>>>>> abf52f86
 		if (AR_SREV_9285E_20(ah))
 			val |= AR_WA_BIT23;
 
