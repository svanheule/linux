/* SPDX-License-Identifier: (GPL-2.0-only OR BSD-3-Clause) */
/* QLogic qed NIC Driver
 * Copyright (c) 2015-2017  QLogic Corporation
 * Copyright (c) 2019-2021 Marvell International Ltd.
 */

#ifndef _QED_HSI_H
#define _QED_HSI_H

#include <linux/types.h>
#include <linux/io.h>
#include <linux/bitops.h>
#include <linux/delay.h>
#include <linux/kernel.h>
#include <linux/list.h>
#include <linux/slab.h>
#include <linux/qed/common_hsi.h>
#include <linux/qed/storage_common.h>
#include <linux/qed/tcp_common.h>
#include <linux/qed/fcoe_common.h>
#include <linux/qed/eth_common.h>
#include <linux/qed/iscsi_common.h>
#include <linux/qed/nvmetcp_common.h>
#include <linux/qed/iwarp_common.h>
#include <linux/qed/rdma_common.h>
#include <linux/qed/roce_common.h>
#include <linux/qed/qed_fcoe_if.h>

struct qed_hwfn;
struct qed_ptt;

/* Opcodes for the event ring */
enum common_event_opcode {
	COMMON_EVENT_PF_START,
	COMMON_EVENT_PF_STOP,
	COMMON_EVENT_VF_START,
	COMMON_EVENT_VF_STOP,
	COMMON_EVENT_VF_PF_CHANNEL,
	COMMON_EVENT_VF_FLR,
	COMMON_EVENT_PF_UPDATE,
	COMMON_EVENT_FW_ERROR,
	COMMON_EVENT_RL_UPDATE,
	COMMON_EVENT_EMPTY,
	MAX_COMMON_EVENT_OPCODE
};

/* Common Ramrod Command IDs */
enum common_ramrod_cmd_id {
	COMMON_RAMROD_UNUSED,
	COMMON_RAMROD_PF_START,
	COMMON_RAMROD_PF_STOP,
	COMMON_RAMROD_VF_START,
	COMMON_RAMROD_VF_STOP,
	COMMON_RAMROD_PF_UPDATE,
	COMMON_RAMROD_RL_UPDATE,
	COMMON_RAMROD_EMPTY,
	MAX_COMMON_RAMROD_CMD_ID
};

/* How ll2 should deal with packet upon errors */
enum core_error_handle {
	LL2_DROP_PACKET,
	LL2_DO_NOTHING,
	LL2_ASSERT,
	MAX_CORE_ERROR_HANDLE
};

/* Opcodes for the event ring */
enum core_event_opcode {
	CORE_EVENT_TX_QUEUE_START,
	CORE_EVENT_TX_QUEUE_STOP,
	CORE_EVENT_RX_QUEUE_START,
	CORE_EVENT_RX_QUEUE_STOP,
	CORE_EVENT_RX_QUEUE_FLUSH,
	CORE_EVENT_TX_QUEUE_UPDATE,
	CORE_EVENT_QUEUE_STATS_QUERY,
	MAX_CORE_EVENT_OPCODE
};

/* The L4 pseudo checksum mode for Core */
enum core_l4_pseudo_checksum_mode {
	CORE_L4_PSEUDO_CSUM_CORRECT_LENGTH,
	CORE_L4_PSEUDO_CSUM_ZERO_LENGTH,
	MAX_CORE_L4_PSEUDO_CHECKSUM_MODE
};

/* LL2 SP error code */
enum core_ll2_error_code {
	LL2_OK = 0,
	LL2_ERROR,
	MAX_CORE_LL2_ERROR_CODE
};

/* Light-L2 RX Producers in Tstorm RAM */
struct core_ll2_port_stats {
	struct regpair gsi_invalid_hdr;
	struct regpair gsi_invalid_pkt_length;
	struct regpair gsi_unsupported_pkt_typ;
	struct regpair gsi_crcchksm_error;
};

/* LL2 TX Per Queue Stats */
struct core_ll2_pstorm_per_queue_stat {
	struct regpair sent_ucast_bytes;
	struct regpair sent_mcast_bytes;
	struct regpair sent_bcast_bytes;
	struct regpair sent_ucast_pkts;
	struct regpair sent_mcast_pkts;
	struct regpair sent_bcast_pkts;
	struct regpair error_drop_pkts;
};

/* Light-L2 RX Producers in Tstorm RAM */
struct core_ll2_rx_prod {
	__le16 bd_prod;
	__le16 cqe_prod;
};

struct core_ll2_tstorm_per_queue_stat {
	struct regpair packet_too_big_discard;
	struct regpair no_buff_discard;
};

struct core_ll2_ustorm_per_queue_stat {
	struct regpair rcv_ucast_bytes;
	struct regpair rcv_mcast_bytes;
	struct regpair rcv_bcast_bytes;
	struct regpair rcv_ucast_pkts;
	struct regpair rcv_mcast_pkts;
	struct regpair rcv_bcast_pkts;
};

struct core_ll2_rx_per_queue_stat {
	struct core_ll2_tstorm_per_queue_stat tstorm_stat;
	struct core_ll2_ustorm_per_queue_stat ustorm_stat;
};

struct core_ll2_tx_per_queue_stat {
	struct core_ll2_pstorm_per_queue_stat pstorm_stat;
};

/* Structure for doorbell data, in PWM mode, for RX producers update. */
struct core_pwm_prod_update_data {
	__le16 icid; /* internal CID */
	u8 reserved0;
	u8 params;
#define CORE_PWM_PROD_UPDATE_DATA_AGG_CMD_MASK	  0x3
#define CORE_PWM_PROD_UPDATE_DATA_AGG_CMD_SHIFT   0
#define CORE_PWM_PROD_UPDATE_DATA_RESERVED1_MASK  0x3F	/* Set 0 */
#define CORE_PWM_PROD_UPDATE_DATA_RESERVED1_SHIFT 2
	struct core_ll2_rx_prod prod; /* Producers */
};

/* Ramrod data for rx/tx queue statistics query ramrod */
struct core_queue_stats_query_ramrod_data {
	u8 rx_stat;
	u8 tx_stat;
	__le16 reserved[3];
	struct regpair rx_stat_addr;
	struct regpair tx_stat_addr;
};

/* Core Ramrod Command IDs (light L2) */
enum core_ramrod_cmd_id {
	CORE_RAMROD_UNUSED,
	CORE_RAMROD_RX_QUEUE_START,
	CORE_RAMROD_TX_QUEUE_START,
	CORE_RAMROD_RX_QUEUE_STOP,
	CORE_RAMROD_TX_QUEUE_STOP,
	CORE_RAMROD_RX_QUEUE_FLUSH,
	CORE_RAMROD_TX_QUEUE_UPDATE,
	CORE_RAMROD_QUEUE_STATS_QUERY,
	MAX_CORE_RAMROD_CMD_ID
};

/* Core RX CQE Type for Light L2 */
enum core_roce_flavor_type {
	CORE_ROCE,
	CORE_RROCE,
	MAX_CORE_ROCE_FLAVOR_TYPE
};

/* Specifies how ll2 should deal with packets errors: packet_too_big and
 * no_buff.
 */
struct core_rx_action_on_error {
	u8 error_type;
#define CORE_RX_ACTION_ON_ERROR_PACKET_TOO_BIG_MASK	0x3
#define CORE_RX_ACTION_ON_ERROR_PACKET_TOO_BIG_SHIFT	0
#define CORE_RX_ACTION_ON_ERROR_NO_BUFF_MASK		0x3
#define CORE_RX_ACTION_ON_ERROR_NO_BUFF_SHIFT		2
#define CORE_RX_ACTION_ON_ERROR_RESERVED_MASK		0xF
#define CORE_RX_ACTION_ON_ERROR_RESERVED_SHIFT		4
};

/* Core RX BD for Light L2 */
struct core_rx_bd {
	struct regpair addr;
	__le16 reserved[4];
};

/* Core RX CM offload BD for Light L2 */
struct core_rx_bd_with_buff_len {
	struct regpair addr;
	__le16 buff_length;
	__le16 reserved[3];
};

/* Core RX CM offload BD for Light L2 */
union core_rx_bd_union {
	struct core_rx_bd rx_bd;
	struct core_rx_bd_with_buff_len rx_bd_with_len;
};

/* Opaque Data for Light L2 RX CQE */
struct core_rx_cqe_opaque_data {
	__le32 data[2];
};

/* Core RX CQE Type for Light L2 */
enum core_rx_cqe_type {
	CORE_RX_CQE_ILLEGAL_TYPE,
	CORE_RX_CQE_TYPE_REGULAR,
	CORE_RX_CQE_TYPE_GSI_OFFLOAD,
	CORE_RX_CQE_TYPE_SLOW_PATH,
	MAX_CORE_RX_CQE_TYPE
};

/* Core RX CQE for Light L2 */
struct core_rx_fast_path_cqe {
	u8 type;
	u8 placement_offset;
	struct parsing_and_err_flags parse_flags;
	__le16 packet_length;
	__le16 vlan;
	struct core_rx_cqe_opaque_data opaque_data;
	struct parsing_err_flags err_flags;
	u8 packet_source;
	u8 reserved0;
	__le32 reserved1[3];
};

/* Core Rx CM offload CQE */
struct core_rx_gsi_offload_cqe {
	u8 type;
	u8 data_length_error;
	struct parsing_and_err_flags parse_flags;
	__le16 data_length;
	__le16 vlan;
	__le32 src_mac_addrhi;
	__le16 src_mac_addrlo;
	__le16 qp_id;
	__le32 src_qp;
	struct core_rx_cqe_opaque_data opaque_data;
	u8 packet_source;
	u8 reserved[3];
};

/* Core RX CQE for Light L2 */
struct core_rx_slow_path_cqe {
	u8 type;
	u8 ramrod_cmd_id;
	__le16 echo;
	struct core_rx_cqe_opaque_data opaque_data;
	__le32 reserved1[5];
};

/* Core RX CM offload BD for Light L2 */
union core_rx_cqe_union {
	struct core_rx_fast_path_cqe rx_cqe_fp;
	struct core_rx_gsi_offload_cqe rx_cqe_gsi;
	struct core_rx_slow_path_cqe rx_cqe_sp;
};

/* RX packet source. */
enum core_rx_pkt_source {
	CORE_RX_PKT_SOURCE_NETWORK = 0,
	CORE_RX_PKT_SOURCE_LB,
	CORE_RX_PKT_SOURCE_TX,
	CORE_RX_PKT_SOURCE_LL2_TX,
	MAX_CORE_RX_PKT_SOURCE
};

/* Ramrod data for rx queue start ramrod */
struct core_rx_start_ramrod_data {
	struct regpair bd_base;
	struct regpair cqe_pbl_addr;
	__le16 mtu;
	__le16 sb_id;
	u8 sb_index;
	u8 complete_cqe_flg;
	u8 complete_event_flg;
	u8 drop_ttl0_flg;
	__le16 num_of_pbl_pages;
	u8 inner_vlan_stripping_en;
	u8 report_outer_vlan;
	u8 queue_id;
	u8 main_func_queue;
	u8 mf_si_bcast_accept_all;
	u8 mf_si_mcast_accept_all;
	struct core_rx_action_on_error action_on_error;
	u8 gsi_offload_flag;
	u8 vport_id_valid;
	u8 vport_id;
	u8 zero_prod_flg;
	u8 wipe_inner_vlan_pri_en;
	u8 reserved[2];
};

/* Ramrod data for rx queue stop ramrod */
struct core_rx_stop_ramrod_data {
	u8 complete_cqe_flg;
	u8 complete_event_flg;
	u8 queue_id;
	u8 reserved1;
	__le16 reserved2[2];
};

/* Flags for Core TX BD */
struct core_tx_bd_data {
	__le16 as_bitfield;
#define CORE_TX_BD_DATA_FORCE_VLAN_MODE_MASK		0x1
#define CORE_TX_BD_DATA_FORCE_VLAN_MODE_SHIFT		0
#define CORE_TX_BD_DATA_VLAN_INSERTION_MASK		0x1
#define CORE_TX_BD_DATA_VLAN_INSERTION_SHIFT		1
#define CORE_TX_BD_DATA_START_BD_MASK			0x1
#define CORE_TX_BD_DATA_START_BD_SHIFT			2
#define CORE_TX_BD_DATA_IP_CSUM_MASK			0x1
#define CORE_TX_BD_DATA_IP_CSUM_SHIFT			3
#define CORE_TX_BD_DATA_L4_CSUM_MASK			0x1
#define CORE_TX_BD_DATA_L4_CSUM_SHIFT			4
#define CORE_TX_BD_DATA_IPV6_EXT_MASK			0x1
#define CORE_TX_BD_DATA_IPV6_EXT_SHIFT			5
#define CORE_TX_BD_DATA_L4_PROTOCOL_MASK		0x1
#define CORE_TX_BD_DATA_L4_PROTOCOL_SHIFT		6
#define CORE_TX_BD_DATA_L4_PSEUDO_CSUM_MODE_MASK	0x1
#define CORE_TX_BD_DATA_L4_PSEUDO_CSUM_MODE_SHIFT	7
#define CORE_TX_BD_DATA_NBDS_MASK			0xF
#define CORE_TX_BD_DATA_NBDS_SHIFT			8
#define CORE_TX_BD_DATA_ROCE_FLAV_MASK			0x1
#define CORE_TX_BD_DATA_ROCE_FLAV_SHIFT			12
#define CORE_TX_BD_DATA_IP_LEN_MASK			0x1
#define CORE_TX_BD_DATA_IP_LEN_SHIFT			13
#define CORE_TX_BD_DATA_DISABLE_STAG_INSERTION_MASK	0x1
#define CORE_TX_BD_DATA_DISABLE_STAG_INSERTION_SHIFT	14
#define CORE_TX_BD_DATA_RESERVED0_MASK			0x1
#define CORE_TX_BD_DATA_RESERVED0_SHIFT			15
};

/* Core TX BD for Light L2 */
struct core_tx_bd {
	struct regpair addr;
	__le16 nbytes;
	__le16 nw_vlan_or_lb_echo;
	struct core_tx_bd_data bd_data;
	__le16 bitfield1;
#define CORE_TX_BD_L4_HDR_OFFSET_W_MASK		0x3FFF
#define CORE_TX_BD_L4_HDR_OFFSET_W_SHIFT	0
#define CORE_TX_BD_TX_DST_MASK			0x3
#define CORE_TX_BD_TX_DST_SHIFT			14
};

/* Light L2 TX Destination */
enum core_tx_dest {
	CORE_TX_DEST_NW,
	CORE_TX_DEST_LB,
	CORE_TX_DEST_RESERVED,
	CORE_TX_DEST_DROP,
	MAX_CORE_TX_DEST
};

/* Ramrod data for tx queue start ramrod */
struct core_tx_start_ramrod_data {
	struct regpair pbl_base_addr;
	__le16 mtu;
	__le16 sb_id;
	u8 sb_index;
	u8 stats_en;
	u8 stats_id;
	u8 conn_type;
	__le16 pbl_size;
	__le16 qm_pq_id;
	u8 gsi_offload_flag;
	u8 ctx_stats_en;
	u8 vport_id_valid;
	u8 vport_id;
	u8 enforce_security_flag;
	u8 reserved[7];
};

/* Ramrod data for tx queue stop ramrod */
struct core_tx_stop_ramrod_data {
	__le32 reserved0[2];
};

/* Ramrod data for tx queue update ramrod */
struct core_tx_update_ramrod_data {
	u8 update_qm_pq_id_flg;
	u8 reserved0;
	__le16 qm_pq_id;
	__le32 reserved1[1];
};

/* Enum flag for what type of dcb data to update */
enum dcb_dscp_update_mode {
	DONT_UPDATE_DCB_DSCP,
	UPDATE_DCB,
	UPDATE_DSCP,
	UPDATE_DCB_DSCP,
	MAX_DCB_DSCP_UPDATE_MODE
};

/* The core storm context for the Ystorm */
struct ystorm_core_conn_st_ctx {
	__le32 reserved[4];
};

/* The core storm context for the Pstorm */
struct pstorm_core_conn_st_ctx {
	__le32 reserved[20];
};

/* Core Slowpath Connection storm context of Xstorm */
struct xstorm_core_conn_st_ctx {
	struct regpair spq_base_addr;
	__le32 reserved0[2];
	__le16 spq_cons;
	__le16 reserved1[111];
};

struct xstorm_core_conn_ag_ctx {
	u8 reserved0;
	u8 state;
	u8 flags0;
#define XSTORM_CORE_CONN_AG_CTX_EXIST_IN_QM0_MASK	0x1
#define XSTORM_CORE_CONN_AG_CTX_EXIST_IN_QM0_SHIFT	0
#define XSTORM_CORE_CONN_AG_CTX_RESERVED1_MASK	0x1
#define XSTORM_CORE_CONN_AG_CTX_RESERVED1_SHIFT	1
#define XSTORM_CORE_CONN_AG_CTX_RESERVED2_MASK	0x1
#define XSTORM_CORE_CONN_AG_CTX_RESERVED2_SHIFT	2
#define XSTORM_CORE_CONN_AG_CTX_EXIST_IN_QM3_MASK	0x1
#define XSTORM_CORE_CONN_AG_CTX_EXIST_IN_QM3_SHIFT	3
#define XSTORM_CORE_CONN_AG_CTX_RESERVED3_MASK	0x1
#define XSTORM_CORE_CONN_AG_CTX_RESERVED3_SHIFT	4
#define XSTORM_CORE_CONN_AG_CTX_RESERVED4_MASK	0x1
#define XSTORM_CORE_CONN_AG_CTX_RESERVED4_SHIFT	5
#define XSTORM_CORE_CONN_AG_CTX_RESERVED5_MASK	0x1
#define XSTORM_CORE_CONN_AG_CTX_RESERVED5_SHIFT	6
#define XSTORM_CORE_CONN_AG_CTX_RESERVED6_MASK	0x1
#define XSTORM_CORE_CONN_AG_CTX_RESERVED6_SHIFT	7
	u8 flags1;
#define XSTORM_CORE_CONN_AG_CTX_RESERVED7_MASK	0x1
#define XSTORM_CORE_CONN_AG_CTX_RESERVED7_SHIFT	0
#define XSTORM_CORE_CONN_AG_CTX_RESERVED8_MASK	0x1
#define XSTORM_CORE_CONN_AG_CTX_RESERVED8_SHIFT	1
#define XSTORM_CORE_CONN_AG_CTX_RESERVED9_MASK	0x1
#define XSTORM_CORE_CONN_AG_CTX_RESERVED9_SHIFT	2
#define XSTORM_CORE_CONN_AG_CTX_BIT11_MASK		0x1
#define XSTORM_CORE_CONN_AG_CTX_BIT11_SHIFT		3
#define XSTORM_CORE_CONN_AG_CTX_BIT12_MASK		0x1
#define XSTORM_CORE_CONN_AG_CTX_BIT12_SHIFT		4
#define XSTORM_CORE_CONN_AG_CTX_BIT13_MASK		0x1
#define XSTORM_CORE_CONN_AG_CTX_BIT13_SHIFT		5
#define XSTORM_CORE_CONN_AG_CTX_TX_RULE_ACTIVE_MASK	0x1
#define XSTORM_CORE_CONN_AG_CTX_TX_RULE_ACTIVE_SHIFT	6
#define XSTORM_CORE_CONN_AG_CTX_DQ_CF_ACTIVE_MASK	0x1
#define XSTORM_CORE_CONN_AG_CTX_DQ_CF_ACTIVE_SHIFT	7
	u8 flags2;
#define XSTORM_CORE_CONN_AG_CTX_CF0_MASK	0x3
#define XSTORM_CORE_CONN_AG_CTX_CF0_SHIFT	0
#define XSTORM_CORE_CONN_AG_CTX_CF1_MASK	0x3
#define XSTORM_CORE_CONN_AG_CTX_CF1_SHIFT	2
#define XSTORM_CORE_CONN_AG_CTX_CF2_MASK	0x3
#define XSTORM_CORE_CONN_AG_CTX_CF2_SHIFT	4
#define XSTORM_CORE_CONN_AG_CTX_CF3_MASK	0x3
#define XSTORM_CORE_CONN_AG_CTX_CF3_SHIFT	6
	u8 flags3;
#define XSTORM_CORE_CONN_AG_CTX_CF4_MASK	0x3
#define XSTORM_CORE_CONN_AG_CTX_CF4_SHIFT	0
#define XSTORM_CORE_CONN_AG_CTX_CF5_MASK	0x3
#define XSTORM_CORE_CONN_AG_CTX_CF5_SHIFT	2
#define XSTORM_CORE_CONN_AG_CTX_CF6_MASK	0x3
#define XSTORM_CORE_CONN_AG_CTX_CF6_SHIFT	4
#define XSTORM_CORE_CONN_AG_CTX_CF7_MASK	0x3
#define XSTORM_CORE_CONN_AG_CTX_CF7_SHIFT	6
	u8 flags4;
#define XSTORM_CORE_CONN_AG_CTX_CF8_MASK	0x3
#define XSTORM_CORE_CONN_AG_CTX_CF8_SHIFT	0
#define XSTORM_CORE_CONN_AG_CTX_CF9_MASK	0x3
#define XSTORM_CORE_CONN_AG_CTX_CF9_SHIFT	2
#define XSTORM_CORE_CONN_AG_CTX_CF10_MASK	0x3
#define XSTORM_CORE_CONN_AG_CTX_CF10_SHIFT	4
#define XSTORM_CORE_CONN_AG_CTX_CF11_MASK	0x3
#define XSTORM_CORE_CONN_AG_CTX_CF11_SHIFT	6
	u8 flags5;
#define XSTORM_CORE_CONN_AG_CTX_CF12_MASK	0x3
#define XSTORM_CORE_CONN_AG_CTX_CF12_SHIFT	0
#define XSTORM_CORE_CONN_AG_CTX_CF13_MASK	0x3
#define XSTORM_CORE_CONN_AG_CTX_CF13_SHIFT	2
#define XSTORM_CORE_CONN_AG_CTX_CF14_MASK	0x3
#define XSTORM_CORE_CONN_AG_CTX_CF14_SHIFT	4
#define XSTORM_CORE_CONN_AG_CTX_CF15_MASK	0x3
#define XSTORM_CORE_CONN_AG_CTX_CF15_SHIFT	6
	u8 flags6;
#define XSTORM_CORE_CONN_AG_CTX_CONSOLID_PROD_CF_MASK	0x3
#define XSTORM_CORE_CONN_AG_CTX_CONSOLID_PROD_CF_SHIFT	0
#define XSTORM_CORE_CONN_AG_CTX_CF17_MASK			0x3
#define XSTORM_CORE_CONN_AG_CTX_CF17_SHIFT			2
#define XSTORM_CORE_CONN_AG_CTX_DQ_CF_MASK			0x3
#define XSTORM_CORE_CONN_AG_CTX_DQ_CF_SHIFT			4
#define XSTORM_CORE_CONN_AG_CTX_TERMINATE_CF_MASK		0x3
#define XSTORM_CORE_CONN_AG_CTX_TERMINATE_CF_SHIFT		6
	u8 flags7;
#define XSTORM_CORE_CONN_AG_CTX_FLUSH_Q0_MASK	0x3
#define XSTORM_CORE_CONN_AG_CTX_FLUSH_Q0_SHIFT	0
#define XSTORM_CORE_CONN_AG_CTX_RESERVED10_MASK	0x3
#define XSTORM_CORE_CONN_AG_CTX_RESERVED10_SHIFT	2
#define XSTORM_CORE_CONN_AG_CTX_SLOW_PATH_MASK	0x3
#define XSTORM_CORE_CONN_AG_CTX_SLOW_PATH_SHIFT	4
#define XSTORM_CORE_CONN_AG_CTX_CF0EN_MASK		0x1
#define XSTORM_CORE_CONN_AG_CTX_CF0EN_SHIFT		6
#define XSTORM_CORE_CONN_AG_CTX_CF1EN_MASK		0x1
#define XSTORM_CORE_CONN_AG_CTX_CF1EN_SHIFT		7
	u8 flags8;
#define XSTORM_CORE_CONN_AG_CTX_CF2EN_MASK	0x1
#define XSTORM_CORE_CONN_AG_CTX_CF2EN_SHIFT	0
#define XSTORM_CORE_CONN_AG_CTX_CF3EN_MASK	0x1
#define XSTORM_CORE_CONN_AG_CTX_CF3EN_SHIFT	1
#define XSTORM_CORE_CONN_AG_CTX_CF4EN_MASK	0x1
#define XSTORM_CORE_CONN_AG_CTX_CF4EN_SHIFT	2
#define XSTORM_CORE_CONN_AG_CTX_CF5EN_MASK	0x1
#define XSTORM_CORE_CONN_AG_CTX_CF5EN_SHIFT	3
#define XSTORM_CORE_CONN_AG_CTX_CF6EN_MASK	0x1
#define XSTORM_CORE_CONN_AG_CTX_CF6EN_SHIFT	4
#define XSTORM_CORE_CONN_AG_CTX_CF7EN_MASK	0x1
#define XSTORM_CORE_CONN_AG_CTX_CF7EN_SHIFT	5
#define XSTORM_CORE_CONN_AG_CTX_CF8EN_MASK	0x1
#define XSTORM_CORE_CONN_AG_CTX_CF8EN_SHIFT	6
#define XSTORM_CORE_CONN_AG_CTX_CF9EN_MASK	0x1
#define XSTORM_CORE_CONN_AG_CTX_CF9EN_SHIFT	7
	u8 flags9;
#define XSTORM_CORE_CONN_AG_CTX_CF10EN_MASK			0x1
#define XSTORM_CORE_CONN_AG_CTX_CF10EN_SHIFT			0
#define XSTORM_CORE_CONN_AG_CTX_CF11EN_MASK			0x1
#define XSTORM_CORE_CONN_AG_CTX_CF11EN_SHIFT			1
#define XSTORM_CORE_CONN_AG_CTX_CF12EN_MASK			0x1
#define XSTORM_CORE_CONN_AG_CTX_CF12EN_SHIFT			2
#define XSTORM_CORE_CONN_AG_CTX_CF13EN_MASK			0x1
#define XSTORM_CORE_CONN_AG_CTX_CF13EN_SHIFT			3
#define XSTORM_CORE_CONN_AG_CTX_CF14EN_MASK			0x1
#define XSTORM_CORE_CONN_AG_CTX_CF14EN_SHIFT			4
#define XSTORM_CORE_CONN_AG_CTX_CF15EN_MASK			0x1
#define XSTORM_CORE_CONN_AG_CTX_CF15EN_SHIFT			5
#define XSTORM_CORE_CONN_AG_CTX_CONSOLID_PROD_CF_EN_MASK	0x1
#define XSTORM_CORE_CONN_AG_CTX_CONSOLID_PROD_CF_EN_SHIFT	6
#define XSTORM_CORE_CONN_AG_CTX_CF17EN_MASK			0x1
#define XSTORM_CORE_CONN_AG_CTX_CF17EN_SHIFT			7
	u8 flags10;
#define XSTORM_CORE_CONN_AG_CTX_DQ_CF_EN_MASK		0x1
#define XSTORM_CORE_CONN_AG_CTX_DQ_CF_EN_SHIFT		0
#define XSTORM_CORE_CONN_AG_CTX_TERMINATE_CF_EN_MASK		0x1
#define XSTORM_CORE_CONN_AG_CTX_TERMINATE_CF_EN_SHIFT	1
#define XSTORM_CORE_CONN_AG_CTX_FLUSH_Q0_EN_MASK		0x1
#define XSTORM_CORE_CONN_AG_CTX_FLUSH_Q0_EN_SHIFT		2
#define XSTORM_CORE_CONN_AG_CTX_RESERVED11_MASK		0x1
#define XSTORM_CORE_CONN_AG_CTX_RESERVED11_SHIFT		3
#define XSTORM_CORE_CONN_AG_CTX_SLOW_PATH_EN_MASK		0x1
#define XSTORM_CORE_CONN_AG_CTX_SLOW_PATH_EN_SHIFT		4
#define XSTORM_CORE_CONN_AG_CTX_CF23EN_MASK			0x1
#define XSTORM_CORE_CONN_AG_CTX_CF23EN_SHIFT			5
#define XSTORM_CORE_CONN_AG_CTX_RESERVED12_MASK		0x1
#define XSTORM_CORE_CONN_AG_CTX_RESERVED12_SHIFT		6
#define XSTORM_CORE_CONN_AG_CTX_RESERVED13_MASK		0x1
#define XSTORM_CORE_CONN_AG_CTX_RESERVED13_SHIFT		7
	u8 flags11;
#define XSTORM_CORE_CONN_AG_CTX_RESERVED14_MASK	0x1
#define XSTORM_CORE_CONN_AG_CTX_RESERVED14_SHIFT	0
#define XSTORM_CORE_CONN_AG_CTX_RESERVED15_MASK	0x1
#define XSTORM_CORE_CONN_AG_CTX_RESERVED15_SHIFT	1
#define XSTORM_CORE_CONN_AG_CTX_TX_DEC_RULE_EN_MASK	0x1
#define XSTORM_CORE_CONN_AG_CTX_TX_DEC_RULE_EN_SHIFT	2
#define XSTORM_CORE_CONN_AG_CTX_RULE5EN_MASK		0x1
#define XSTORM_CORE_CONN_AG_CTX_RULE5EN_SHIFT	3
#define XSTORM_CORE_CONN_AG_CTX_RULE6EN_MASK		0x1
#define XSTORM_CORE_CONN_AG_CTX_RULE6EN_SHIFT	4
#define XSTORM_CORE_CONN_AG_CTX_RULE7EN_MASK		0x1
#define XSTORM_CORE_CONN_AG_CTX_RULE7EN_SHIFT	5
#define XSTORM_CORE_CONN_AG_CTX_A0_RESERVED1_MASK	0x1
#define XSTORM_CORE_CONN_AG_CTX_A0_RESERVED1_SHIFT	6
#define XSTORM_CORE_CONN_AG_CTX_RULE9EN_MASK		0x1
#define XSTORM_CORE_CONN_AG_CTX_RULE9EN_SHIFT	7
	u8 flags12;
#define XSTORM_CORE_CONN_AG_CTX_RULE10EN_MASK	0x1
#define XSTORM_CORE_CONN_AG_CTX_RULE10EN_SHIFT	0
#define XSTORM_CORE_CONN_AG_CTX_RULE11EN_MASK	0x1
#define XSTORM_CORE_CONN_AG_CTX_RULE11EN_SHIFT	1
#define XSTORM_CORE_CONN_AG_CTX_A0_RESERVED2_MASK	0x1
#define XSTORM_CORE_CONN_AG_CTX_A0_RESERVED2_SHIFT	2
#define XSTORM_CORE_CONN_AG_CTX_A0_RESERVED3_MASK	0x1
#define XSTORM_CORE_CONN_AG_CTX_A0_RESERVED3_SHIFT	3
#define XSTORM_CORE_CONN_AG_CTX_RULE14EN_MASK	0x1
#define XSTORM_CORE_CONN_AG_CTX_RULE14EN_SHIFT	4
#define XSTORM_CORE_CONN_AG_CTX_RULE15EN_MASK	0x1
#define XSTORM_CORE_CONN_AG_CTX_RULE15EN_SHIFT	5
#define XSTORM_CORE_CONN_AG_CTX_RULE16EN_MASK	0x1
#define XSTORM_CORE_CONN_AG_CTX_RULE16EN_SHIFT	6
#define XSTORM_CORE_CONN_AG_CTX_RULE17EN_MASK	0x1
#define XSTORM_CORE_CONN_AG_CTX_RULE17EN_SHIFT	7
	u8 flags13;
#define XSTORM_CORE_CONN_AG_CTX_RULE18EN_MASK	0x1
#define XSTORM_CORE_CONN_AG_CTX_RULE18EN_SHIFT	0
#define XSTORM_CORE_CONN_AG_CTX_RULE19EN_MASK	0x1
#define XSTORM_CORE_CONN_AG_CTX_RULE19EN_SHIFT	1
#define XSTORM_CORE_CONN_AG_CTX_A0_RESERVED4_MASK	0x1
#define XSTORM_CORE_CONN_AG_CTX_A0_RESERVED4_SHIFT	2
#define XSTORM_CORE_CONN_AG_CTX_A0_RESERVED5_MASK	0x1
#define XSTORM_CORE_CONN_AG_CTX_A0_RESERVED5_SHIFT	3
#define XSTORM_CORE_CONN_AG_CTX_A0_RESERVED6_MASK	0x1
#define XSTORM_CORE_CONN_AG_CTX_A0_RESERVED6_SHIFT	4
#define XSTORM_CORE_CONN_AG_CTX_A0_RESERVED7_MASK	0x1
#define XSTORM_CORE_CONN_AG_CTX_A0_RESERVED7_SHIFT	5
#define XSTORM_CORE_CONN_AG_CTX_A0_RESERVED8_MASK	0x1
#define XSTORM_CORE_CONN_AG_CTX_A0_RESERVED8_SHIFT	6
#define XSTORM_CORE_CONN_AG_CTX_A0_RESERVED9_MASK	0x1
#define XSTORM_CORE_CONN_AG_CTX_A0_RESERVED9_SHIFT	7
	u8 flags14;
#define XSTORM_CORE_CONN_AG_CTX_BIT16_MASK	0x1
#define XSTORM_CORE_CONN_AG_CTX_BIT16_SHIFT	0
#define XSTORM_CORE_CONN_AG_CTX_BIT17_MASK	0x1
#define XSTORM_CORE_CONN_AG_CTX_BIT17_SHIFT	1
#define XSTORM_CORE_CONN_AG_CTX_BIT18_MASK	0x1
#define XSTORM_CORE_CONN_AG_CTX_BIT18_SHIFT	2
#define XSTORM_CORE_CONN_AG_CTX_BIT19_MASK	0x1
#define XSTORM_CORE_CONN_AG_CTX_BIT19_SHIFT	3
#define XSTORM_CORE_CONN_AG_CTX_BIT20_MASK	0x1
#define XSTORM_CORE_CONN_AG_CTX_BIT20_SHIFT	4
#define XSTORM_CORE_CONN_AG_CTX_BIT21_MASK	0x1
#define XSTORM_CORE_CONN_AG_CTX_BIT21_SHIFT	5
#define XSTORM_CORE_CONN_AG_CTX_CF23_MASK	0x3
#define XSTORM_CORE_CONN_AG_CTX_CF23_SHIFT	6
	u8 byte2;
	__le16 physical_q0;
	__le16 consolid_prod;
	__le16 reserved16;
	__le16 tx_bd_cons;
	__le16 tx_bd_or_spq_prod;
	__le16 updated_qm_pq_id;
	__le16 conn_dpi;
	u8 byte3;
	u8 byte4;
	u8 byte5;
	u8 byte6;
	__le32 reg0;
	__le32 reg1;
	__le32 reg2;
	__le32 reg3;
	__le32 reg4;
	__le32 reg5;
	__le32 reg6;
	__le16 word7;
	__le16 word8;
	__le16 word9;
	__le16 word10;
	__le32 reg7;
	__le32 reg8;
	__le32 reg9;
	u8 byte7;
	u8 byte8;
	u8 byte9;
	u8 byte10;
	u8 byte11;
	u8 byte12;
	u8 byte13;
	u8 byte14;
	u8 byte15;
	u8 e5_reserved;
	__le16 word11;
	__le32 reg10;
	__le32 reg11;
	__le32 reg12;
	__le32 reg13;
	__le32 reg14;
	__le32 reg15;
	__le32 reg16;
	__le32 reg17;
	__le32 reg18;
	__le32 reg19;
	__le16 word12;
	__le16 word13;
	__le16 word14;
	__le16 word15;
};

struct tstorm_core_conn_ag_ctx {
	u8 byte0;
	u8 byte1;
	u8 flags0;
#define TSTORM_CORE_CONN_AG_CTX_BIT0_MASK	0x1
#define TSTORM_CORE_CONN_AG_CTX_BIT0_SHIFT	0
#define TSTORM_CORE_CONN_AG_CTX_BIT1_MASK	0x1
#define TSTORM_CORE_CONN_AG_CTX_BIT1_SHIFT	1
#define TSTORM_CORE_CONN_AG_CTX_BIT2_MASK	0x1
#define TSTORM_CORE_CONN_AG_CTX_BIT2_SHIFT	2
#define TSTORM_CORE_CONN_AG_CTX_BIT3_MASK	0x1
#define TSTORM_CORE_CONN_AG_CTX_BIT3_SHIFT	3
#define TSTORM_CORE_CONN_AG_CTX_BIT4_MASK	0x1
#define TSTORM_CORE_CONN_AG_CTX_BIT4_SHIFT	4
#define TSTORM_CORE_CONN_AG_CTX_BIT5_MASK	0x1
#define TSTORM_CORE_CONN_AG_CTX_BIT5_SHIFT	5
#define TSTORM_CORE_CONN_AG_CTX_CF0_MASK	0x3
#define TSTORM_CORE_CONN_AG_CTX_CF0_SHIFT	6
	u8 flags1;
#define TSTORM_CORE_CONN_AG_CTX_CF1_MASK	0x3
#define TSTORM_CORE_CONN_AG_CTX_CF1_SHIFT	0
#define TSTORM_CORE_CONN_AG_CTX_CF2_MASK	0x3
#define TSTORM_CORE_CONN_AG_CTX_CF2_SHIFT	2
#define TSTORM_CORE_CONN_AG_CTX_CF3_MASK	0x3
#define TSTORM_CORE_CONN_AG_CTX_CF3_SHIFT	4
#define TSTORM_CORE_CONN_AG_CTX_CF4_MASK	0x3
#define TSTORM_CORE_CONN_AG_CTX_CF4_SHIFT	6
	u8 flags2;
#define TSTORM_CORE_CONN_AG_CTX_CF5_MASK	0x3
#define TSTORM_CORE_CONN_AG_CTX_CF5_SHIFT	0
#define TSTORM_CORE_CONN_AG_CTX_CF6_MASK	0x3
#define TSTORM_CORE_CONN_AG_CTX_CF6_SHIFT	2
#define TSTORM_CORE_CONN_AG_CTX_CF7_MASK	0x3
#define TSTORM_CORE_CONN_AG_CTX_CF7_SHIFT	4
#define TSTORM_CORE_CONN_AG_CTX_CF8_MASK	0x3
#define TSTORM_CORE_CONN_AG_CTX_CF8_SHIFT	6
	u8 flags3;
#define TSTORM_CORE_CONN_AG_CTX_CF9_MASK	0x3
#define TSTORM_CORE_CONN_AG_CTX_CF9_SHIFT	0
#define TSTORM_CORE_CONN_AG_CTX_CF10_MASK	0x3
#define TSTORM_CORE_CONN_AG_CTX_CF10_SHIFT	2
#define TSTORM_CORE_CONN_AG_CTX_CF0EN_MASK	0x1
#define TSTORM_CORE_CONN_AG_CTX_CF0EN_SHIFT	4
#define TSTORM_CORE_CONN_AG_CTX_CF1EN_MASK	0x1
#define TSTORM_CORE_CONN_AG_CTX_CF1EN_SHIFT	5
#define TSTORM_CORE_CONN_AG_CTX_CF2EN_MASK	0x1
#define TSTORM_CORE_CONN_AG_CTX_CF2EN_SHIFT	6
#define TSTORM_CORE_CONN_AG_CTX_CF3EN_MASK	0x1
#define TSTORM_CORE_CONN_AG_CTX_CF3EN_SHIFT	7
	u8 flags4;
#define TSTORM_CORE_CONN_AG_CTX_CF4EN_MASK		0x1
#define TSTORM_CORE_CONN_AG_CTX_CF4EN_SHIFT		0
#define TSTORM_CORE_CONN_AG_CTX_CF5EN_MASK		0x1
#define TSTORM_CORE_CONN_AG_CTX_CF5EN_SHIFT		1
#define TSTORM_CORE_CONN_AG_CTX_CF6EN_MASK		0x1
#define TSTORM_CORE_CONN_AG_CTX_CF6EN_SHIFT		2
#define TSTORM_CORE_CONN_AG_CTX_CF7EN_MASK		0x1
#define TSTORM_CORE_CONN_AG_CTX_CF7EN_SHIFT		3
#define TSTORM_CORE_CONN_AG_CTX_CF8EN_MASK		0x1
#define TSTORM_CORE_CONN_AG_CTX_CF8EN_SHIFT		4
#define TSTORM_CORE_CONN_AG_CTX_CF9EN_MASK		0x1
#define TSTORM_CORE_CONN_AG_CTX_CF9EN_SHIFT		5
#define TSTORM_CORE_CONN_AG_CTX_CF10EN_MASK		0x1
#define TSTORM_CORE_CONN_AG_CTX_CF10EN_SHIFT		6
#define TSTORM_CORE_CONN_AG_CTX_RULE0EN_MASK		0x1
#define TSTORM_CORE_CONN_AG_CTX_RULE0EN_SHIFT	7
	u8 flags5;
#define TSTORM_CORE_CONN_AG_CTX_RULE1EN_MASK		0x1
#define TSTORM_CORE_CONN_AG_CTX_RULE1EN_SHIFT	0
#define TSTORM_CORE_CONN_AG_CTX_RULE2EN_MASK		0x1
#define TSTORM_CORE_CONN_AG_CTX_RULE2EN_SHIFT	1
#define TSTORM_CORE_CONN_AG_CTX_RULE3EN_MASK		0x1
#define TSTORM_CORE_CONN_AG_CTX_RULE3EN_SHIFT	2
#define TSTORM_CORE_CONN_AG_CTX_RULE4EN_MASK		0x1
#define TSTORM_CORE_CONN_AG_CTX_RULE4EN_SHIFT	3
#define TSTORM_CORE_CONN_AG_CTX_RULE5EN_MASK		0x1
#define TSTORM_CORE_CONN_AG_CTX_RULE5EN_SHIFT	4
#define TSTORM_CORE_CONN_AG_CTX_RULE6EN_MASK		0x1
#define TSTORM_CORE_CONN_AG_CTX_RULE6EN_SHIFT	5
#define TSTORM_CORE_CONN_AG_CTX_RULE7EN_MASK		0x1
#define TSTORM_CORE_CONN_AG_CTX_RULE7EN_SHIFT	6
#define TSTORM_CORE_CONN_AG_CTX_RULE8EN_MASK		0x1
#define TSTORM_CORE_CONN_AG_CTX_RULE8EN_SHIFT	7
	__le32 reg0;
	__le32 reg1;
	__le32 reg2;
	__le32 reg3;
	__le32 reg4;
	__le32 reg5;
	__le32 reg6;
	__le32 reg7;
	__le32 reg8;
	u8 byte2;
	u8 byte3;
	__le16 word0;
	u8 byte4;
	u8 byte5;
	__le16 word1;
	__le16 word2;
	__le16 word3;
	__le32 ll2_rx_prod;
	__le32 reg10;
};

struct ustorm_core_conn_ag_ctx {
	u8 reserved;
	u8 byte1;
	u8 flags0;
#define USTORM_CORE_CONN_AG_CTX_BIT0_MASK	0x1
#define USTORM_CORE_CONN_AG_CTX_BIT0_SHIFT	0
#define USTORM_CORE_CONN_AG_CTX_BIT1_MASK	0x1
#define USTORM_CORE_CONN_AG_CTX_BIT1_SHIFT	1
#define USTORM_CORE_CONN_AG_CTX_CF0_MASK	0x3
#define USTORM_CORE_CONN_AG_CTX_CF0_SHIFT	2
#define USTORM_CORE_CONN_AG_CTX_CF1_MASK	0x3
#define USTORM_CORE_CONN_AG_CTX_CF1_SHIFT	4
#define USTORM_CORE_CONN_AG_CTX_CF2_MASK	0x3
#define USTORM_CORE_CONN_AG_CTX_CF2_SHIFT	6
	u8 flags1;
#define USTORM_CORE_CONN_AG_CTX_CF3_MASK	0x3
#define USTORM_CORE_CONN_AG_CTX_CF3_SHIFT	0
#define USTORM_CORE_CONN_AG_CTX_CF4_MASK	0x3
#define USTORM_CORE_CONN_AG_CTX_CF4_SHIFT	2
#define USTORM_CORE_CONN_AG_CTX_CF5_MASK	0x3
#define USTORM_CORE_CONN_AG_CTX_CF5_SHIFT	4
#define USTORM_CORE_CONN_AG_CTX_CF6_MASK	0x3
#define USTORM_CORE_CONN_AG_CTX_CF6_SHIFT	6
	u8 flags2;
#define USTORM_CORE_CONN_AG_CTX_CF0EN_MASK		0x1
#define USTORM_CORE_CONN_AG_CTX_CF0EN_SHIFT		0
#define USTORM_CORE_CONN_AG_CTX_CF1EN_MASK		0x1
#define USTORM_CORE_CONN_AG_CTX_CF1EN_SHIFT		1
#define USTORM_CORE_CONN_AG_CTX_CF2EN_MASK		0x1
#define USTORM_CORE_CONN_AG_CTX_CF2EN_SHIFT		2
#define USTORM_CORE_CONN_AG_CTX_CF3EN_MASK		0x1
#define USTORM_CORE_CONN_AG_CTX_CF3EN_SHIFT		3
#define USTORM_CORE_CONN_AG_CTX_CF4EN_MASK		0x1
#define USTORM_CORE_CONN_AG_CTX_CF4EN_SHIFT		4
#define USTORM_CORE_CONN_AG_CTX_CF5EN_MASK		0x1
#define USTORM_CORE_CONN_AG_CTX_CF5EN_SHIFT		5
#define USTORM_CORE_CONN_AG_CTX_CF6EN_MASK		0x1
#define USTORM_CORE_CONN_AG_CTX_CF6EN_SHIFT		6
#define USTORM_CORE_CONN_AG_CTX_RULE0EN_MASK		0x1
#define USTORM_CORE_CONN_AG_CTX_RULE0EN_SHIFT	7
	u8 flags3;
#define USTORM_CORE_CONN_AG_CTX_RULE1EN_MASK		0x1
#define USTORM_CORE_CONN_AG_CTX_RULE1EN_SHIFT	0
#define USTORM_CORE_CONN_AG_CTX_RULE2EN_MASK		0x1
#define USTORM_CORE_CONN_AG_CTX_RULE2EN_SHIFT	1
#define USTORM_CORE_CONN_AG_CTX_RULE3EN_MASK		0x1
#define USTORM_CORE_CONN_AG_CTX_RULE3EN_SHIFT	2
#define USTORM_CORE_CONN_AG_CTX_RULE4EN_MASK		0x1
#define USTORM_CORE_CONN_AG_CTX_RULE4EN_SHIFT	3
#define USTORM_CORE_CONN_AG_CTX_RULE5EN_MASK		0x1
#define USTORM_CORE_CONN_AG_CTX_RULE5EN_SHIFT	4
#define USTORM_CORE_CONN_AG_CTX_RULE6EN_MASK		0x1
#define USTORM_CORE_CONN_AG_CTX_RULE6EN_SHIFT	5
#define USTORM_CORE_CONN_AG_CTX_RULE7EN_MASK		0x1
#define USTORM_CORE_CONN_AG_CTX_RULE7EN_SHIFT	6
#define USTORM_CORE_CONN_AG_CTX_RULE8EN_MASK		0x1
#define USTORM_CORE_CONN_AG_CTX_RULE8EN_SHIFT	7
	u8 byte2;
	u8 byte3;
	__le16 word0;
	__le16 word1;
	__le32 rx_producers;
	__le32 reg1;
	__le32 reg2;
	__le32 reg3;
	__le16 word2;
	__le16 word3;
};

/* The core storm context for the Mstorm */
struct mstorm_core_conn_st_ctx {
	__le32 reserved[40];
};

/* The core storm context for the Ustorm */
struct ustorm_core_conn_st_ctx {
	__le32 reserved[20];
};

/* The core storm context for the Tstorm */
struct tstorm_core_conn_st_ctx {
	__le32 reserved[4];
};

/* core connection context */
struct core_conn_context {
	struct ystorm_core_conn_st_ctx ystorm_st_context;
	struct regpair ystorm_st_padding[2];
	struct pstorm_core_conn_st_ctx pstorm_st_context;
	struct regpair pstorm_st_padding[2];
	struct xstorm_core_conn_st_ctx xstorm_st_context;
	struct xstorm_core_conn_ag_ctx xstorm_ag_context;
	struct tstorm_core_conn_ag_ctx tstorm_ag_context;
	struct ustorm_core_conn_ag_ctx ustorm_ag_context;
	struct mstorm_core_conn_st_ctx mstorm_st_context;
	struct ustorm_core_conn_st_ctx ustorm_st_context;
	struct regpair ustorm_st_padding[2];
	struct tstorm_core_conn_st_ctx tstorm_st_context;
	struct regpair tstorm_st_padding[2];
};

struct eth_mstorm_per_pf_stat {
	struct regpair gre_discard_pkts;
	struct regpair vxlan_discard_pkts;
	struct regpair geneve_discard_pkts;
	struct regpair lb_discard_pkts;
};

struct eth_mstorm_per_queue_stat {
	struct regpair ttl0_discard;
	struct regpair packet_too_big_discard;
	struct regpair no_buff_discard;
	struct regpair not_active_discard;
	struct regpair tpa_coalesced_pkts;
	struct regpair tpa_coalesced_events;
	struct regpair tpa_aborts_num;
	struct regpair tpa_coalesced_bytes;
};

/* Ethernet TX Per PF */
struct eth_pstorm_per_pf_stat {
	struct regpair sent_lb_ucast_bytes;
	struct regpair sent_lb_mcast_bytes;
	struct regpair sent_lb_bcast_bytes;
	struct regpair sent_lb_ucast_pkts;
	struct regpair sent_lb_mcast_pkts;
	struct regpair sent_lb_bcast_pkts;
	struct regpair sent_gre_bytes;
	struct regpair sent_vxlan_bytes;
	struct regpair sent_geneve_bytes;
	struct regpair sent_mpls_bytes;
	struct regpair sent_gre_mpls_bytes;
	struct regpair sent_udp_mpls_bytes;
	struct regpair sent_gre_pkts;
	struct regpair sent_vxlan_pkts;
	struct regpair sent_geneve_pkts;
	struct regpair sent_mpls_pkts;
	struct regpair sent_gre_mpls_pkts;
	struct regpair sent_udp_mpls_pkts;
	struct regpair gre_drop_pkts;
	struct regpair vxlan_drop_pkts;
	struct regpair geneve_drop_pkts;
	struct regpair mpls_drop_pkts;
	struct regpair gre_mpls_drop_pkts;
	struct regpair udp_mpls_drop_pkts;
};

/* Ethernet TX Per Queue Stats */
struct eth_pstorm_per_queue_stat {
	struct regpair sent_ucast_bytes;
	struct regpair sent_mcast_bytes;
	struct regpair sent_bcast_bytes;
	struct regpair sent_ucast_pkts;
	struct regpair sent_mcast_pkts;
	struct regpair sent_bcast_pkts;
	struct regpair error_drop_pkts;
};

/* ETH Rx producers data */
struct eth_rx_rate_limit {
	__le16 mult;
	__le16 cnst;
	u8 add_sub_cnst;
	u8 reserved0;
	__le16 reserved1;
};

/* Update RSS indirection table entry command */
struct eth_tstorm_rss_update_data {
	u8 vport_id;
	u8 ind_table_index;
	__le16 ind_table_value;
	__le16 reserved1;
	u8 reserved;
	u8 valid;
};

struct eth_ustorm_per_pf_stat {
	struct regpair rcv_lb_ucast_bytes;
	struct regpair rcv_lb_mcast_bytes;
	struct regpair rcv_lb_bcast_bytes;
	struct regpair rcv_lb_ucast_pkts;
	struct regpair rcv_lb_mcast_pkts;
	struct regpair rcv_lb_bcast_pkts;
	struct regpair rcv_gre_bytes;
	struct regpair rcv_vxlan_bytes;
	struct regpair rcv_geneve_bytes;
	struct regpair rcv_gre_pkts;
	struct regpair rcv_vxlan_pkts;
	struct regpair rcv_geneve_pkts;
};

struct eth_ustorm_per_queue_stat {
	struct regpair rcv_ucast_bytes;
	struct regpair rcv_mcast_bytes;
	struct regpair rcv_bcast_bytes;
	struct regpair rcv_ucast_pkts;
	struct regpair rcv_mcast_pkts;
	struct regpair rcv_bcast_pkts;
};

/* Event Ring VF-PF Channel data */
struct vf_pf_channel_eqe_data {
	struct regpair msg_addr;
};

/* Event Ring initial cleanup data */
struct initial_cleanup_eqe_data {
	u8 vf_id;
	u8 reserved[7];
};

/* FW error data */
struct fw_err_data {
	u8 recovery_scope;
	u8 err_id;
	__le16 entity_id;
	u8 reserved[4];
};

/* Event Data Union */
union event_ring_data {
	u8 bytes[8];
	struct vf_pf_channel_eqe_data vf_pf_channel;
	struct iscsi_eqe_data iscsi_info;
	struct iscsi_connect_done_results iscsi_conn_done_info;
	union rdma_eqe_data rdma_data;
	struct initial_cleanup_eqe_data vf_init_cleanup;
	struct fw_err_data err_data;
};

/* Event Ring Entry */
struct event_ring_entry {
	u8 protocol_id;
	u8 opcode;
	u8 reserved0;
	u8 vf_id;
	__le16 echo;
	u8 fw_return_code;
	u8 flags;
#define EVENT_RING_ENTRY_ASYNC_MASK		0x1
#define EVENT_RING_ENTRY_ASYNC_SHIFT		0
#define EVENT_RING_ENTRY_RESERVED1_MASK		0x7F
#define EVENT_RING_ENTRY_RESERVED1_SHIFT	1
	union event_ring_data data;
};

/* Event Ring Next Page Address */
struct event_ring_next_addr {
	struct regpair addr;
	__le32 reserved[2];
};

/* Event Ring Element */
union event_ring_element {
	struct event_ring_entry entry;
	struct event_ring_next_addr next_addr;
};

/* Ports mode */
enum fw_flow_ctrl_mode {
	flow_ctrl_pause,
	flow_ctrl_pfc,
	MAX_FW_FLOW_CTRL_MODE
};

/* GFT profile type */
enum gft_profile_type {
	GFT_PROFILE_TYPE_4_TUPLE,
	GFT_PROFILE_TYPE_L4_DST_PORT,
	GFT_PROFILE_TYPE_IP_DST_ADDR,
	GFT_PROFILE_TYPE_IP_SRC_ADDR,
	GFT_PROFILE_TYPE_TUNNEL_TYPE,
	MAX_GFT_PROFILE_TYPE
};

/* Major and Minor hsi Versions */
struct hsi_fp_ver_struct {
	u8 minor_ver_arr[2];
	u8 major_ver_arr[2];
};

/* Integration Phase */
enum integ_phase {
	INTEG_PHASE_BB_A0_LATEST = 3,
	INTEG_PHASE_BB_B0_NO_MCP = 10,
	INTEG_PHASE_BB_B0_WITH_MCP = 11,
	MAX_INTEG_PHASE
};

/* Ports mode */
enum iwarp_ll2_tx_queues {
	IWARP_LL2_IN_ORDER_TX_QUEUE = 1,
	IWARP_LL2_ALIGNED_TX_QUEUE,
	IWARP_LL2_ALIGNED_RIGHT_TRIMMED_TX_QUEUE,
	IWARP_LL2_ERROR,
	MAX_IWARP_LL2_TX_QUEUES
};

/* Function error ID */
enum func_err_id {
	FUNC_NO_ERROR,
	VF_PF_CHANNEL_NOT_READY,
	VF_ZONE_MSG_NOT_VALID,
	VF_ZONE_FUNC_NOT_ENABLED,
	ETH_PACKET_TOO_SMALL,
	ETH_ILLEGAL_VLAN_MODE,
	ETH_MTU_VIOLATION,
	ETH_ILLEGAL_INBAND_TAGS,
	ETH_VLAN_INSERT_AND_INBAND_VLAN,
	ETH_ILLEGAL_NBDS,
	ETH_FIRST_BD_WO_SOP,
	ETH_INSUFFICIENT_BDS,
	ETH_ILLEGAL_LSO_HDR_NBDS,
	ETH_ILLEGAL_LSO_MSS,
	ETH_ZERO_SIZE_BD,
	ETH_ILLEGAL_LSO_HDR_LEN,
	ETH_INSUFFICIENT_PAYLOAD,
	ETH_EDPM_OUT_OF_SYNC,
	ETH_TUNN_IPV6_EXT_NBD_ERR,
	ETH_CONTROL_PACKET_VIOLATION,
	ETH_ANTI_SPOOFING_ERR,
	ETH_PACKET_SIZE_TOO_LARGE,
	CORE_ILLEGAL_VLAN_MODE,
	CORE_ILLEGAL_NBDS,
	CORE_FIRST_BD_WO_SOP,
	CORE_INSUFFICIENT_BDS,
	CORE_PACKET_TOO_SMALL,
	CORE_ILLEGAL_INBAND_TAGS,
	CORE_VLAN_INSERT_AND_INBAND_VLAN,
	CORE_MTU_VIOLATION,
	CORE_CONTROL_PACKET_VIOLATION,
	CORE_ANTI_SPOOFING_ERR,
	CORE_PACKET_SIZE_TOO_LARGE,
	CORE_ILLEGAL_BD_FLAGS,
	CORE_GSI_PACKET_VIOLATION,
	MAX_FUNC_ERR_ID
};

/* FW error handling mode */
enum fw_err_mode {
	FW_ERR_FATAL_ASSERT,
	FW_ERR_DRV_REPORT,
	MAX_FW_ERR_MODE
};

/* FW error recovery scope */
enum fw_err_recovery_scope {
	ERR_SCOPE_INVALID,
	ERR_SCOPE_TX_Q,
	ERR_SCOPE_RX_Q,
	ERR_SCOPE_QP,
	ERR_SCOPE_VPORT,
	ERR_SCOPE_FUNC,
	ERR_SCOPE_PORT,
	ERR_SCOPE_ENGINE,
	MAX_FW_ERR_RECOVERY_SCOPE
};

/* Mstorm non-triggering VF zone */
struct mstorm_non_trigger_vf_zone {
	struct eth_mstorm_per_queue_stat eth_queue_stat;
	struct eth_rx_prod_data eth_rx_queue_producers[ETH_MAX_RXQ_VF_QUAD];
};

/* Mstorm VF zone */
struct mstorm_vf_zone {
	struct mstorm_non_trigger_vf_zone non_trigger;
};

/* vlan header including TPID and TCI fields */
struct vlan_header {
	__le16 tpid;
	__le16 tci;
};

/* outer tag configurations */
struct outer_tag_config_struct {
	u8 enable_stag_pri_change;
	u8 pri_map_valid;
	u8 reserved[2];
	struct vlan_header outer_tag;
	u8 inner_to_outer_pri_map[8];
};

/* personality per PF */
enum personality_type {
	BAD_PERSONALITY_TYP,
	PERSONALITY_TCP_ULP,
	PERSONALITY_FCOE,
	PERSONALITY_RDMA_AND_ETH,
	PERSONALITY_RDMA,
	PERSONALITY_CORE,
	PERSONALITY_ETH,
	PERSONALITY_RESERVED,
	MAX_PERSONALITY_TYPE
};

/* tunnel configuration */
struct pf_start_tunnel_config {
	u8 set_vxlan_udp_port_flg;
	u8 set_geneve_udp_port_flg;
	u8 set_no_inner_l2_vxlan_udp_port_flg;
	u8 tunnel_clss_vxlan;
	u8 tunnel_clss_l2geneve;
	u8 tunnel_clss_ipgeneve;
	u8 tunnel_clss_l2gre;
	u8 tunnel_clss_ipgre;
	__le16 vxlan_udp_port;
	__le16 geneve_udp_port;
	__le16 no_inner_l2_vxlan_udp_port;
	__le16 reserved[3];
};

/* Ramrod data for PF start ramrod */
struct pf_start_ramrod_data {
	struct regpair event_ring_pbl_addr;
	struct regpair consolid_q_pbl_base_addr;
	struct pf_start_tunnel_config tunnel_config;
	__le16 event_ring_sb_id;
	u8 base_vf_id;
	u8 num_vfs;
	u8 event_ring_num_pages;
	u8 event_ring_sb_index;
	u8 path_id;
	u8 warning_as_error;
	u8 dont_log_ramrods;
	u8 personality;
	__le16 log_type_mask;
	u8 mf_mode;
	u8 integ_phase;
	u8 allow_npar_tx_switching;
	u8 reserved0;
	struct hsi_fp_ver_struct hsi_fp_ver;
	struct outer_tag_config_struct outer_tag_config;
	u8 pf_fp_err_mode;
	u8 consolid_q_num_pages;
	u8 reserved[6];
};

/* Data for port update ramrod */
struct protocol_dcb_data {
	u8 dcb_enable_flag;
	u8 dscp_enable_flag;
	u8 dcb_priority;
	u8 dcb_tc;
	u8 dscp_val;
	u8 dcb_dont_add_vlan0;
};

/* Update tunnel configuration */
struct pf_update_tunnel_config {
	u8 update_rx_pf_clss;
	u8 update_rx_def_ucast_clss;
	u8 update_rx_def_non_ucast_clss;
	u8 set_vxlan_udp_port_flg;
	u8 set_geneve_udp_port_flg;
	u8 set_no_inner_l2_vxlan_udp_port_flg;
	u8 tunnel_clss_vxlan;
	u8 tunnel_clss_l2geneve;
	u8 tunnel_clss_ipgeneve;
	u8 tunnel_clss_l2gre;
	u8 tunnel_clss_ipgre;
	u8 reserved;
	__le16 vxlan_udp_port;
	__le16 geneve_udp_port;
	__le16 no_inner_l2_vxlan_udp_port;
	__le16 reserved1[3];
};

/* Data for port update ramrod */
struct pf_update_ramrod_data {
	u8 update_eth_dcb_data_mode;
	u8 update_fcoe_dcb_data_mode;
	u8 update_iscsi_dcb_data_mode;
	u8 update_roce_dcb_data_mode;
	u8 update_rroce_dcb_data_mode;
	u8 update_iwarp_dcb_data_mode;
	u8 update_mf_vlan_flag;
	u8 update_enable_stag_pri_change;
	struct protocol_dcb_data eth_dcb_data;
	struct protocol_dcb_data fcoe_dcb_data;
	struct protocol_dcb_data iscsi_dcb_data;
	struct protocol_dcb_data roce_dcb_data;
	struct protocol_dcb_data rroce_dcb_data;
	struct protocol_dcb_data iwarp_dcb_data;
	__le16 mf_vlan;
	u8 enable_stag_pri_change;
	u8 reserved;
	struct pf_update_tunnel_config tunnel_config;
};

/* Ports mode */
enum ports_mode {
	ENGX2_PORTX1,
	ENGX2_PORTX2,
	ENGX1_PORTX1,
	ENGX1_PORTX2,
	ENGX1_PORTX4,
	MAX_PORTS_MODE
};

/* Protocol-common error code */
enum protocol_common_error_code {
	COMMON_ERR_CODE_OK = 0,
	COMMON_ERR_CODE_ERROR,
	MAX_PROTOCOL_COMMON_ERROR_CODE
};

/* use to index in hsi_fp_[major|minor]_ver_arr per protocol */
enum protocol_version_array_key {
	ETH_VER_KEY = 0,
	ROCE_VER_KEY,
	MAX_PROTOCOL_VERSION_ARRAY_KEY
};

/* RDMA TX Stats */
struct rdma_sent_stats {
	struct regpair sent_bytes;
	struct regpair sent_pkts;
};

/* Pstorm non-triggering VF zone */
struct pstorm_non_trigger_vf_zone {
	struct eth_pstorm_per_queue_stat eth_queue_stat;
	struct rdma_sent_stats rdma_stats;
};

/* Pstorm VF zone */
struct pstorm_vf_zone {
	struct pstorm_non_trigger_vf_zone non_trigger;
	struct regpair reserved[7];
};

/* Ramrod Header of SPQE */
struct ramrod_header {
	__le32 cid;
	u8 cmd_id;
	u8 protocol_id;
	__le16 echo;
};

/* RDMA RX Stats */
struct rdma_rcv_stats {
	struct regpair rcv_bytes;
	struct regpair rcv_pkts;
};

/* Data for update QCN/DCQCN RL ramrod */
struct rl_update_ramrod_data {
	u8 qcn_update_param_flg;
	u8 dcqcn_update_param_flg;
	u8 rl_init_flg;
	u8 rl_start_flg;
	u8 rl_stop_flg;
	u8 rl_id_first;
	u8 rl_id_last;
	u8 rl_dc_qcn_flg;
	u8 dcqcn_reset_alpha_on_idle;
	u8 rl_bc_stage_th;
	u8 rl_timer_stage_th;
	u8 reserved1;
	__le32 rl_bc_rate;
	__le16 rl_max_rate;
	__le16 rl_r_ai;
	__le16 rl_r_hai;
	__le16 dcqcn_g;
	__le32 dcqcn_k_us;
	__le32 dcqcn_timeuot_us;
	__le32 qcn_timeuot_us;
	__le32 reserved2;
};

/* Slowpath Element (SPQE) */
struct slow_path_element {
	struct ramrod_header hdr;
	struct regpair data_ptr;
};

/* Tstorm non-triggering VF zone */
struct tstorm_non_trigger_vf_zone {
	struct rdma_rcv_stats rdma_stats;
};

struct tstorm_per_port_stat {
	struct regpair trunc_error_discard;
	struct regpair mac_error_discard;
	struct regpair mftag_filter_discard;
	struct regpair eth_mac_filter_discard;
	struct regpair ll2_mac_filter_discard;
	struct regpair ll2_conn_disabled_discard;
	struct regpair iscsi_irregular_pkt;
	struct regpair fcoe_irregular_pkt;
	struct regpair roce_irregular_pkt;
	struct regpair iwarp_irregular_pkt;
	struct regpair eth_irregular_pkt;
	struct regpair toe_irregular_pkt;
	struct regpair preroce_irregular_pkt;
	struct regpair eth_gre_tunn_filter_discard;
	struct regpair eth_vxlan_tunn_filter_discard;
	struct regpair eth_geneve_tunn_filter_discard;
	struct regpair eth_gft_drop_pkt;
};

/* Tstorm VF zone */
struct tstorm_vf_zone {
	struct tstorm_non_trigger_vf_zone non_trigger;
};

/* Tunnel classification scheme */
enum tunnel_clss {
	TUNNEL_CLSS_MAC_VLAN = 0,
	TUNNEL_CLSS_MAC_VNI,
	TUNNEL_CLSS_INNER_MAC_VLAN,
	TUNNEL_CLSS_INNER_MAC_VNI,
	TUNNEL_CLSS_MAC_VLAN_DUAL_STAGE,
	MAX_TUNNEL_CLSS
};

/* Ustorm non-triggering VF zone */
struct ustorm_non_trigger_vf_zone {
	struct eth_ustorm_per_queue_stat eth_queue_stat;
	struct regpair vf_pf_msg_addr;
};

/* Ustorm triggering VF zone */
struct ustorm_trigger_vf_zone {
	u8 vf_pf_msg_valid;
	u8 reserved[7];
};

/* Ustorm VF zone */
struct ustorm_vf_zone {
	struct ustorm_non_trigger_vf_zone non_trigger;
	struct ustorm_trigger_vf_zone trigger;
};

/* VF-PF channel data */
struct vf_pf_channel_data {
	__le32 ready;
	u8 valid;
	u8 reserved0;
	__le16 reserved1;
};

/* Ramrod data for VF start ramrod */
struct vf_start_ramrod_data {
	u8 vf_id;
	u8 enable_flr_ack;
	__le16 opaque_fid;
	u8 personality;
	u8 reserved[7];
	struct hsi_fp_ver_struct hsi_fp_ver;

};

/* Ramrod data for VF start ramrod */
struct vf_stop_ramrod_data {
	u8 vf_id;
	u8 reserved0;
	__le16 reserved1;
	__le32 reserved2;
};

/* VF zone size mode */
enum vf_zone_size_mode {
	VF_ZONE_SIZE_MODE_DEFAULT,
	VF_ZONE_SIZE_MODE_DOUBLE,
	VF_ZONE_SIZE_MODE_QUAD,
	MAX_VF_ZONE_SIZE_MODE
};

/* Xstorm non-triggering VF zone */
struct xstorm_non_trigger_vf_zone {
	struct regpair non_edpm_ack_pkts;
};

/* Tstorm VF zone */
struct xstorm_vf_zone {
	struct xstorm_non_trigger_vf_zone non_trigger;
};

/* Attentions status block */
struct atten_status_block {
	__le32 atten_bits;
	__le32 atten_ack;
	__le16 reserved0;
	__le16 sb_index;
	__le32 reserved1;
};

/* DMAE command */
struct dmae_cmd {
	__le32 opcode;
#define DMAE_CMD_SRC_MASK		0x1
#define DMAE_CMD_SRC_SHIFT		0
#define DMAE_CMD_DST_MASK		0x3
#define DMAE_CMD_DST_SHIFT		1
#define DMAE_CMD_C_DST_MASK		0x1
#define DMAE_CMD_C_DST_SHIFT		3
#define DMAE_CMD_CRC_RESET_MASK		0x1
#define DMAE_CMD_CRC_RESET_SHIFT	4
#define DMAE_CMD_SRC_ADDR_RESET_MASK	0x1
#define DMAE_CMD_SRC_ADDR_RESET_SHIFT	5
#define DMAE_CMD_DST_ADDR_RESET_MASK	0x1
#define DMAE_CMD_DST_ADDR_RESET_SHIFT	6
#define DMAE_CMD_COMP_FUNC_MASK		0x1
#define DMAE_CMD_COMP_FUNC_SHIFT	7
#define DMAE_CMD_COMP_WORD_EN_MASK	0x1
#define DMAE_CMD_COMP_WORD_EN_SHIFT	8
#define DMAE_CMD_COMP_CRC_EN_MASK	0x1
#define DMAE_CMD_COMP_CRC_EN_SHIFT	9
#define DMAE_CMD_COMP_CRC_OFFSET_MASK	0x7
#define DMAE_CMD_COMP_CRC_OFFSET_SHIFT 10
#define DMAE_CMD_RESERVED1_MASK		0x1
#define DMAE_CMD_RESERVED1_SHIFT	13
#define DMAE_CMD_ENDIANITY_MODE_MASK	0x3
#define DMAE_CMD_ENDIANITY_MODE_SHIFT	14
#define DMAE_CMD_ERR_HANDLING_MASK	0x3
#define DMAE_CMD_ERR_HANDLING_SHIFT	16
#define DMAE_CMD_PORT_ID_MASK		0x3
#define DMAE_CMD_PORT_ID_SHIFT		18
#define DMAE_CMD_SRC_PF_ID_MASK		0xF
#define DMAE_CMD_SRC_PF_ID_SHIFT	20
#define DMAE_CMD_DST_PF_ID_MASK		0xF
#define DMAE_CMD_DST_PF_ID_SHIFT	24
#define DMAE_CMD_SRC_VF_ID_VALID_MASK	0x1
#define DMAE_CMD_SRC_VF_ID_VALID_SHIFT 28
#define DMAE_CMD_DST_VF_ID_VALID_MASK	0x1
#define DMAE_CMD_DST_VF_ID_VALID_SHIFT 29
#define DMAE_CMD_RESERVED2_MASK		0x3
#define DMAE_CMD_RESERVED2_SHIFT	30
	__le32 src_addr_lo;
	__le32 src_addr_hi;
	__le32 dst_addr_lo;
	__le32 dst_addr_hi;
	__le16 length_dw;
	__le16 opcode_b;
#define DMAE_CMD_SRC_VF_ID_MASK		0xFF
#define DMAE_CMD_SRC_VF_ID_SHIFT	0
#define DMAE_CMD_DST_VF_ID_MASK		0xFF
#define DMAE_CMD_DST_VF_ID_SHIFT	8
	__le32 comp_addr_lo;
	__le32 comp_addr_hi;
	__le32 comp_val;
	__le32 crc32;
	__le32 crc_32_c;
	__le16 crc16;
	__le16 crc16_c;
	__le16 crc10;
	__le16 error_bit_reserved;
#define DMAE_CMD_ERROR_BIT_MASK        0x1
#define DMAE_CMD_ERROR_BIT_SHIFT       0
#define DMAE_CMD_RESERVED_MASK	       0x7FFF
#define DMAE_CMD_RESERVED_SHIFT        1
	__le16 xsum16;
	__le16 xsum8;
};

enum dmae_cmd_comp_crc_en_enum {
	dmae_cmd_comp_crc_disabled,
	dmae_cmd_comp_crc_enabled,
	MAX_DMAE_CMD_COMP_CRC_EN_ENUM
};

enum dmae_cmd_comp_func_enum {
	dmae_cmd_comp_func_to_src,
	dmae_cmd_comp_func_to_dst,
	MAX_DMAE_CMD_COMP_FUNC_ENUM
};

enum dmae_cmd_comp_word_en_enum {
	dmae_cmd_comp_word_disabled,
	dmae_cmd_comp_word_enabled,
	MAX_DMAE_CMD_COMP_WORD_EN_ENUM
};

enum dmae_cmd_c_dst_enum {
	dmae_cmd_c_dst_pcie,
	dmae_cmd_c_dst_grc,
	MAX_DMAE_CMD_C_DST_ENUM
};

enum dmae_cmd_dst_enum {
	dmae_cmd_dst_none_0,
	dmae_cmd_dst_pcie,
	dmae_cmd_dst_grc,
	dmae_cmd_dst_none_3,
	MAX_DMAE_CMD_DST_ENUM
};

enum dmae_cmd_error_handling_enum {
	dmae_cmd_error_handling_send_regular_comp,
	dmae_cmd_error_handling_send_comp_with_err,
	dmae_cmd_error_handling_dont_send_comp,
	MAX_DMAE_CMD_ERROR_HANDLING_ENUM
};

enum dmae_cmd_src_enum {
	dmae_cmd_src_pcie,
	dmae_cmd_src_grc,
	MAX_DMAE_CMD_SRC_ENUM
};

struct mstorm_core_conn_ag_ctx {
	u8 byte0;
	u8 byte1;
	u8 flags0;
#define MSTORM_CORE_CONN_AG_CTX_BIT0_MASK	0x1
#define MSTORM_CORE_CONN_AG_CTX_BIT0_SHIFT	0
#define MSTORM_CORE_CONN_AG_CTX_BIT1_MASK	0x1
#define MSTORM_CORE_CONN_AG_CTX_BIT1_SHIFT	1
#define MSTORM_CORE_CONN_AG_CTX_CF0_MASK	0x3
#define MSTORM_CORE_CONN_AG_CTX_CF0_SHIFT	2
#define MSTORM_CORE_CONN_AG_CTX_CF1_MASK	0x3
#define MSTORM_CORE_CONN_AG_CTX_CF1_SHIFT	4
#define MSTORM_CORE_CONN_AG_CTX_CF2_MASK	0x3
#define MSTORM_CORE_CONN_AG_CTX_CF2_SHIFT	6
	u8 flags1;
#define MSTORM_CORE_CONN_AG_CTX_CF0EN_MASK		0x1
#define MSTORM_CORE_CONN_AG_CTX_CF0EN_SHIFT		0
#define MSTORM_CORE_CONN_AG_CTX_CF1EN_MASK		0x1
#define MSTORM_CORE_CONN_AG_CTX_CF1EN_SHIFT		1
#define MSTORM_CORE_CONN_AG_CTX_CF2EN_MASK		0x1
#define MSTORM_CORE_CONN_AG_CTX_CF2EN_SHIFT		2
#define MSTORM_CORE_CONN_AG_CTX_RULE0EN_MASK		0x1
#define MSTORM_CORE_CONN_AG_CTX_RULE0EN_SHIFT	3
#define MSTORM_CORE_CONN_AG_CTX_RULE1EN_MASK		0x1
#define MSTORM_CORE_CONN_AG_CTX_RULE1EN_SHIFT	4
#define MSTORM_CORE_CONN_AG_CTX_RULE2EN_MASK		0x1
#define MSTORM_CORE_CONN_AG_CTX_RULE2EN_SHIFT	5
#define MSTORM_CORE_CONN_AG_CTX_RULE3EN_MASK		0x1
#define MSTORM_CORE_CONN_AG_CTX_RULE3EN_SHIFT	6
#define MSTORM_CORE_CONN_AG_CTX_RULE4EN_MASK		0x1
#define MSTORM_CORE_CONN_AG_CTX_RULE4EN_SHIFT	7
	__le16 word0;
	__le16 word1;
	__le32 reg0;
	__le32 reg1;
};

struct ystorm_core_conn_ag_ctx {
	u8 byte0;
	u8 byte1;
	u8 flags0;
#define YSTORM_CORE_CONN_AG_CTX_BIT0_MASK	0x1
#define YSTORM_CORE_CONN_AG_CTX_BIT0_SHIFT	0
#define YSTORM_CORE_CONN_AG_CTX_BIT1_MASK	0x1
#define YSTORM_CORE_CONN_AG_CTX_BIT1_SHIFT	1
#define YSTORM_CORE_CONN_AG_CTX_CF0_MASK	0x3
#define YSTORM_CORE_CONN_AG_CTX_CF0_SHIFT	2
#define YSTORM_CORE_CONN_AG_CTX_CF1_MASK	0x3
#define YSTORM_CORE_CONN_AG_CTX_CF1_SHIFT	4
#define YSTORM_CORE_CONN_AG_CTX_CF2_MASK	0x3
#define YSTORM_CORE_CONN_AG_CTX_CF2_SHIFT	6
	u8 flags1;
#define YSTORM_CORE_CONN_AG_CTX_CF0EN_MASK		0x1
#define YSTORM_CORE_CONN_AG_CTX_CF0EN_SHIFT		0
#define YSTORM_CORE_CONN_AG_CTX_CF1EN_MASK		0x1
#define YSTORM_CORE_CONN_AG_CTX_CF1EN_SHIFT		1
#define YSTORM_CORE_CONN_AG_CTX_CF2EN_MASK		0x1
#define YSTORM_CORE_CONN_AG_CTX_CF2EN_SHIFT		2
#define YSTORM_CORE_CONN_AG_CTX_RULE0EN_MASK		0x1
#define YSTORM_CORE_CONN_AG_CTX_RULE0EN_SHIFT	3
#define YSTORM_CORE_CONN_AG_CTX_RULE1EN_MASK		0x1
#define YSTORM_CORE_CONN_AG_CTX_RULE1EN_SHIFT	4
#define YSTORM_CORE_CONN_AG_CTX_RULE2EN_MASK		0x1
#define YSTORM_CORE_CONN_AG_CTX_RULE2EN_SHIFT	5
#define YSTORM_CORE_CONN_AG_CTX_RULE3EN_MASK		0x1
#define YSTORM_CORE_CONN_AG_CTX_RULE3EN_SHIFT	6
#define YSTORM_CORE_CONN_AG_CTX_RULE4EN_MASK		0x1
#define YSTORM_CORE_CONN_AG_CTX_RULE4EN_SHIFT	7
	u8 byte2;
	u8 byte3;
	__le16 word0;
	__le32 reg0;
	__le32 reg1;
	__le16 word1;
	__le16 word2;
	__le16 word3;
	__le16 word4;
	__le32 reg2;
	__le32 reg3;
};

/* DMAE parameters */
struct qed_dmae_params {
	u32 flags;
/* If QED_DMAE_PARAMS_RW_REPL_SRC flag is set and the
 * source is a block of length DMAE_MAX_RW_SIZE and the
 * destination is larger, the source block will be duplicated as
 * many times as required to fill the destination block. This is
 * used mostly to write a zeroed buffer to destination address
 * using DMA
 */
#define QED_DMAE_PARAMS_RW_REPL_SRC_MASK	0x1
#define QED_DMAE_PARAMS_RW_REPL_SRC_SHIFT	0
#define QED_DMAE_PARAMS_SRC_VF_VALID_MASK	0x1
#define QED_DMAE_PARAMS_SRC_VF_VALID_SHIFT	1
#define QED_DMAE_PARAMS_DST_VF_VALID_MASK	0x1
#define QED_DMAE_PARAMS_DST_VF_VALID_SHIFT	2
#define QED_DMAE_PARAMS_COMPLETION_DST_MASK	0x1
#define QED_DMAE_PARAMS_COMPLETION_DST_SHIFT	3
#define QED_DMAE_PARAMS_PORT_VALID_MASK		0x1
#define QED_DMAE_PARAMS_PORT_VALID_SHIFT	4
#define QED_DMAE_PARAMS_SRC_PF_VALID_MASK	0x1
#define QED_DMAE_PARAMS_SRC_PF_VALID_SHIFT	5
#define QED_DMAE_PARAMS_DST_PF_VALID_MASK	0x1
#define QED_DMAE_PARAMS_DST_PF_VALID_SHIFT	6
#define QED_DMAE_PARAMS_RESERVED_MASK		0x1FFFFFF
#define QED_DMAE_PARAMS_RESERVED_SHIFT		7
	u8 src_vfid;
	u8 dst_vfid;
	u8 port_id;
	u8 src_pfid;
	u8 dst_pfid;
	u8 reserved1;
	__le16 reserved2;
};

/* IGU cleanup command */
struct igu_cleanup {
	__le32 sb_id_and_flags;
#define IGU_CLEANUP_RESERVED0_MASK	0x7FFFFFF
#define IGU_CLEANUP_RESERVED0_SHIFT	0
#define IGU_CLEANUP_CLEANUP_SET_MASK	0x1
#define IGU_CLEANUP_CLEANUP_SET_SHIFT	27
#define IGU_CLEANUP_CLEANUP_TYPE_MASK	0x7
#define IGU_CLEANUP_CLEANUP_TYPE_SHIFT	28
#define IGU_CLEANUP_COMMAND_TYPE_MASK	0x1
#define IGU_CLEANUP_COMMAND_TYPE_SHIFT	31
	__le32 reserved1;
};

/* IGU firmware driver command */
union igu_command {
	struct igu_prod_cons_update prod_cons_update;
	struct igu_cleanup cleanup;
};

/* IGU firmware driver command */
struct igu_command_reg_ctrl {
	__le16 opaque_fid;
	__le16 igu_command_reg_ctrl_fields;
#define IGU_COMMAND_REG_CTRL_PXP_BAR_ADDR_MASK	0xFFF
#define IGU_COMMAND_REG_CTRL_PXP_BAR_ADDR_SHIFT	0
#define IGU_COMMAND_REG_CTRL_RESERVED_MASK	0x7
#define IGU_COMMAND_REG_CTRL_RESERVED_SHIFT	12
#define IGU_COMMAND_REG_CTRL_COMMAND_TYPE_MASK	0x1
#define IGU_COMMAND_REG_CTRL_COMMAND_TYPE_SHIFT	15
};

/* IGU mapping line structure */
struct igu_mapping_line {
	__le32 igu_mapping_line_fields;
#define IGU_MAPPING_LINE_VALID_MASK		0x1
#define IGU_MAPPING_LINE_VALID_SHIFT		0
#define IGU_MAPPING_LINE_VECTOR_NUMBER_MASK	0xFF
#define IGU_MAPPING_LINE_VECTOR_NUMBER_SHIFT	1
#define IGU_MAPPING_LINE_FUNCTION_NUMBER_MASK	0xFF
#define IGU_MAPPING_LINE_FUNCTION_NUMBER_SHIFT	9
#define IGU_MAPPING_LINE_PF_VALID_MASK		0x1
#define IGU_MAPPING_LINE_PF_VALID_SHIFT		17
#define IGU_MAPPING_LINE_IPS_GROUP_MASK		0x3F
#define IGU_MAPPING_LINE_IPS_GROUP_SHIFT	18
#define IGU_MAPPING_LINE_RESERVED_MASK		0xFF
#define IGU_MAPPING_LINE_RESERVED_SHIFT		24
};

/* IGU MSIX line structure */
struct igu_msix_vector {
	struct regpair address;
	__le32 data;
	__le32 msix_vector_fields;
#define IGU_MSIX_VECTOR_MASK_BIT_MASK		0x1
#define IGU_MSIX_VECTOR_MASK_BIT_SHIFT		0
#define IGU_MSIX_VECTOR_RESERVED0_MASK		0x7FFF
#define IGU_MSIX_VECTOR_RESERVED0_SHIFT		1
#define IGU_MSIX_VECTOR_STEERING_TAG_MASK	0xFF
#define IGU_MSIX_VECTOR_STEERING_TAG_SHIFT	16
#define IGU_MSIX_VECTOR_RESERVED1_MASK		0xFF
#define IGU_MSIX_VECTOR_RESERVED1_SHIFT		24
};

/* per encapsulation type enabling flags */
struct prs_reg_encapsulation_type_en {
	u8 flags;
#define PRS_REG_ENCAPSULATION_TYPE_EN_ETH_OVER_GRE_ENABLE_MASK		0x1
#define PRS_REG_ENCAPSULATION_TYPE_EN_ETH_OVER_GRE_ENABLE_SHIFT		0
#define PRS_REG_ENCAPSULATION_TYPE_EN_IP_OVER_GRE_ENABLE_MASK		0x1
#define PRS_REG_ENCAPSULATION_TYPE_EN_IP_OVER_GRE_ENABLE_SHIFT		1
#define PRS_REG_ENCAPSULATION_TYPE_EN_VXLAN_ENABLE_MASK			0x1
#define PRS_REG_ENCAPSULATION_TYPE_EN_VXLAN_ENABLE_SHIFT		2
#define PRS_REG_ENCAPSULATION_TYPE_EN_T_TAG_ENABLE_MASK			0x1
#define PRS_REG_ENCAPSULATION_TYPE_EN_T_TAG_ENABLE_SHIFT		3
#define PRS_REG_ENCAPSULATION_TYPE_EN_ETH_OVER_GENEVE_ENABLE_MASK	0x1
#define PRS_REG_ENCAPSULATION_TYPE_EN_ETH_OVER_GENEVE_ENABLE_SHIFT	4
#define PRS_REG_ENCAPSULATION_TYPE_EN_IP_OVER_GENEVE_ENABLE_MASK	0x1
#define PRS_REG_ENCAPSULATION_TYPE_EN_IP_OVER_GENEVE_ENABLE_SHIFT	5
#define PRS_REG_ENCAPSULATION_TYPE_EN_RESERVED_MASK			0x3
#define PRS_REG_ENCAPSULATION_TYPE_EN_RESERVED_SHIFT			6
};

enum pxp_tph_st_hint {
	TPH_ST_HINT_BIDIR,
	TPH_ST_HINT_REQUESTER,
	TPH_ST_HINT_TARGET,
	TPH_ST_HINT_TARGET_PRIO,
	MAX_PXP_TPH_ST_HINT
};

/* QM hardware structure of enable bypass credit mask */
struct qm_rf_bypass_mask {
	u8 flags;
#define QM_RF_BYPASS_MASK_LINEVOQ_MASK		0x1
#define QM_RF_BYPASS_MASK_LINEVOQ_SHIFT		0
#define QM_RF_BYPASS_MASK_RESERVED0_MASK	0x1
#define QM_RF_BYPASS_MASK_RESERVED0_SHIFT	1
#define QM_RF_BYPASS_MASK_PFWFQ_MASK		0x1
#define QM_RF_BYPASS_MASK_PFWFQ_SHIFT		2
#define QM_RF_BYPASS_MASK_VPWFQ_MASK		0x1
#define QM_RF_BYPASS_MASK_VPWFQ_SHIFT		3
#define QM_RF_BYPASS_MASK_PFRL_MASK		0x1
#define QM_RF_BYPASS_MASK_PFRL_SHIFT		4
#define QM_RF_BYPASS_MASK_VPQCNRL_MASK		0x1
#define QM_RF_BYPASS_MASK_VPQCNRL_SHIFT		5
#define QM_RF_BYPASS_MASK_FWPAUSE_MASK		0x1
#define QM_RF_BYPASS_MASK_FWPAUSE_SHIFT		6
#define QM_RF_BYPASS_MASK_RESERVED1_MASK	0x1
#define QM_RF_BYPASS_MASK_RESERVED1_SHIFT	7
};

/* QM hardware structure of opportunistic credit mask */
struct qm_rf_opportunistic_mask {
	__le16 flags;
#define QM_RF_OPPORTUNISTIC_MASK_LINEVOQ_MASK		0x1
#define QM_RF_OPPORTUNISTIC_MASK_LINEVOQ_SHIFT		0
#define QM_RF_OPPORTUNISTIC_MASK_BYTEVOQ_MASK		0x1
#define QM_RF_OPPORTUNISTIC_MASK_BYTEVOQ_SHIFT		1
#define QM_RF_OPPORTUNISTIC_MASK_PFWFQ_MASK		0x1
#define QM_RF_OPPORTUNISTIC_MASK_PFWFQ_SHIFT		2
#define QM_RF_OPPORTUNISTIC_MASK_VPWFQ_MASK		0x1
#define QM_RF_OPPORTUNISTIC_MASK_VPWFQ_SHIFT		3
#define QM_RF_OPPORTUNISTIC_MASK_PFRL_MASK		0x1
#define QM_RF_OPPORTUNISTIC_MASK_PFRL_SHIFT		4
#define QM_RF_OPPORTUNISTIC_MASK_VPQCNRL_MASK		0x1
#define QM_RF_OPPORTUNISTIC_MASK_VPQCNRL_SHIFT		5
#define QM_RF_OPPORTUNISTIC_MASK_FWPAUSE_MASK		0x1
#define QM_RF_OPPORTUNISTIC_MASK_FWPAUSE_SHIFT		6
#define QM_RF_OPPORTUNISTIC_MASK_RESERVED0_MASK		0x1
#define QM_RF_OPPORTUNISTIC_MASK_RESERVED0_SHIFT	7
#define QM_RF_OPPORTUNISTIC_MASK_QUEUEEMPTY_MASK	0x1
#define QM_RF_OPPORTUNISTIC_MASK_QUEUEEMPTY_SHIFT	8
#define QM_RF_OPPORTUNISTIC_MASK_RESERVED1_MASK		0x7F
#define QM_RF_OPPORTUNISTIC_MASK_RESERVED1_SHIFT	9
};

/* QM hardware structure of QM map memory */
struct qm_rf_pq_map {
	__le32 reg;
#define QM_RF_PQ_MAP_PQ_VALID_MASK		0x1
#define QM_RF_PQ_MAP_PQ_VALID_SHIFT		0
#define QM_RF_PQ_MAP_RL_ID_MASK		0xFF
#define QM_RF_PQ_MAP_RL_ID_SHIFT		1
#define QM_RF_PQ_MAP_VP_PQ_ID_MASK		0x1FF
#define QM_RF_PQ_MAP_VP_PQ_ID_SHIFT		9
#define QM_RF_PQ_MAP_VOQ_MASK		0x1F
#define QM_RF_PQ_MAP_VOQ_SHIFT		18
#define QM_RF_PQ_MAP_WRR_WEIGHT_GROUP_MASK	0x3
#define QM_RF_PQ_MAP_WRR_WEIGHT_GROUP_SHIFT	23
#define QM_RF_PQ_MAP_RL_VALID_MASK		0x1
#define QM_RF_PQ_MAP_RL_VALID_SHIFT		25
#define QM_RF_PQ_MAP_RESERVED_MASK		0x3F
#define QM_RF_PQ_MAP_RESERVED_SHIFT		26
};

/* Completion params for aggregated interrupt completion */
struct sdm_agg_int_comp_params {
	__le16 params;
#define SDM_AGG_INT_COMP_PARAMS_AGG_INT_INDEX_MASK	0x3F
#define SDM_AGG_INT_COMP_PARAMS_AGG_INT_INDEX_SHIFT	0
#define SDM_AGG_INT_COMP_PARAMS_AGG_VECTOR_ENABLE_MASK	0x1
#define SDM_AGG_INT_COMP_PARAMS_AGG_VECTOR_ENABLE_SHIFT	6
#define SDM_AGG_INT_COMP_PARAMS_AGG_VECTOR_BIT_MASK	0x1FF
#define SDM_AGG_INT_COMP_PARAMS_AGG_VECTOR_BIT_SHIFT	7
};

/* SDM operation gen command (generate aggregative interrupt) */
struct sdm_op_gen {
	__le32 command;
#define SDM_OP_GEN_COMP_PARAM_MASK	0xFFFF
#define SDM_OP_GEN_COMP_PARAM_SHIFT	0
#define SDM_OP_GEN_COMP_TYPE_MASK	0xF
#define SDM_OP_GEN_COMP_TYPE_SHIFT	16
#define SDM_OP_GEN_RESERVED_MASK	0xFFF
#define SDM_OP_GEN_RESERVED_SHIFT	20
};

/* Physical memory descriptor */
struct phys_mem_desc {
	dma_addr_t phys_addr;
	void *virt_addr;
	u32 size;		/* In bytes */
};

/* Virtual memory descriptor */
struct virt_mem_desc {
	void *ptr;
	u32 size;		/* In bytes */
};

/********************************/
/* HSI Init Functions constants */
/********************************/

/* Number of VLAN priorities */
#define NUM_OF_VLAN_PRIORITIES	8

/* BRB RAM init requirements */
struct init_brb_ram_req {
	u32 guranteed_per_tc;
	u32 headroom_per_tc;
	u32 min_pkt_size;
	u32 max_ports_per_engine;
	u8 num_active_tcs[MAX_NUM_PORTS];
};

/* ETS per-TC init requirements */
struct init_ets_tc_req {
	u8 use_sp;
	u8 use_wfq;
	u16 weight;
};

/* ETS init requirements */
struct init_ets_req {
	u32 mtu;
	struct init_ets_tc_req tc_req[NUM_OF_TCS];
};

/* NIG LB RL init requirements */
struct init_nig_lb_rl_req {
	u16 lb_mac_rate;
	u16 lb_rate;
	u32 mtu;
	u16 tc_rate[NUM_OF_PHYS_TCS];
};

/* NIG TC mapping for each priority */
struct init_nig_pri_tc_map_entry {
	u8 tc_id;
	u8 valid;
};

/* NIG priority to TC map init requirements */
struct init_nig_pri_tc_map_req {
	struct init_nig_pri_tc_map_entry pri[NUM_OF_VLAN_PRIORITIES];
};

/* QM per global RL init parameters */
struct init_qm_global_rl_params {
	u8 type;
	u8 reserved0;
	u16 reserved1;
	u32 rate_limit;
};

/* QM per-port init parameters */
struct init_qm_port_params {
	u16 active_phys_tcs;
	u16 num_pbf_cmd_lines;
	u16 num_btb_blocks;
	u8 active;
	u8 reserved;
};

/* QM per-PQ init parameters */
struct init_qm_pq_params {
	u16 vport_id;
	u16 rl_id;
	u8 rl_valid;
	u8 tc_id;
	u8 wrr_group;
	u8 port_id;
};

/* QM per RL init parameters */
struct init_qm_rl_params {
	u32 vport_rl;
	u8 vport_rl_type;
	u8 reserved[3];
};

/* QM Rate Limiter types */
enum init_qm_rl_type {
	QM_RL_TYPE_NORMAL,
	QM_RL_TYPE_QCN,
	MAX_INIT_QM_RL_TYPE
};

/* QM per-vport init parameters */
struct init_qm_vport_params {
	u16 wfq;
	u16 reserved;
	u16 tc_wfq[NUM_OF_TCS];
	u16 first_tx_pq_id[NUM_OF_TCS];
};

/**************************************/
/* Init Tool HSI constants and macros */
/**************************************/

/* Width of GRC address in bits (addresses are specified in dwords) */
#define GRC_ADDR_BITS	23
#define MAX_GRC_ADDR	(BIT(GRC_ADDR_BITS) - 1)

/* indicates an init that should be applied to any phase ID */
#define ANY_PHASE_ID	0xffff

/* Max size in dwords of a zipped array */
#define MAX_ZIPPED_SIZE	8192
enum chip_ids {
	CHIP_BB,
	CHIP_K2,
	MAX_CHIP_IDS
};

struct fw_asserts_ram_section {
	__le16 section_ram_line_offset;
	__le16 section_ram_line_size;
	u8 list_dword_offset;
	u8 list_element_dword_size;
	u8 list_num_elements;
	u8 list_next_index_dword_offset;
};

struct fw_ver_num {
	u8 major;
	u8 minor;
	u8 rev;
	u8 eng;
};

struct fw_ver_info {
	__le16 tools_ver;
	u8 image_id;
	u8 reserved1;
	struct fw_ver_num num;
	__le32 timestamp;
	__le32 reserved2;
};

struct fw_info {
	struct fw_ver_info ver;
	struct fw_asserts_ram_section fw_asserts_section;
};

struct fw_info_location {
	__le32 grc_addr;
	__le32 size;
};

enum init_modes {
	MODE_BB_A0_DEPRECATED,
	MODE_BB,
	MODE_K2,
	MODE_ASIC,
	MODE_EMUL_REDUCED,
	MODE_EMUL_FULL,
	MODE_FPGA,
	MODE_CHIPSIM,
	MODE_SF,
	MODE_MF_SD,
	MODE_MF_SI,
	MODE_PORTS_PER_ENG_1,
	MODE_PORTS_PER_ENG_2,
	MODE_PORTS_PER_ENG_4,
	MODE_100G,
	MODE_SKIP_PRAM_INIT,
	MODE_EMUL_MAC,
	MAX_INIT_MODES
};

enum init_phases {
	PHASE_ENGINE,
	PHASE_PORT,
	PHASE_PF,
	PHASE_VF,
	PHASE_QM_PF,
	MAX_INIT_PHASES
};

enum init_split_types {
	SPLIT_TYPE_NONE,
	SPLIT_TYPE_PORT,
	SPLIT_TYPE_PF,
	SPLIT_TYPE_PORT_PF,
	SPLIT_TYPE_VF,
	MAX_INIT_SPLIT_TYPES
};

/* Binary buffer header */
struct bin_buffer_hdr {
	u32 offset;
	u32 length;
};

/* Binary init buffer types */
enum bin_init_buffer_type {
	BIN_BUF_INIT_FW_VER_INFO,
	BIN_BUF_INIT_CMD,
	BIN_BUF_INIT_VAL,
	BIN_BUF_INIT_MODE_TREE,
	BIN_BUF_INIT_IRO,
	BIN_BUF_INIT_OVERLAYS,
	MAX_BIN_INIT_BUFFER_TYPE
};

/* FW overlay buffer header */
struct fw_overlay_buf_hdr {
	u32 data;
#define FW_OVERLAY_BUF_HDR_STORM_ID_MASK  0xFF
#define FW_OVERLAY_BUF_HDR_STORM_ID_SHIFT 0
#define FW_OVERLAY_BUF_HDR_BUF_SIZE_MASK  0xFFFFFF
#define FW_OVERLAY_BUF_HDR_BUF_SIZE_SHIFT 8
};

/* init array header: raw */
struct init_array_raw_hdr {
	__le32						data;
#define INIT_ARRAY_RAW_HDR_TYPE_MASK			0xF
#define INIT_ARRAY_RAW_HDR_TYPE_SHIFT			0
#define INIT_ARRAY_RAW_HDR_PARAMS_MASK			0xFFFFFFF
#define INIT_ARRAY_RAW_HDR_PARAMS_SHIFT			4
};

/* init array header: standard */
struct init_array_standard_hdr {
	__le32						data;
#define INIT_ARRAY_STANDARD_HDR_TYPE_MASK		0xF
#define INIT_ARRAY_STANDARD_HDR_TYPE_SHIFT		0
#define INIT_ARRAY_STANDARD_HDR_SIZE_MASK		0xFFFFFFF
#define INIT_ARRAY_STANDARD_HDR_SIZE_SHIFT		4
};

/* init array header: zipped */
struct init_array_zipped_hdr {
	__le32						data;
#define INIT_ARRAY_ZIPPED_HDR_TYPE_MASK			0xF
#define INIT_ARRAY_ZIPPED_HDR_TYPE_SHIFT		0
#define INIT_ARRAY_ZIPPED_HDR_ZIPPED_SIZE_MASK		0xFFFFFFF
#define INIT_ARRAY_ZIPPED_HDR_ZIPPED_SIZE_SHIFT		4
};

/* init array header: pattern */
struct init_array_pattern_hdr {
	__le32						data;
#define INIT_ARRAY_PATTERN_HDR_TYPE_MASK		0xF
#define INIT_ARRAY_PATTERN_HDR_TYPE_SHIFT		0
#define INIT_ARRAY_PATTERN_HDR_PATTERN_SIZE_MASK	0xF
#define INIT_ARRAY_PATTERN_HDR_PATTERN_SIZE_SHIFT	4
#define INIT_ARRAY_PATTERN_HDR_REPETITIONS_MASK		0xFFFFFF
#define INIT_ARRAY_PATTERN_HDR_REPETITIONS_SHIFT	8
};

/* init array header union */
union init_array_hdr {
	struct init_array_raw_hdr			raw;
	struct init_array_standard_hdr			standard;
	struct init_array_zipped_hdr			zipped;
	struct init_array_pattern_hdr			pattern;
};

/* init array types */
enum init_array_types {
	INIT_ARR_STANDARD,
	INIT_ARR_ZIPPED,
	INIT_ARR_PATTERN,
	MAX_INIT_ARRAY_TYPES
};

/* init operation: callback */
struct init_callback_op {
	__le32						op_data;
#define INIT_CALLBACK_OP_OP_MASK			0xF
#define INIT_CALLBACK_OP_OP_SHIFT			0
#define INIT_CALLBACK_OP_RESERVED_MASK			0xFFFFFFF
#define INIT_CALLBACK_OP_RESERVED_SHIFT			4
	__le16						callback_id;
	__le16						block_id;
};

/* init operation: delay */
struct init_delay_op {
	__le32						op_data;
#define INIT_DELAY_OP_OP_MASK				0xF
#define INIT_DELAY_OP_OP_SHIFT				0
#define INIT_DELAY_OP_RESERVED_MASK			0xFFFFFFF
#define INIT_DELAY_OP_RESERVED_SHIFT			4
	__le32						delay;
};

/* init operation: if_mode */
struct init_if_mode_op {
	__le32						op_data;
#define INIT_IF_MODE_OP_OP_MASK				0xF
#define INIT_IF_MODE_OP_OP_SHIFT			0
#define INIT_IF_MODE_OP_RESERVED1_MASK			0xFFF
#define INIT_IF_MODE_OP_RESERVED1_SHIFT			4
#define INIT_IF_MODE_OP_CMD_OFFSET_MASK			0xFFFF
#define INIT_IF_MODE_OP_CMD_OFFSET_SHIFT		16
	__le16						reserved2;
	__le16						modes_buf_offset;
};

/* init operation: if_phase */
struct init_if_phase_op {
	__le32						op_data;
#define INIT_IF_PHASE_OP_OP_MASK			0xF
#define INIT_IF_PHASE_OP_OP_SHIFT			0
#define INIT_IF_PHASE_OP_RESERVED1_MASK			0xFFF
#define INIT_IF_PHASE_OP_RESERVED1_SHIFT		4
#define INIT_IF_PHASE_OP_CMD_OFFSET_MASK		0xFFFF
#define INIT_IF_PHASE_OP_CMD_OFFSET_SHIFT		16
	__le32						phase_data;
#define INIT_IF_PHASE_OP_PHASE_MASK			0xFF
#define INIT_IF_PHASE_OP_PHASE_SHIFT			0
#define INIT_IF_PHASE_OP_RESERVED2_MASK			0xFF
#define INIT_IF_PHASE_OP_RESERVED2_SHIFT		8
#define INIT_IF_PHASE_OP_PHASE_ID_MASK			0xFFFF
#define INIT_IF_PHASE_OP_PHASE_ID_SHIFT			16
};

/* init mode operators */
enum init_mode_ops {
	INIT_MODE_OP_NOT,
	INIT_MODE_OP_OR,
	INIT_MODE_OP_AND,
	MAX_INIT_MODE_OPS
};

/* init operation: raw */
struct init_raw_op {
	__le32						op_data;
#define INIT_RAW_OP_OP_MASK				0xF
#define INIT_RAW_OP_OP_SHIFT				0
#define INIT_RAW_OP_PARAM1_MASK				0xFFFFFFF
#define INIT_RAW_OP_PARAM1_SHIFT			4
	__le32						param2;
};

/* init array params */
struct init_op_array_params {
	__le16						size;
	__le16						offset;
};

/* Write init operation arguments */
union init_write_args {
	__le32						inline_val;
	__le32						zeros_count;
	__le32						array_offset;
	struct init_op_array_params			runtime;
};

/* init operation: write */
struct init_write_op {
	__le32						data;
#define INIT_WRITE_OP_OP_MASK				0xF
#define INIT_WRITE_OP_OP_SHIFT				0
#define INIT_WRITE_OP_SOURCE_MASK			0x7
#define INIT_WRITE_OP_SOURCE_SHIFT			4
#define INIT_WRITE_OP_RESERVED_MASK			0x1
#define INIT_WRITE_OP_RESERVED_SHIFT			7
#define INIT_WRITE_OP_WIDE_BUS_MASK			0x1
#define INIT_WRITE_OP_WIDE_BUS_SHIFT			8
#define INIT_WRITE_OP_ADDRESS_MASK			0x7FFFFF
#define INIT_WRITE_OP_ADDRESS_SHIFT			9
	union init_write_args				args;
};

/* init operation: read */
struct init_read_op {
	__le32						op_data;
#define INIT_READ_OP_OP_MASK				0xF
#define INIT_READ_OP_OP_SHIFT				0
#define INIT_READ_OP_POLL_TYPE_MASK			0xF
#define INIT_READ_OP_POLL_TYPE_SHIFT			4
#define INIT_READ_OP_RESERVED_MASK			0x1
#define INIT_READ_OP_RESERVED_SHIFT			8
#define INIT_READ_OP_ADDRESS_MASK			0x7FFFFF
#define INIT_READ_OP_ADDRESS_SHIFT			9
	__le32						expected_val;
};

/* Init operations union */
union init_op {
	struct init_raw_op				raw;
	struct init_write_op				write;
	struct init_read_op				read;
	struct init_if_mode_op				if_mode;
	struct init_if_phase_op				if_phase;
	struct init_callback_op				callback;
	struct init_delay_op				delay;
};

/* Init command operation types */
enum init_op_types {
	INIT_OP_READ,
	INIT_OP_WRITE,
	INIT_OP_IF_MODE,
	INIT_OP_IF_PHASE,
	INIT_OP_DELAY,
	INIT_OP_CALLBACK,
	MAX_INIT_OP_TYPES
};

/* init polling types */
enum init_poll_types {
	INIT_POLL_NONE,
	INIT_POLL_EQ,
	INIT_POLL_OR,
	INIT_POLL_AND,
	MAX_INIT_POLL_TYPES
};

/* init source types */
enum init_source_types {
	INIT_SRC_INLINE,
	INIT_SRC_ZEROS,
	INIT_SRC_ARRAY,
	INIT_SRC_RUNTIME,
	MAX_INIT_SOURCE_TYPES
};

/* Internal RAM Offsets macro data */
struct iro {
	u32 base;
	u16 m1;
	u16 m2;
	u16 m3;
	u16 size;
};

/* Win 2 */
#define GTT_BAR0_MAP_REG_IGU_CMD	0x00f000UL

/* Win 3 */
#define GTT_BAR0_MAP_REG_TSDM_RAM	0x010000UL

/* Win 4 */
#define GTT_BAR0_MAP_REG_MSDM_RAM	0x011000UL

/* Win 5 */
#define GTT_BAR0_MAP_REG_MSDM_RAM_1024	0x012000UL

/* Win 6 */
#define GTT_BAR0_MAP_REG_MSDM_RAM_2048	0x013000UL

/* Win 7 */
#define GTT_BAR0_MAP_REG_USDM_RAM	0x014000UL

/* Win 8 */
#define GTT_BAR0_MAP_REG_USDM_RAM_1024	0x015000UL

/* Win 9 */
#define GTT_BAR0_MAP_REG_USDM_RAM_2048	0x016000UL

/* Win 10 */
#define GTT_BAR0_MAP_REG_XSDM_RAM	0x017000UL

/* Win 11 */
#define GTT_BAR0_MAP_REG_XSDM_RAM_1024	0x018000UL

/* Win 12 */
#define GTT_BAR0_MAP_REG_YSDM_RAM	0x019000UL

/* Win 13 */
#define GTT_BAR0_MAP_REG_PSDM_RAM	0x01a000UL

/* Returns the VOQ based on port and TC */
#define VOQ(port, tc, max_phys_tcs_per_port)   ((tc) ==                       \
						PURE_LB_TC ? NUM_OF_PHYS_TCS *\
						MAX_NUM_PORTS_BB +            \
						(port) : (port) *             \
						(max_phys_tcs_per_port) + (tc))

struct init_qm_pq_params;

/**
 * qed_qm_pf_mem_size(): Prepare QM ILT sizes.
 *
 * @num_pf_cids: Number of connections used by this PF.
 * @num_vf_cids: Number of connections used by VFs of this PF.
 * @num_tids: Number of tasks used by this PF.
 * @num_pf_pqs: Number of PQs used by this PF.
 * @num_vf_pqs: Number of PQs used by VFs of this PF.
 *
 * Return: The required host memory size in 4KB units.
 *
 * Returns the required host memory size in 4KB units.
 * Must be called before all QM init HSI functions.
 */
u32 qed_qm_pf_mem_size(u32 num_pf_cids,
		       u32 num_vf_cids,
		       u32 num_tids, u16 num_pf_pqs, u16 num_vf_pqs);

struct qed_qm_common_rt_init_params {
	u8 max_ports_per_engine;
	u8 max_phys_tcs_per_port;
	bool pf_rl_en;
	bool pf_wfq_en;
	bool global_rl_en;
	bool vport_wfq_en;
	struct init_qm_port_params *port_params;
	struct init_qm_global_rl_params
	global_rl_params[COMMON_MAX_QM_GLOBAL_RLS];
};

/**
 * qed_qm_common_rt_init(): Prepare QM runtime init values for the
 *                          engine phase.
 *
 * @p_hwfn: HW device data.
 * @p_params: Parameters.
 *
 * Return: 0 on success, -1 on error.
 */
int qed_qm_common_rt_init(struct qed_hwfn *p_hwfn,
			  struct qed_qm_common_rt_init_params *p_params);

struct qed_qm_pf_rt_init_params {
	u8 port_id;
	u8 pf_id;
	u8 max_phys_tcs_per_port;
	bool is_pf_loading;
	u32 num_pf_cids;
	u32 num_vf_cids;
	u32 num_tids;
	u16 start_pq;
	u16 num_pf_pqs;
	u16 num_vf_pqs;
	u16 start_vport;
	u16 num_vports;
	u16 start_rl;
	u16 num_rls;
	u16 pf_wfq;
	u32 pf_rl;
	u32 link_speed;
	struct init_qm_pq_params *pq_params;
	struct init_qm_vport_params *vport_params;
	struct init_qm_rl_params *rl_params;
};

/**
 * qed_qm_pf_rt_init(): Prepare QM runtime init values for the PF phase.
 *
 * @p_hwfn:  HW device data.
 * @p_ptt: Ptt window used for writing the registers
 * @p_params: Parameters.
 *
 * Return: 0 on success, -1 on error.
 */
int qed_qm_pf_rt_init(struct qed_hwfn *p_hwfn,
		      struct qed_ptt *p_ptt,
		      struct qed_qm_pf_rt_init_params *p_params);

/**
 * qed_init_pf_wfq(): Initializes the WFQ weight of the specified PF.
 *
 * @p_hwfn: HW device data.
 * @p_ptt: Ptt window used for writing the registers
 * @pf_id: PF ID
 * @pf_wfq: WFQ weight. Must be non-zero.
 *
 * Return: 0 on success, -1 on error.
 */
int qed_init_pf_wfq(struct qed_hwfn *p_hwfn,
		    struct qed_ptt *p_ptt, u8 pf_id, u16 pf_wfq);

/**
 * qed_init_pf_rl(): Initializes the rate limit of the specified PF
 *
 * @p_hwfn: HW device data.
 * @p_ptt: Ptt window used for writing the registers.
 * @pf_id: PF ID.
 * @pf_rl: rate limit in Mb/sec units
 *
 * Return: 0 on success, -1 on error.
 */
int qed_init_pf_rl(struct qed_hwfn *p_hwfn,
		   struct qed_ptt *p_ptt, u8 pf_id, u32 pf_rl);

/**
 * qed_init_vport_wfq(): Initializes the WFQ weight of the specified VPORT
 *
 * @p_hwfn: HW device data.
 * @p_ptt: Ptt window used for writing the registers
 * @first_tx_pq_id: An array containing the first Tx PQ ID associated
 *                  with the VPORT for each TC. This array is filled by
 *                  qed_qm_pf_rt_init
 * @wfq: WFQ weight. Must be non-zero.
 *
 * Return: 0 on success, -1 on error.
 */
int qed_init_vport_wfq(struct qed_hwfn *p_hwfn,
		       struct qed_ptt *p_ptt,
		       u16 first_tx_pq_id[NUM_OF_TCS], u16 wfq);

/**
 * qed_init_vport_tc_wfq(): Initializes the WFQ weight of the specified
 *                          VPORT and TC.
 *
 * @p_hwfn: HW device data.
 * @p_ptt: Ptt window used for writing the registers.
 * @first_tx_pq_id: The first Tx PQ ID associated with the VPORT and TC.
 *                  (filled by qed_qm_pf_rt_init).
 * @weight: VPORT+TC WFQ weight.
 *
 * Return: 0 on success, -1 on error.
 */
int qed_init_vport_tc_wfq(struct qed_hwfn *p_hwfn,
			  struct qed_ptt *p_ptt,
			  u16 first_tx_pq_id, u16 weight);

/**
 * qed_init_global_rl():  Initializes the rate limit of the specified
 * rate limiter.
 *
 * @p_hwfn: HW device data.
 * @p_ptt: Ptt window used for writing the registers.
 * @rl_id: RL ID.
 * @rate_limit: Rate limit in Mb/sec units
 * @vport_rl_type: Vport RL type.
 *
 * Return: 0 on success, -1 on error.
 */
int qed_init_global_rl(struct qed_hwfn *p_hwfn,
		       struct qed_ptt *p_ptt,
		       u16 rl_id, u32 rate_limit,
		       enum init_qm_rl_type vport_rl_type);

/**
 * qed_send_qm_stop_cmd(): Sends a stop command to the QM.
 *
 * @p_hwfn: HW device data.
 * @p_ptt: Ptt window used for writing the registers.
 * @is_release_cmd: true for release, false for stop.
 * @is_tx_pq: true for Tx PQs, false for Other PQs.
 * @start_pq: first PQ ID to stop
 * @num_pqs: Number of PQs to stop, starting from start_pq.
 *
 * Return: Bool, true if successful, false if timeout occurred while waiting
 *         for QM command done.
 */
bool qed_send_qm_stop_cmd(struct qed_hwfn *p_hwfn,
			  struct qed_ptt *p_ptt,
			  bool is_release_cmd,
			  bool is_tx_pq, u16 start_pq, u16 num_pqs);

/**
 * qed_set_vxlan_dest_port(): Initializes vxlan tunnel destination udp port.
 *
 * @p_hwfn: HW device data.
 * @p_ptt: Ptt window used for writing the registers.
 * @dest_port: vxlan destination udp port.
 *
 * Return: Void.
 */
void qed_set_vxlan_dest_port(struct qed_hwfn *p_hwfn,
			     struct qed_ptt *p_ptt, u16 dest_port);

/**
 * qed_set_vxlan_enable(): Enable or disable VXLAN tunnel in HW.
 *
 * @p_hwfn: HW device data.
 * @p_ptt: Ptt window used for writing the registers.
 * @vxlan_enable: vxlan enable flag.
 *
 * Return: Void.
 */
void qed_set_vxlan_enable(struct qed_hwfn *p_hwfn,
			  struct qed_ptt *p_ptt, bool vxlan_enable);

/**
 * qed_set_gre_enable(): Enable or disable GRE tunnel in HW.
 *
 * @p_hwfn: HW device data.
 * @p_ptt: Ptt window used for writing the registers.
 * @eth_gre_enable: Eth GRE enable flag.
 * @ip_gre_enable: IP GRE enable flag.
 *
 * Return: Void.
 */
void qed_set_gre_enable(struct qed_hwfn *p_hwfn,
			struct qed_ptt *p_ptt,
			bool eth_gre_enable, bool ip_gre_enable);

/**
 * qed_set_geneve_dest_port(): Initializes geneve tunnel destination udp port
 *
 * @p_hwfn: HW device data.
 * @p_ptt: Ptt window used for writing the registers.
 * @dest_port: Geneve destination udp port.
 *
 * Retur: Void.
 */
void qed_set_geneve_dest_port(struct qed_hwfn *p_hwfn,
			      struct qed_ptt *p_ptt, u16 dest_port);

/**
 * qed_set_geneve_enable(): Enable or disable GRE tunnel in HW.
 *
 * @p_hwfn: HW device data.
 * @p_ptt: Ptt window used for writing the registers.
 * @eth_geneve_enable: Eth GENEVE enable flag.
 * @ip_geneve_enable: IP GENEVE enable flag.
 *
 * Return: Void.
 */
void qed_set_geneve_enable(struct qed_hwfn *p_hwfn,
			   struct qed_ptt *p_ptt,
			   bool eth_geneve_enable, bool ip_geneve_enable);

void qed_set_vxlan_no_l2_enable(struct qed_hwfn *p_hwfn,
				struct qed_ptt *p_ptt, bool enable);

/**
 * qed_gft_disable(): Disable GFT.
 *
 * @p_hwfn: HW device data.
 * @p_ptt: Ptt window used for writing the registers.
 * @pf_id: PF on which to disable GFT.
 *
 * Return: Void.
 */
void qed_gft_disable(struct qed_hwfn *p_hwfn, struct qed_ptt *p_ptt, u16 pf_id);

/**
 * qed_gft_config(): Enable and configure HW for GFT.
 *
 * @p_hwfn: HW device data.
 * @p_ptt: Ptt window used for writing the registers.
 * @pf_id: PF on which to enable GFT.
 * @tcp: Set profile tcp packets.
 * @udp: Set profile udp  packet.
 * @ipv4: Set profile ipv4 packet.
 * @ipv6: Set profile ipv6 packet.
 * @profile_type: Define packet same fields. Use enum gft_profile_type.
 *
 * Return: Void.
 */
void qed_gft_config(struct qed_hwfn *p_hwfn,
		    struct qed_ptt *p_ptt,
		    u16 pf_id,
		    bool tcp,
		    bool udp,
		    bool ipv4, bool ipv6, enum gft_profile_type profile_type);

/**
 * qed_enable_context_validation(): Enable and configure context
 *                                  validation.
 *
 * @p_hwfn: HW device data.
 * @p_ptt: Ptt window used for writing the registers.
 *
 * Return: Void.
 */
void qed_enable_context_validation(struct qed_hwfn *p_hwfn,
				   struct qed_ptt *p_ptt);

/**
 * qed_calc_session_ctx_validation(): Calcualte validation byte for
 *                                    session context.
 *
 * @p_ctx_mem: Pointer to context memory.
 * @ctx_size: Context size.
 * @ctx_type: Context type.
 * @cid: Context cid.
 *
 * Return: Void.
 */
void qed_calc_session_ctx_validation(void *p_ctx_mem,
				     u16 ctx_size, u8 ctx_type, u32 cid);

/**
 * qed_calc_task_ctx_validation(): Calcualte validation byte for task
 *                                 context.
 *
 * @p_ctx_mem: Pointer to context memory.
 * @ctx_size: Context size.
 * @ctx_type: Context type.
 * @tid: Context tid.
 *
 * Return: Void.
 */
void qed_calc_task_ctx_validation(void *p_ctx_mem,
				  u16 ctx_size, u8 ctx_type, u32 tid);

/**
 * qed_memset_session_ctx(): Memset session context to 0 while
 *                            preserving validation bytes.
 *
 * @p_ctx_mem: Pointer to context memory.
 * @ctx_size: Size to initialzie.
 * @ctx_type: Context type.
 *
 * Return: Void.
 */
void qed_memset_session_ctx(void *p_ctx_mem, u32 ctx_size, u8 ctx_type);

/**
 * qed_memset_task_ctx(): Memset task context to 0 while preserving
 *                        validation bytes.
 *
 * @p_ctx_mem: Pointer to context memory.
 * @ctx_size: size to initialzie.
 * @ctx_type: context type.
 *
 * Return: Void.
 */
void qed_memset_task_ctx(void *p_ctx_mem, u32 ctx_size, u8 ctx_type);

#define NUM_STORMS 6
<<<<<<< HEAD
=======

/**
 * qed_get_protocol_type_str(): Get a string for Protocol type.
 *
 * @protocol_type: Protocol type (using enum protocol_type).
 *
 * Return: String.
 */
const char *qed_get_protocol_type_str(u32 protocol_type);

/**
 * qed_get_ramrod_cmd_id_str(): Get a string for Ramrod command ID.
 *
 * @protocol_type: Protocol type (using enum protocol_type).
 * @ramrod_cmd_id: Ramrod command ID (using per-protocol enum <protocol>_ramrod_cmd_id).
 *
 * Return: String.
 */
const char *qed_get_ramrod_cmd_id_str(u32 protocol_type, u32 ramrod_cmd_id);
>>>>>>> 754e0b0e

/**
 * qed_set_rdma_error_level(): Sets the RDMA assert level.
 *                             If the severity of the error will be
 *                             above the level, the FW will assert.
 * @p_hwfn: HW device data.
 * @p_ptt: Ptt window used for writing the registers.
 * @assert_level: An array of assert levels for each storm.
 *
 * Return: Void.
 */
void qed_set_rdma_error_level(struct qed_hwfn *p_hwfn,
			      struct qed_ptt *p_ptt,
			      u8 assert_level[NUM_STORMS]);
/**
 * qed_fw_overlay_mem_alloc(): Allocates and fills the FW overlay memory.
 *
 * @p_hwfn: HW device data.
 * @fw_overlay_in_buf: The input FW overlay buffer.
 * @buf_size_in_bytes: The size of the input FW overlay buffer in bytes.
 *		        must be aligned to dwords.
 *
 * Return: A pointer to the allocated overlays memory,
 * or NULL in case of failures.
 */
struct phys_mem_desc *
qed_fw_overlay_mem_alloc(struct qed_hwfn *p_hwfn,
			 const u32 *const fw_overlay_in_buf,
			 u32 buf_size_in_bytes);

/**
 * qed_fw_overlay_init_ram(): Initializes the FW overlay RAM.
<<<<<<< HEAD
 *
 * @p_hwfn: HW device data.
 * @p_ptt: Ptt window used for writing the registers.
 * @fw_overlay_mem: the allocated FW overlay memory.
 *
=======
 *
 * @p_hwfn: HW device data.
 * @p_ptt: Ptt window used for writing the registers.
 * @fw_overlay_mem: the allocated FW overlay memory.
 *
>>>>>>> 754e0b0e
 * Return: Void.
 */
void qed_fw_overlay_init_ram(struct qed_hwfn *p_hwfn,
			     struct qed_ptt *p_ptt,
			     struct phys_mem_desc *fw_overlay_mem);

/**
 * qed_fw_overlay_mem_free(): Frees the FW overlay memory.
<<<<<<< HEAD
 *
 * @p_hwfn: HW device data.
 * @fw_overlay_mem: The allocated FW overlay memory to free.
 *
=======
 *
 * @p_hwfn: HW device data.
 * @fw_overlay_mem: The allocated FW overlay memory to free.
 *
>>>>>>> 754e0b0e
 * Return: Void.
 */
void qed_fw_overlay_mem_free(struct qed_hwfn *p_hwfn,
			     struct phys_mem_desc **fw_overlay_mem);

#define PCICFG_OFFSET					0x2000
#define GRC_CONFIG_REG_PF_INIT_VF			0x624

/* First VF_NUM for PF is encoded in this register.
 * The number of VFs assigned to a PF is assumed to be a multiple of 8.
 * Software should program these bits based on Total Number of VFs programmed
 * for each PF.
 * Since registers from 0x000-0x7ff are spilt across functions, each PF will
 * have the same location for the same 4 bits
 */
#define GRC_CR_PF_INIT_VF_PF_FIRST_VF_NUM_MASK		0xff

/* Runtime array offsets */
#define DORQ_REG_PF_MAX_ICID_0_RT_OFFSET				0
#define DORQ_REG_PF_MAX_ICID_1_RT_OFFSET				1
#define DORQ_REG_PF_MAX_ICID_2_RT_OFFSET				2
#define DORQ_REG_PF_MAX_ICID_3_RT_OFFSET				3
#define DORQ_REG_PF_MAX_ICID_4_RT_OFFSET				4
#define DORQ_REG_PF_MAX_ICID_5_RT_OFFSET				5
#define DORQ_REG_PF_MAX_ICID_6_RT_OFFSET				6
#define DORQ_REG_PF_MAX_ICID_7_RT_OFFSET				7
#define DORQ_REG_VF_MAX_ICID_0_RT_OFFSET				8
#define DORQ_REG_VF_MAX_ICID_1_RT_OFFSET				9
#define DORQ_REG_VF_MAX_ICID_2_RT_OFFSET				10
#define DORQ_REG_VF_MAX_ICID_3_RT_OFFSET				11
#define DORQ_REG_VF_MAX_ICID_4_RT_OFFSET				12
#define DORQ_REG_VF_MAX_ICID_5_RT_OFFSET				13
#define DORQ_REG_VF_MAX_ICID_6_RT_OFFSET				14
#define DORQ_REG_VF_MAX_ICID_7_RT_OFFSET				15
#define DORQ_REG_VF_ICID_BIT_SHIFT_NORM_RT_OFFSET			16
#define DORQ_REG_PF_WAKE_ALL_RT_OFFSET					17
#define DORQ_REG_TAG1_ETHERTYPE_RT_OFFSET				18
#define IGU_REG_PF_CONFIGURATION_RT_OFFSET				19
#define IGU_REG_VF_CONFIGURATION_RT_OFFSET				20
#define IGU_REG_ATTN_MSG_ADDR_L_RT_OFFSET				21
#define IGU_REG_ATTN_MSG_ADDR_H_RT_OFFSET				22
#define IGU_REG_LEADING_EDGE_LATCH_RT_OFFSET				23
#define IGU_REG_TRAILING_EDGE_LATCH_RT_OFFSET				24
#define CAU_REG_CQE_AGG_UNIT_SIZE_RT_OFFSET				25
#define CAU_REG_SB_VAR_MEMORY_RT_OFFSET					26
#define CAU_REG_SB_VAR_MEMORY_RT_SIZE					736
#define CAU_REG_SB_ADDR_MEMORY_RT_OFFSET				762
#define CAU_REG_SB_ADDR_MEMORY_RT_SIZE					736
#define CAU_REG_PI_MEMORY_RT_OFFSET					1498
#define CAU_REG_PI_MEMORY_RT_SIZE					4416
#define PRS_REG_SEARCH_RESP_INITIATOR_TYPE_RT_OFFSET			5914
#define PRS_REG_TASK_ID_MAX_INITIATOR_PF_RT_OFFSET			5915
#define PRS_REG_TASK_ID_MAX_INITIATOR_VF_RT_OFFSET			5916
#define PRS_REG_TASK_ID_MAX_TARGET_PF_RT_OFFSET				5917
#define PRS_REG_TASK_ID_MAX_TARGET_VF_RT_OFFSET				5918
#define PRS_REG_SEARCH_TCP_RT_OFFSET					5919
#define PRS_REG_SEARCH_FCOE_RT_OFFSET					5920
#define PRS_REG_SEARCH_ROCE_RT_OFFSET					5921
#define PRS_REG_ROCE_DEST_QP_MAX_VF_RT_OFFSET				5922
#define PRS_REG_ROCE_DEST_QP_MAX_PF_RT_OFFSET				5923
#define PRS_REG_SEARCH_OPENFLOW_RT_OFFSET				5924
#define PRS_REG_SEARCH_NON_IP_AS_OPENFLOW_RT_OFFSET			5925
#define PRS_REG_OPENFLOW_SUPPORT_ONLY_KNOWN_OVER_IP_RT_OFFSET		5926
#define PRS_REG_OPENFLOW_SEARCH_KEY_MASK_RT_OFFSET			5927
#define PRS_REG_TAG_ETHERTYPE_0_RT_OFFSET				5928
#define PRS_REG_LIGHT_L2_ETHERTYPE_EN_RT_OFFSET				5929
#define SRC_REG_FIRSTFREE_RT_OFFSET					5930
#define SRC_REG_FIRSTFREE_RT_SIZE					2
#define SRC_REG_LASTFREE_RT_OFFSET					5932
#define SRC_REG_LASTFREE_RT_SIZE					2
#define SRC_REG_COUNTFREE_RT_OFFSET					5934
#define SRC_REG_NUMBER_HASH_BITS_RT_OFFSET				5935
#define PSWRQ2_REG_CDUT_P_SIZE_RT_OFFSET				5936
#define PSWRQ2_REG_CDUC_P_SIZE_RT_OFFSET				5937
#define PSWRQ2_REG_TM_P_SIZE_RT_OFFSET					5938
#define PSWRQ2_REG_QM_P_SIZE_RT_OFFSET					5939
#define PSWRQ2_REG_SRC_P_SIZE_RT_OFFSET					5940
#define PSWRQ2_REG_TSDM_P_SIZE_RT_OFFSET				5941
#define PSWRQ2_REG_TM_FIRST_ILT_RT_OFFSET				5942
#define PSWRQ2_REG_TM_LAST_ILT_RT_OFFSET				5943
#define PSWRQ2_REG_QM_FIRST_ILT_RT_OFFSET				5944
#define PSWRQ2_REG_QM_LAST_ILT_RT_OFFSET				5945
#define PSWRQ2_REG_SRC_FIRST_ILT_RT_OFFSET				5946
#define PSWRQ2_REG_SRC_LAST_ILT_RT_OFFSET				5947
#define PSWRQ2_REG_CDUC_FIRST_ILT_RT_OFFSET				5948
#define PSWRQ2_REG_CDUC_LAST_ILT_RT_OFFSET				5949
#define PSWRQ2_REG_CDUT_FIRST_ILT_RT_OFFSET				5950
#define PSWRQ2_REG_CDUT_LAST_ILT_RT_OFFSET				5951
#define PSWRQ2_REG_TSDM_FIRST_ILT_RT_OFFSET				5952
#define PSWRQ2_REG_TSDM_LAST_ILT_RT_OFFSET				5953
#define PSWRQ2_REG_TM_NUMBER_OF_PF_BLOCKS_RT_OFFSET			5954
#define PSWRQ2_REG_CDUT_NUMBER_OF_PF_BLOCKS_RT_OFFSET			5955
#define PSWRQ2_REG_CDUC_NUMBER_OF_PF_BLOCKS_RT_OFFSET			5956
#define PSWRQ2_REG_TM_VF_BLOCKS_RT_OFFSET				5957
#define PSWRQ2_REG_CDUT_VF_BLOCKS_RT_OFFSET				5958
#define PSWRQ2_REG_CDUC_VF_BLOCKS_RT_OFFSET				5959
#define PSWRQ2_REG_TM_BLOCKS_FACTOR_RT_OFFSET				5960
#define PSWRQ2_REG_CDUT_BLOCKS_FACTOR_RT_OFFSET				5961
#define PSWRQ2_REG_CDUC_BLOCKS_FACTOR_RT_OFFSET				5962
#define PSWRQ2_REG_VF_BASE_RT_OFFSET					5963
#define PSWRQ2_REG_VF_LAST_ILT_RT_OFFSET				5964
#define PSWRQ2_REG_DRAM_ALIGN_WR_RT_OFFSET				5965
#define PSWRQ2_REG_DRAM_ALIGN_RD_RT_OFFSET				5966
#define PSWRQ2_REG_ILT_MEMORY_RT_OFFSET					5967
#define PSWRQ2_REG_ILT_MEMORY_RT_SIZE					22000
#define PGLUE_REG_B_VF_BASE_RT_OFFSET					27967
#define PGLUE_REG_B_MSDM_OFFSET_MASK_B_RT_OFFSET			27968
#define PGLUE_REG_B_MSDM_VF_SHIFT_B_RT_OFFSET				27969
#define PGLUE_REG_B_CACHE_LINE_SIZE_RT_OFFSET				27970
#define PGLUE_REG_B_PF_BAR0_SIZE_RT_OFFSET				27971
#define PGLUE_REG_B_PF_BAR1_SIZE_RT_OFFSET				27972
#define PGLUE_REG_B_VF_BAR1_SIZE_RT_OFFSET				27973
#define TM_REG_VF_ENABLE_CONN_RT_OFFSET					27974
#define TM_REG_PF_ENABLE_CONN_RT_OFFSET					27975
#define TM_REG_PF_ENABLE_TASK_RT_OFFSET					27976
#define TM_REG_GROUP_SIZE_RESOLUTION_CONN_RT_OFFSET			27977
#define TM_REG_GROUP_SIZE_RESOLUTION_TASK_RT_OFFSET			27978
#define TM_REG_CONFIG_CONN_MEM_RT_OFFSET				27979
#define TM_REG_CONFIG_CONN_MEM_RT_SIZE					416
#define TM_REG_CONFIG_TASK_MEM_RT_OFFSET				28395
#define TM_REG_CONFIG_TASK_MEM_RT_SIZE					512
#define QM_REG_MAXPQSIZE_0_RT_OFFSET					28907
#define QM_REG_MAXPQSIZE_1_RT_OFFSET					28908
#define QM_REG_MAXPQSIZE_2_RT_OFFSET					28909
#define QM_REG_MAXPQSIZETXSEL_0_RT_OFFSET				28910
#define QM_REG_MAXPQSIZETXSEL_1_RT_OFFSET				28911
#define QM_REG_MAXPQSIZETXSEL_2_RT_OFFSET				28912
#define QM_REG_MAXPQSIZETXSEL_3_RT_OFFSET				28913
#define QM_REG_MAXPQSIZETXSEL_4_RT_OFFSET				28914
#define QM_REG_MAXPQSIZETXSEL_5_RT_OFFSET				28915
#define QM_REG_MAXPQSIZETXSEL_6_RT_OFFSET				28916
#define QM_REG_MAXPQSIZETXSEL_7_RT_OFFSET				28917
#define QM_REG_MAXPQSIZETXSEL_8_RT_OFFSET				28918
#define QM_REG_MAXPQSIZETXSEL_9_RT_OFFSET				28919
#define QM_REG_MAXPQSIZETXSEL_10_RT_OFFSET				28920
#define QM_REG_MAXPQSIZETXSEL_11_RT_OFFSET				28921
#define QM_REG_MAXPQSIZETXSEL_12_RT_OFFSET				28922
#define QM_REG_MAXPQSIZETXSEL_13_RT_OFFSET				28923
#define QM_REG_MAXPQSIZETXSEL_14_RT_OFFSET				28924
#define QM_REG_MAXPQSIZETXSEL_15_RT_OFFSET				28925
#define QM_REG_MAXPQSIZETXSEL_16_RT_OFFSET				28926
#define QM_REG_MAXPQSIZETXSEL_17_RT_OFFSET				28927
#define QM_REG_MAXPQSIZETXSEL_18_RT_OFFSET				28928
#define QM_REG_MAXPQSIZETXSEL_19_RT_OFFSET				28929
#define QM_REG_MAXPQSIZETXSEL_20_RT_OFFSET				28930
#define QM_REG_MAXPQSIZETXSEL_21_RT_OFFSET				28931
#define QM_REG_MAXPQSIZETXSEL_22_RT_OFFSET				28932
#define QM_REG_MAXPQSIZETXSEL_23_RT_OFFSET				28933
#define QM_REG_MAXPQSIZETXSEL_24_RT_OFFSET				28934
#define QM_REG_MAXPQSIZETXSEL_25_RT_OFFSET				28935
#define QM_REG_MAXPQSIZETXSEL_26_RT_OFFSET				28936
#define QM_REG_MAXPQSIZETXSEL_27_RT_OFFSET				28937
#define QM_REG_MAXPQSIZETXSEL_28_RT_OFFSET				28938
#define QM_REG_MAXPQSIZETXSEL_29_RT_OFFSET				28939
#define QM_REG_MAXPQSIZETXSEL_30_RT_OFFSET				28940
#define QM_REG_MAXPQSIZETXSEL_31_RT_OFFSET				28941
#define QM_REG_MAXPQSIZETXSEL_32_RT_OFFSET				28942
#define QM_REG_MAXPQSIZETXSEL_33_RT_OFFSET				28943
#define QM_REG_MAXPQSIZETXSEL_34_RT_OFFSET				28944
#define QM_REG_MAXPQSIZETXSEL_35_RT_OFFSET				28945
#define QM_REG_MAXPQSIZETXSEL_36_RT_OFFSET				28946
#define QM_REG_MAXPQSIZETXSEL_37_RT_OFFSET				28947
#define QM_REG_MAXPQSIZETXSEL_38_RT_OFFSET				28948
#define QM_REG_MAXPQSIZETXSEL_39_RT_OFFSET				28949
#define QM_REG_MAXPQSIZETXSEL_40_RT_OFFSET				28950
#define QM_REG_MAXPQSIZETXSEL_41_RT_OFFSET				28951
#define QM_REG_MAXPQSIZETXSEL_42_RT_OFFSET				28952
#define QM_REG_MAXPQSIZETXSEL_43_RT_OFFSET				28953
#define QM_REG_MAXPQSIZETXSEL_44_RT_OFFSET				28954
#define QM_REG_MAXPQSIZETXSEL_45_RT_OFFSET				28955
#define QM_REG_MAXPQSIZETXSEL_46_RT_OFFSET				28956
#define QM_REG_MAXPQSIZETXSEL_47_RT_OFFSET				28957
#define QM_REG_MAXPQSIZETXSEL_48_RT_OFFSET				28958
#define QM_REG_MAXPQSIZETXSEL_49_RT_OFFSET				28959
#define QM_REG_MAXPQSIZETXSEL_50_RT_OFFSET				28960
#define QM_REG_MAXPQSIZETXSEL_51_RT_OFFSET				28961
#define QM_REG_MAXPQSIZETXSEL_52_RT_OFFSET				28962
#define QM_REG_MAXPQSIZETXSEL_53_RT_OFFSET				28963
#define QM_REG_MAXPQSIZETXSEL_54_RT_OFFSET				28964
#define QM_REG_MAXPQSIZETXSEL_55_RT_OFFSET				28965
#define QM_REG_MAXPQSIZETXSEL_56_RT_OFFSET				28966
#define QM_REG_MAXPQSIZETXSEL_57_RT_OFFSET				28967
#define QM_REG_MAXPQSIZETXSEL_58_RT_OFFSET				28968
#define QM_REG_MAXPQSIZETXSEL_59_RT_OFFSET				28969
#define QM_REG_MAXPQSIZETXSEL_60_RT_OFFSET				28970
#define QM_REG_MAXPQSIZETXSEL_61_RT_OFFSET				28971
#define QM_REG_MAXPQSIZETXSEL_62_RT_OFFSET				28972
#define QM_REG_MAXPQSIZETXSEL_63_RT_OFFSET				28973
#define QM_REG_BASEADDROTHERPQ_RT_OFFSET				28974
#define QM_REG_BASEADDROTHERPQ_RT_SIZE					128
#define QM_REG_PTRTBLOTHER_RT_OFFSET					29102
#define QM_REG_PTRTBLOTHER_RT_SIZE					256
#define QM_REG_VOQCRDLINE_RT_OFFSET					29358
#define QM_REG_VOQCRDLINE_RT_SIZE					20
#define QM_REG_VOQINITCRDLINE_RT_OFFSET					29378
#define QM_REG_VOQINITCRDLINE_RT_SIZE					20
#define QM_REG_AFULLQMBYPTHRPFWFQ_RT_OFFSET				29398
#define QM_REG_AFULLQMBYPTHRVPWFQ_RT_OFFSET				29399
#define QM_REG_AFULLQMBYPTHRPFRL_RT_OFFSET				29400
#define QM_REG_AFULLQMBYPTHRGLBLRL_RT_OFFSET				29401
#define QM_REG_AFULLOPRTNSTCCRDMASK_RT_OFFSET				29402
#define QM_REG_WRROTHERPQGRP_0_RT_OFFSET				29403
#define QM_REG_WRROTHERPQGRP_1_RT_OFFSET				29404
#define QM_REG_WRROTHERPQGRP_2_RT_OFFSET				29405
#define QM_REG_WRROTHERPQGRP_3_RT_OFFSET				29406
#define QM_REG_WRROTHERPQGRP_4_RT_OFFSET				29407
#define QM_REG_WRROTHERPQGRP_5_RT_OFFSET				29408
#define QM_REG_WRROTHERPQGRP_6_RT_OFFSET				29409
#define QM_REG_WRROTHERPQGRP_7_RT_OFFSET				29410
#define QM_REG_WRROTHERPQGRP_8_RT_OFFSET				29411
#define QM_REG_WRROTHERPQGRP_9_RT_OFFSET				29412
#define QM_REG_WRROTHERPQGRP_10_RT_OFFSET				29413
#define QM_REG_WRROTHERPQGRP_11_RT_OFFSET				29414
#define QM_REG_WRROTHERPQGRP_12_RT_OFFSET				29415
#define QM_REG_WRROTHERPQGRP_13_RT_OFFSET				29416
#define QM_REG_WRROTHERPQGRP_14_RT_OFFSET				29417
#define QM_REG_WRROTHERPQGRP_15_RT_OFFSET				29418
#define QM_REG_WRROTHERGRPWEIGHT_0_RT_OFFSET				29419
#define QM_REG_WRROTHERGRPWEIGHT_1_RT_OFFSET				29420
#define QM_REG_WRROTHERGRPWEIGHT_2_RT_OFFSET				29421
#define QM_REG_WRROTHERGRPWEIGHT_3_RT_OFFSET				29422
#define QM_REG_WRRTXGRPWEIGHT_0_RT_OFFSET				29423
#define QM_REG_WRRTXGRPWEIGHT_1_RT_OFFSET				29424
#define QM_REG_PQTX2PF_0_RT_OFFSET					29425
#define QM_REG_PQTX2PF_1_RT_OFFSET					29426
#define QM_REG_PQTX2PF_2_RT_OFFSET					29427
#define QM_REG_PQTX2PF_3_RT_OFFSET					29428
#define QM_REG_PQTX2PF_4_RT_OFFSET					29429
#define QM_REG_PQTX2PF_5_RT_OFFSET					29430
#define QM_REG_PQTX2PF_6_RT_OFFSET					29431
#define QM_REG_PQTX2PF_7_RT_OFFSET					29432
#define QM_REG_PQTX2PF_8_RT_OFFSET					29433
#define QM_REG_PQTX2PF_9_RT_OFFSET					29434
#define QM_REG_PQTX2PF_10_RT_OFFSET					29435
#define QM_REG_PQTX2PF_11_RT_OFFSET					29436
#define QM_REG_PQTX2PF_12_RT_OFFSET					29437
#define QM_REG_PQTX2PF_13_RT_OFFSET					29438
#define QM_REG_PQTX2PF_14_RT_OFFSET					29439
#define QM_REG_PQTX2PF_15_RT_OFFSET					29440
#define QM_REG_PQTX2PF_16_RT_OFFSET					29441
#define QM_REG_PQTX2PF_17_RT_OFFSET					29442
#define QM_REG_PQTX2PF_18_RT_OFFSET					29443
#define QM_REG_PQTX2PF_19_RT_OFFSET					29444
#define QM_REG_PQTX2PF_20_RT_OFFSET					29445
#define QM_REG_PQTX2PF_21_RT_OFFSET					29446
#define QM_REG_PQTX2PF_22_RT_OFFSET					29447
#define QM_REG_PQTX2PF_23_RT_OFFSET					29448
#define QM_REG_PQTX2PF_24_RT_OFFSET					29449
#define QM_REG_PQTX2PF_25_RT_OFFSET					29450
#define QM_REG_PQTX2PF_26_RT_OFFSET					29451
#define QM_REG_PQTX2PF_27_RT_OFFSET					29452
#define QM_REG_PQTX2PF_28_RT_OFFSET					29453
#define QM_REG_PQTX2PF_29_RT_OFFSET					29454
#define QM_REG_PQTX2PF_30_RT_OFFSET					29455
#define QM_REG_PQTX2PF_31_RT_OFFSET					29456
#define QM_REG_PQTX2PF_32_RT_OFFSET					29457
#define QM_REG_PQTX2PF_33_RT_OFFSET					29458
#define QM_REG_PQTX2PF_34_RT_OFFSET					29459
#define QM_REG_PQTX2PF_35_RT_OFFSET					29460
#define QM_REG_PQTX2PF_36_RT_OFFSET					29461
#define QM_REG_PQTX2PF_37_RT_OFFSET					29462
#define QM_REG_PQTX2PF_38_RT_OFFSET					29463
#define QM_REG_PQTX2PF_39_RT_OFFSET					29464
#define QM_REG_PQTX2PF_40_RT_OFFSET					29465
#define QM_REG_PQTX2PF_41_RT_OFFSET					29466
#define QM_REG_PQTX2PF_42_RT_OFFSET					29467
#define QM_REG_PQTX2PF_43_RT_OFFSET					29468
#define QM_REG_PQTX2PF_44_RT_OFFSET					29469
#define QM_REG_PQTX2PF_45_RT_OFFSET					29470
#define QM_REG_PQTX2PF_46_RT_OFFSET					29471
#define QM_REG_PQTX2PF_47_RT_OFFSET					29472
#define QM_REG_PQTX2PF_48_RT_OFFSET					29473
#define QM_REG_PQTX2PF_49_RT_OFFSET					29474
#define QM_REG_PQTX2PF_50_RT_OFFSET					29475
#define QM_REG_PQTX2PF_51_RT_OFFSET					29476
#define QM_REG_PQTX2PF_52_RT_OFFSET					29477
#define QM_REG_PQTX2PF_53_RT_OFFSET					29478
#define QM_REG_PQTX2PF_54_RT_OFFSET					29479
#define QM_REG_PQTX2PF_55_RT_OFFSET					29480
#define QM_REG_PQTX2PF_56_RT_OFFSET					29481
#define QM_REG_PQTX2PF_57_RT_OFFSET					29482
#define QM_REG_PQTX2PF_58_RT_OFFSET					29483
#define QM_REG_PQTX2PF_59_RT_OFFSET					29484
#define QM_REG_PQTX2PF_60_RT_OFFSET					29485
#define QM_REG_PQTX2PF_61_RT_OFFSET					29486
#define QM_REG_PQTX2PF_62_RT_OFFSET					29487
#define QM_REG_PQTX2PF_63_RT_OFFSET					29488
#define QM_REG_PQOTHER2PF_0_RT_OFFSET					29489
#define QM_REG_PQOTHER2PF_1_RT_OFFSET					29490
#define QM_REG_PQOTHER2PF_2_RT_OFFSET					29491
#define QM_REG_PQOTHER2PF_3_RT_OFFSET					29492
#define QM_REG_PQOTHER2PF_4_RT_OFFSET					29493
#define QM_REG_PQOTHER2PF_5_RT_OFFSET					29494
#define QM_REG_PQOTHER2PF_6_RT_OFFSET					29495
#define QM_REG_PQOTHER2PF_7_RT_OFFSET					29496
#define QM_REG_PQOTHER2PF_8_RT_OFFSET					29497
#define QM_REG_PQOTHER2PF_9_RT_OFFSET					29498
#define QM_REG_PQOTHER2PF_10_RT_OFFSET					29499
#define QM_REG_PQOTHER2PF_11_RT_OFFSET					29500
#define QM_REG_PQOTHER2PF_12_RT_OFFSET					29501
#define QM_REG_PQOTHER2PF_13_RT_OFFSET					29502
#define QM_REG_PQOTHER2PF_14_RT_OFFSET					29503
#define QM_REG_PQOTHER2PF_15_RT_OFFSET					29504
#define QM_REG_RLGLBLPERIOD_0_RT_OFFSET					29505
#define QM_REG_RLGLBLPERIOD_1_RT_OFFSET					29506
#define QM_REG_RLGLBLPERIODTIMER_0_RT_OFFSET				29507
#define QM_REG_RLGLBLPERIODTIMER_1_RT_OFFSET				29508
#define QM_REG_RLGLBLPERIODSEL_0_RT_OFFSET				29509
#define QM_REG_RLGLBLPERIODSEL_1_RT_OFFSET				29510
#define QM_REG_RLGLBLPERIODSEL_2_RT_OFFSET				29511
#define QM_REG_RLGLBLPERIODSEL_3_RT_OFFSET				29512
#define QM_REG_RLGLBLPERIODSEL_4_RT_OFFSET				29513
#define QM_REG_RLGLBLPERIODSEL_5_RT_OFFSET				29514
#define QM_REG_RLGLBLPERIODSEL_6_RT_OFFSET				29515
#define QM_REG_RLGLBLPERIODSEL_7_RT_OFFSET				29516
#define QM_REG_RLGLBLINCVAL_RT_OFFSET					29517
#define QM_REG_RLGLBLINCVAL_RT_SIZE					256
#define QM_REG_RLGLBLUPPERBOUND_RT_OFFSET				29773
#define QM_REG_RLGLBLUPPERBOUND_RT_SIZE					256
#define QM_REG_RLGLBLCRD_RT_OFFSET					30029
#define QM_REG_RLGLBLCRD_RT_SIZE					256
#define QM_REG_RLGLBLENABLE_RT_OFFSET					30285
#define QM_REG_RLPFPERIOD_RT_OFFSET					30286
#define QM_REG_RLPFPERIODTIMER_RT_OFFSET				30287
#define QM_REG_RLPFINCVAL_RT_OFFSET					30288
#define QM_REG_RLPFINCVAL_RT_SIZE					16
#define QM_REG_RLPFUPPERBOUND_RT_OFFSET					30304
#define QM_REG_RLPFUPPERBOUND_RT_SIZE					16
#define QM_REG_RLPFCRD_RT_OFFSET					30320
#define QM_REG_RLPFCRD_RT_SIZE						16
#define QM_REG_RLPFENABLE_RT_OFFSET					30336
#define QM_REG_RLPFVOQENABLE_RT_OFFSET					30337
#define QM_REG_WFQPFWEIGHT_RT_OFFSET					30338
#define QM_REG_WFQPFWEIGHT_RT_SIZE					16
#define QM_REG_WFQPFUPPERBOUND_RT_OFFSET				30354
#define QM_REG_WFQPFUPPERBOUND_RT_SIZE					16
#define QM_REG_WFQPFCRD_RT_OFFSET					30370
#define QM_REG_WFQPFCRD_RT_SIZE						160
#define QM_REG_WFQPFENABLE_RT_OFFSET					30530
#define QM_REG_WFQVPENABLE_RT_OFFSET					30531
#define QM_REG_BASEADDRTXPQ_RT_OFFSET					30532
#define QM_REG_BASEADDRTXPQ_RT_SIZE					512
#define QM_REG_TXPQMAP_RT_OFFSET					31044
#define QM_REG_TXPQMAP_RT_SIZE						512
#define QM_REG_WFQVPWEIGHT_RT_OFFSET					31556
#define QM_REG_WFQVPWEIGHT_RT_SIZE					512
#define QM_REG_WFQVPUPPERBOUND_RT_OFFSET				32068
#define QM_REG_WFQVPUPPERBOUND_RT_SIZE					512
#define QM_REG_WFQVPCRD_RT_OFFSET					32580
#define QM_REG_WFQVPCRD_RT_SIZE						512
#define QM_REG_WFQVPMAP_RT_OFFSET					33092
#define QM_REG_WFQVPMAP_RT_SIZE						512
#define QM_REG_PTRTBLTX_RT_OFFSET					33604
#define QM_REG_PTRTBLTX_RT_SIZE						1024
#define QM_REG_WFQPFCRD_MSB_RT_OFFSET					34628
#define QM_REG_WFQPFCRD_MSB_RT_SIZE					160
#define NIG_REG_TAG_ETHERTYPE_0_RT_OFFSET				34788
#define NIG_REG_BRB_GATE_DNTFWD_PORT_RT_OFFSET				34789
#define NIG_REG_OUTER_TAG_VALUE_LIST0_RT_OFFSET				34790
#define NIG_REG_OUTER_TAG_VALUE_LIST1_RT_OFFSET				34791
#define NIG_REG_OUTER_TAG_VALUE_LIST2_RT_OFFSET				34792
#define NIG_REG_OUTER_TAG_VALUE_LIST3_RT_OFFSET				34793
#define NIG_REG_LLH_FUNC_TAGMAC_CLS_TYPE_RT_OFFSET			34794
#define NIG_REG_LLH_FUNC_TAG_EN_RT_OFFSET				34795
#define NIG_REG_LLH_FUNC_TAG_EN_RT_SIZE					4
#define NIG_REG_LLH_FUNC_TAG_VALUE_RT_OFFSET				34799
#define NIG_REG_LLH_FUNC_TAG_VALUE_RT_SIZE				4
#define NIG_REG_LLH_FUNC_FILTER_VALUE_RT_OFFSET				34803
#define NIG_REG_LLH_FUNC_FILTER_VALUE_RT_SIZE				32
#define NIG_REG_LLH_FUNC_FILTER_EN_RT_OFFSET				34835
#define NIG_REG_LLH_FUNC_FILTER_EN_RT_SIZE				16
#define NIG_REG_LLH_FUNC_FILTER_MODE_RT_OFFSET				34851
#define NIG_REG_LLH_FUNC_FILTER_MODE_RT_SIZE				16
#define NIG_REG_LLH_FUNC_FILTER_PROTOCOL_TYPE_RT_OFFSET			34867
#define NIG_REG_LLH_FUNC_FILTER_PROTOCOL_TYPE_RT_SIZE			16
#define NIG_REG_LLH_FUNC_FILTER_HDR_SEL_RT_OFFSET			34883
#define NIG_REG_LLH_FUNC_FILTER_HDR_SEL_RT_SIZE				16
#define NIG_REG_TX_EDPM_CTRL_RT_OFFSET					34899
#define NIG_REG_PPF_TO_ENGINE_SEL_RT_OFFSET				34900
#define NIG_REG_PPF_TO_ENGINE_SEL_RT_SIZE				8
#define CDU_REG_CID_ADDR_PARAMS_RT_OFFSET				34908
#define CDU_REG_SEGMENT0_PARAMS_RT_OFFSET				34909
#define CDU_REG_SEGMENT1_PARAMS_RT_OFFSET				34910
#define CDU_REG_PF_SEG0_TYPE_OFFSET_RT_OFFSET				34911
#define CDU_REG_PF_SEG1_TYPE_OFFSET_RT_OFFSET				34912
#define CDU_REG_PF_SEG2_TYPE_OFFSET_RT_OFFSET				34913
#define CDU_REG_PF_SEG3_TYPE_OFFSET_RT_OFFSET				34914
#define CDU_REG_PF_FL_SEG0_TYPE_OFFSET_RT_OFFSET			34915
#define CDU_REG_PF_FL_SEG1_TYPE_OFFSET_RT_OFFSET			34916
#define CDU_REG_PF_FL_SEG2_TYPE_OFFSET_RT_OFFSET			34917
#define CDU_REG_PF_FL_SEG3_TYPE_OFFSET_RT_OFFSET			34918
#define CDU_REG_VF_SEG_TYPE_OFFSET_RT_OFFSET				34919
#define CDU_REG_VF_FL_SEG_TYPE_OFFSET_RT_OFFSET				34920
#define PBF_REG_TAG_ETHERTYPE_0_RT_OFFSET				34921
#define PBF_REG_BTB_SHARED_AREA_SIZE_RT_OFFSET				34922
#define PBF_REG_YCMD_QS_NUM_LINES_VOQ0_RT_OFFSET			34923
#define PBF_REG_BTB_GUARANTEED_VOQ0_RT_OFFSET				34924
#define PBF_REG_BTB_SHARED_AREA_SETUP_VOQ0_RT_OFFSET			34925
#define PBF_REG_YCMD_QS_NUM_LINES_VOQ1_RT_OFFSET			34926
#define PBF_REG_BTB_GUARANTEED_VOQ1_RT_OFFSET				34927
#define PBF_REG_BTB_SHARED_AREA_SETUP_VOQ1_RT_OFFSET			34928
#define PBF_REG_YCMD_QS_NUM_LINES_VOQ2_RT_OFFSET			34929
#define PBF_REG_BTB_GUARANTEED_VOQ2_RT_OFFSET				34930
#define PBF_REG_BTB_SHARED_AREA_SETUP_VOQ2_RT_OFFSET			34931
#define PBF_REG_YCMD_QS_NUM_LINES_VOQ3_RT_OFFSET			34932
#define PBF_REG_BTB_GUARANTEED_VOQ3_RT_OFFSET				34933
#define PBF_REG_BTB_SHARED_AREA_SETUP_VOQ3_RT_OFFSET			34934
#define PBF_REG_YCMD_QS_NUM_LINES_VOQ4_RT_OFFSET			34935
#define PBF_REG_BTB_GUARANTEED_VOQ4_RT_OFFSET				34936
#define PBF_REG_BTB_SHARED_AREA_SETUP_VOQ4_RT_OFFSET			34937
#define PBF_REG_YCMD_QS_NUM_LINES_VOQ5_RT_OFFSET			34938
#define PBF_REG_BTB_GUARANTEED_VOQ5_RT_OFFSET				34939
#define PBF_REG_BTB_SHARED_AREA_SETUP_VOQ5_RT_OFFSET			34940
#define PBF_REG_YCMD_QS_NUM_LINES_VOQ6_RT_OFFSET			34941
#define PBF_REG_BTB_GUARANTEED_VOQ6_RT_OFFSET				34942
#define PBF_REG_BTB_SHARED_AREA_SETUP_VOQ6_RT_OFFSET			34943
#define PBF_REG_YCMD_QS_NUM_LINES_VOQ7_RT_OFFSET			34944
#define PBF_REG_BTB_GUARANTEED_VOQ7_RT_OFFSET				34945
#define PBF_REG_BTB_SHARED_AREA_SETUP_VOQ7_RT_OFFSET			34946
#define PBF_REG_YCMD_QS_NUM_LINES_VOQ8_RT_OFFSET			34947
#define PBF_REG_BTB_GUARANTEED_VOQ8_RT_OFFSET				34948
#define PBF_REG_BTB_SHARED_AREA_SETUP_VOQ8_RT_OFFSET			34949
#define PBF_REG_YCMD_QS_NUM_LINES_VOQ9_RT_OFFSET			34950
#define PBF_REG_BTB_GUARANTEED_VOQ9_RT_OFFSET				34951
#define PBF_REG_BTB_SHARED_AREA_SETUP_VOQ9_RT_OFFSET			34952
#define PBF_REG_YCMD_QS_NUM_LINES_VOQ10_RT_OFFSET			34953
#define PBF_REG_BTB_GUARANTEED_VOQ10_RT_OFFSET				34954
#define PBF_REG_BTB_SHARED_AREA_SETUP_VOQ10_RT_OFFSET			34955
#define PBF_REG_YCMD_QS_NUM_LINES_VOQ11_RT_OFFSET			34956
#define PBF_REG_BTB_GUARANTEED_VOQ11_RT_OFFSET				34957
#define PBF_REG_BTB_SHARED_AREA_SETUP_VOQ11_RT_OFFSET			34958
#define PBF_REG_YCMD_QS_NUM_LINES_VOQ12_RT_OFFSET			34959
#define PBF_REG_BTB_GUARANTEED_VOQ12_RT_OFFSET				34960
#define PBF_REG_BTB_SHARED_AREA_SETUP_VOQ12_RT_OFFSET			34961
#define PBF_REG_YCMD_QS_NUM_LINES_VOQ13_RT_OFFSET			34962
#define PBF_REG_BTB_GUARANTEED_VOQ13_RT_OFFSET				34963
#define PBF_REG_BTB_SHARED_AREA_SETUP_VOQ13_RT_OFFSET			34964
#define PBF_REG_YCMD_QS_NUM_LINES_VOQ14_RT_OFFSET			34965
#define PBF_REG_BTB_GUARANTEED_VOQ14_RT_OFFSET				34966
#define PBF_REG_BTB_SHARED_AREA_SETUP_VOQ14_RT_OFFSET			34967
#define PBF_REG_YCMD_QS_NUM_LINES_VOQ15_RT_OFFSET			34968
#define PBF_REG_BTB_GUARANTEED_VOQ15_RT_OFFSET				34969
#define PBF_REG_BTB_SHARED_AREA_SETUP_VOQ15_RT_OFFSET			34970
#define PBF_REG_YCMD_QS_NUM_LINES_VOQ16_RT_OFFSET			34971
#define PBF_REG_BTB_GUARANTEED_VOQ16_RT_OFFSET				34972
#define PBF_REG_BTB_SHARED_AREA_SETUP_VOQ16_RT_OFFSET			34973
#define PBF_REG_YCMD_QS_NUM_LINES_VOQ17_RT_OFFSET			34974
#define PBF_REG_BTB_GUARANTEED_VOQ17_RT_OFFSET				34975
#define PBF_REG_BTB_SHARED_AREA_SETUP_VOQ17_RT_OFFSET			34976
#define PBF_REG_YCMD_QS_NUM_LINES_VOQ18_RT_OFFSET			34977
#define PBF_REG_BTB_GUARANTEED_VOQ18_RT_OFFSET				34978
#define PBF_REG_BTB_SHARED_AREA_SETUP_VOQ18_RT_OFFSET			34979
#define PBF_REG_YCMD_QS_NUM_LINES_VOQ19_RT_OFFSET			34980
#define PBF_REG_BTB_GUARANTEED_VOQ19_RT_OFFSET				34981
#define PBF_REG_BTB_SHARED_AREA_SETUP_VOQ19_RT_OFFSET			34982
#define XCM_REG_CON_PHY_Q3_RT_OFFSET					34983

#define RUNTIME_ARRAY_SIZE						34984

/* Init Callbacks */
#define DMAE_READY_CB	0

/* The eth storm context for the Tstorm */
struct tstorm_eth_conn_st_ctx {
	__le32 reserved[4];
};

/* The eth storm context for the Pstorm */
struct pstorm_eth_conn_st_ctx {
	__le32 reserved[8];
};

/* The eth storm context for the Xstorm */
struct xstorm_eth_conn_st_ctx {
	__le32 reserved[60];
};

struct xstorm_eth_conn_ag_ctx {
	u8 reserved0;
	u8 state;
	u8 flags0;
#define XSTORM_ETH_CONN_AG_CTX_EXIST_IN_QM0_MASK	0x1
#define XSTORM_ETH_CONN_AG_CTX_EXIST_IN_QM0_SHIFT	0
#define XSTORM_ETH_CONN_AG_CTX_RESERVED1_MASK	0x1
#define XSTORM_ETH_CONN_AG_CTX_RESERVED1_SHIFT	1
#define XSTORM_ETH_CONN_AG_CTX_RESERVED2_MASK	0x1
#define XSTORM_ETH_CONN_AG_CTX_RESERVED2_SHIFT	2
#define XSTORM_ETH_CONN_AG_CTX_EXIST_IN_QM3_MASK	0x1
#define XSTORM_ETH_CONN_AG_CTX_EXIST_IN_QM3_SHIFT	3
#define XSTORM_ETH_CONN_AG_CTX_RESERVED3_MASK	0x1
#define XSTORM_ETH_CONN_AG_CTX_RESERVED3_SHIFT	4
#define XSTORM_ETH_CONN_AG_CTX_RESERVED4_MASK	0x1
#define XSTORM_ETH_CONN_AG_CTX_RESERVED4_SHIFT	5
#define XSTORM_ETH_CONN_AG_CTX_RESERVED5_MASK	0x1
#define XSTORM_ETH_CONN_AG_CTX_RESERVED5_SHIFT	6
#define XSTORM_ETH_CONN_AG_CTX_RESERVED6_MASK	0x1
#define XSTORM_ETH_CONN_AG_CTX_RESERVED6_SHIFT	7
		u8 flags1;
#define XSTORM_ETH_CONN_AG_CTX_RESERVED7_MASK	0x1
#define XSTORM_ETH_CONN_AG_CTX_RESERVED7_SHIFT	0
#define XSTORM_ETH_CONN_AG_CTX_RESERVED8_MASK	0x1
#define XSTORM_ETH_CONN_AG_CTX_RESERVED8_SHIFT	1
#define XSTORM_ETH_CONN_AG_CTX_RESERVED9_MASK	0x1
#define XSTORM_ETH_CONN_AG_CTX_RESERVED9_SHIFT	2
#define XSTORM_ETH_CONN_AG_CTX_BIT11_MASK		0x1
#define XSTORM_ETH_CONN_AG_CTX_BIT11_SHIFT		3
#define XSTORM_ETH_CONN_AG_CTX_E5_RESERVED2_MASK	0x1
#define XSTORM_ETH_CONN_AG_CTX_E5_RESERVED2_SHIFT	4
#define XSTORM_ETH_CONN_AG_CTX_E5_RESERVED3_MASK	0x1
#define XSTORM_ETH_CONN_AG_CTX_E5_RESERVED3_SHIFT	5
#define XSTORM_ETH_CONN_AG_CTX_TX_RULE_ACTIVE_MASK	0x1
#define XSTORM_ETH_CONN_AG_CTX_TX_RULE_ACTIVE_SHIFT	6
#define XSTORM_ETH_CONN_AG_CTX_DQ_CF_ACTIVE_MASK	0x1
#define XSTORM_ETH_CONN_AG_CTX_DQ_CF_ACTIVE_SHIFT	7
	u8 flags2;
#define XSTORM_ETH_CONN_AG_CTX_CF0_MASK	0x3
#define XSTORM_ETH_CONN_AG_CTX_CF0_SHIFT	0
#define XSTORM_ETH_CONN_AG_CTX_CF1_MASK	0x3
#define XSTORM_ETH_CONN_AG_CTX_CF1_SHIFT	2
#define XSTORM_ETH_CONN_AG_CTX_CF2_MASK	0x3
#define XSTORM_ETH_CONN_AG_CTX_CF2_SHIFT	4
#define XSTORM_ETH_CONN_AG_CTX_CF3_MASK	0x3
#define XSTORM_ETH_CONN_AG_CTX_CF3_SHIFT	6
	u8 flags3;
#define XSTORM_ETH_CONN_AG_CTX_CF4_MASK	0x3
#define XSTORM_ETH_CONN_AG_CTX_CF4_SHIFT	0
#define XSTORM_ETH_CONN_AG_CTX_CF5_MASK	0x3
#define XSTORM_ETH_CONN_AG_CTX_CF5_SHIFT	2
#define XSTORM_ETH_CONN_AG_CTX_CF6_MASK	0x3
#define XSTORM_ETH_CONN_AG_CTX_CF6_SHIFT	4
#define XSTORM_ETH_CONN_AG_CTX_CF7_MASK	0x3
#define XSTORM_ETH_CONN_AG_CTX_CF7_SHIFT	6
		u8 flags4;
#define XSTORM_ETH_CONN_AG_CTX_CF8_MASK	0x3
#define XSTORM_ETH_CONN_AG_CTX_CF8_SHIFT	0
#define XSTORM_ETH_CONN_AG_CTX_CF9_MASK	0x3
#define XSTORM_ETH_CONN_AG_CTX_CF9_SHIFT	2
#define XSTORM_ETH_CONN_AG_CTX_CF10_MASK	0x3
#define XSTORM_ETH_CONN_AG_CTX_CF10_SHIFT	4
#define XSTORM_ETH_CONN_AG_CTX_CF11_MASK	0x3
#define XSTORM_ETH_CONN_AG_CTX_CF11_SHIFT	6
	u8 flags5;
#define XSTORM_ETH_CONN_AG_CTX_CF12_MASK	0x3
#define XSTORM_ETH_CONN_AG_CTX_CF12_SHIFT	0
#define XSTORM_ETH_CONN_AG_CTX_CF13_MASK	0x3
#define XSTORM_ETH_CONN_AG_CTX_CF13_SHIFT	2
#define XSTORM_ETH_CONN_AG_CTX_CF14_MASK	0x3
#define XSTORM_ETH_CONN_AG_CTX_CF14_SHIFT	4
#define XSTORM_ETH_CONN_AG_CTX_CF15_MASK	0x3
#define XSTORM_ETH_CONN_AG_CTX_CF15_SHIFT	6
	u8 flags6;
#define XSTORM_ETH_CONN_AG_CTX_GO_TO_BD_CONS_CF_MASK		0x3
#define XSTORM_ETH_CONN_AG_CTX_GO_TO_BD_CONS_CF_SHIFT	0
#define XSTORM_ETH_CONN_AG_CTX_MULTI_UNICAST_CF_MASK		0x3
#define XSTORM_ETH_CONN_AG_CTX_MULTI_UNICAST_CF_SHIFT	2
#define XSTORM_ETH_CONN_AG_CTX_DQ_CF_MASK			0x3
#define XSTORM_ETH_CONN_AG_CTX_DQ_CF_SHIFT			4
#define XSTORM_ETH_CONN_AG_CTX_TERMINATE_CF_MASK		0x3
#define XSTORM_ETH_CONN_AG_CTX_TERMINATE_CF_SHIFT		6
	u8 flags7;
#define XSTORM_ETH_CONN_AG_CTX_FLUSH_Q0_MASK		0x3
#define XSTORM_ETH_CONN_AG_CTX_FLUSH_Q0_SHIFT	0
#define XSTORM_ETH_CONN_AG_CTX_RESERVED10_MASK	0x3
#define XSTORM_ETH_CONN_AG_CTX_RESERVED10_SHIFT	2
#define XSTORM_ETH_CONN_AG_CTX_SLOW_PATH_MASK	0x3
#define XSTORM_ETH_CONN_AG_CTX_SLOW_PATH_SHIFT	4
#define XSTORM_ETH_CONN_AG_CTX_CF0EN_MASK		0x1
#define XSTORM_ETH_CONN_AG_CTX_CF0EN_SHIFT		6
#define XSTORM_ETH_CONN_AG_CTX_CF1EN_MASK		0x1
#define XSTORM_ETH_CONN_AG_CTX_CF1EN_SHIFT		7
	u8 flags8;
#define XSTORM_ETH_CONN_AG_CTX_CF2EN_MASK	0x1
#define XSTORM_ETH_CONN_AG_CTX_CF2EN_SHIFT	0
#define XSTORM_ETH_CONN_AG_CTX_CF3EN_MASK	0x1
#define XSTORM_ETH_CONN_AG_CTX_CF3EN_SHIFT	1
#define XSTORM_ETH_CONN_AG_CTX_CF4EN_MASK	0x1
#define XSTORM_ETH_CONN_AG_CTX_CF4EN_SHIFT	2
#define XSTORM_ETH_CONN_AG_CTX_CF5EN_MASK	0x1
#define XSTORM_ETH_CONN_AG_CTX_CF5EN_SHIFT	3
#define XSTORM_ETH_CONN_AG_CTX_CF6EN_MASK	0x1
#define XSTORM_ETH_CONN_AG_CTX_CF6EN_SHIFT	4
#define XSTORM_ETH_CONN_AG_CTX_CF7EN_MASK	0x1
#define XSTORM_ETH_CONN_AG_CTX_CF7EN_SHIFT	5
#define XSTORM_ETH_CONN_AG_CTX_CF8EN_MASK	0x1
#define XSTORM_ETH_CONN_AG_CTX_CF8EN_SHIFT	6
#define XSTORM_ETH_CONN_AG_CTX_CF9EN_MASK	0x1
#define XSTORM_ETH_CONN_AG_CTX_CF9EN_SHIFT	7
	u8 flags9;
#define XSTORM_ETH_CONN_AG_CTX_CF10EN_MASK			0x1
#define XSTORM_ETH_CONN_AG_CTX_CF10EN_SHIFT			0
#define XSTORM_ETH_CONN_AG_CTX_CF11EN_MASK			0x1
#define XSTORM_ETH_CONN_AG_CTX_CF11EN_SHIFT			1
#define XSTORM_ETH_CONN_AG_CTX_CF12EN_MASK			0x1
#define XSTORM_ETH_CONN_AG_CTX_CF12EN_SHIFT			2
#define XSTORM_ETH_CONN_AG_CTX_CF13EN_MASK			0x1
#define XSTORM_ETH_CONN_AG_CTX_CF13EN_SHIFT			3
#define XSTORM_ETH_CONN_AG_CTX_CF14EN_MASK			0x1
#define XSTORM_ETH_CONN_AG_CTX_CF14EN_SHIFT			4
#define XSTORM_ETH_CONN_AG_CTX_CF15EN_MASK			0x1
#define XSTORM_ETH_CONN_AG_CTX_CF15EN_SHIFT			5
#define XSTORM_ETH_CONN_AG_CTX_GO_TO_BD_CONS_CF_EN_MASK	0x1
#define XSTORM_ETH_CONN_AG_CTX_GO_TO_BD_CONS_CF_EN_SHIFT	6
#define XSTORM_ETH_CONN_AG_CTX_MULTI_UNICAST_CF_EN_MASK	0x1
#define XSTORM_ETH_CONN_AG_CTX_MULTI_UNICAST_CF_EN_SHIFT	7
	u8 flags10;
#define XSTORM_ETH_CONN_AG_CTX_DQ_CF_EN_MASK			0x1
#define XSTORM_ETH_CONN_AG_CTX_DQ_CF_EN_SHIFT		0
#define XSTORM_ETH_CONN_AG_CTX_TERMINATE_CF_EN_MASK		0x1
#define XSTORM_ETH_CONN_AG_CTX_TERMINATE_CF_EN_SHIFT		1
#define XSTORM_ETH_CONN_AG_CTX_FLUSH_Q0_EN_MASK		0x1
#define XSTORM_ETH_CONN_AG_CTX_FLUSH_Q0_EN_SHIFT		2
#define XSTORM_ETH_CONN_AG_CTX_RESERVED11_MASK		0x1
#define XSTORM_ETH_CONN_AG_CTX_RESERVED11_SHIFT		3
#define XSTORM_ETH_CONN_AG_CTX_SLOW_PATH_EN_MASK		0x1
#define XSTORM_ETH_CONN_AG_CTX_SLOW_PATH_EN_SHIFT		4
#define XSTORM_ETH_CONN_AG_CTX_TPH_ENABLE_EN_RESERVED_MASK	0x1
#define XSTORM_ETH_CONN_AG_CTX_TPH_ENABLE_EN_RESERVED_SHIFT	5
#define XSTORM_ETH_CONN_AG_CTX_RESERVED12_MASK		0x1
#define XSTORM_ETH_CONN_AG_CTX_RESERVED12_SHIFT		6
#define XSTORM_ETH_CONN_AG_CTX_RESERVED13_MASK		0x1
#define XSTORM_ETH_CONN_AG_CTX_RESERVED13_SHIFT		7
	u8 flags11;
#define XSTORM_ETH_CONN_AG_CTX_RESERVED14_MASK	0x1
#define XSTORM_ETH_CONN_AG_CTX_RESERVED14_SHIFT	0
#define XSTORM_ETH_CONN_AG_CTX_RESERVED15_MASK	0x1
#define XSTORM_ETH_CONN_AG_CTX_RESERVED15_SHIFT	1
#define XSTORM_ETH_CONN_AG_CTX_TX_DEC_RULE_EN_MASK	0x1
#define XSTORM_ETH_CONN_AG_CTX_TX_DEC_RULE_EN_SHIFT	2
#define XSTORM_ETH_CONN_AG_CTX_RULE5EN_MASK		0x1
#define XSTORM_ETH_CONN_AG_CTX_RULE5EN_SHIFT		3
#define XSTORM_ETH_CONN_AG_CTX_RULE6EN_MASK		0x1
#define XSTORM_ETH_CONN_AG_CTX_RULE6EN_SHIFT		4
#define XSTORM_ETH_CONN_AG_CTX_RULE7EN_MASK		0x1
#define XSTORM_ETH_CONN_AG_CTX_RULE7EN_SHIFT		5
#define XSTORM_ETH_CONN_AG_CTX_A0_RESERVED1_MASK	0x1
#define XSTORM_ETH_CONN_AG_CTX_A0_RESERVED1_SHIFT	6
#define XSTORM_ETH_CONN_AG_CTX_RULE9EN_MASK		0x1
#define XSTORM_ETH_CONN_AG_CTX_RULE9EN_SHIFT		7
	u8 flags12;
#define XSTORM_ETH_CONN_AG_CTX_RULE10EN_MASK		0x1
#define XSTORM_ETH_CONN_AG_CTX_RULE10EN_SHIFT	0
#define XSTORM_ETH_CONN_AG_CTX_RULE11EN_MASK		0x1
#define XSTORM_ETH_CONN_AG_CTX_RULE11EN_SHIFT	1
#define XSTORM_ETH_CONN_AG_CTX_A0_RESERVED2_MASK	0x1
#define XSTORM_ETH_CONN_AG_CTX_A0_RESERVED2_SHIFT	2
#define XSTORM_ETH_CONN_AG_CTX_A0_RESERVED3_MASK	0x1
#define XSTORM_ETH_CONN_AG_CTX_A0_RESERVED3_SHIFT	3
#define XSTORM_ETH_CONN_AG_CTX_RULE14EN_MASK		0x1
#define XSTORM_ETH_CONN_AG_CTX_RULE14EN_SHIFT	4
#define XSTORM_ETH_CONN_AG_CTX_RULE15EN_MASK		0x1
#define XSTORM_ETH_CONN_AG_CTX_RULE15EN_SHIFT	5
#define XSTORM_ETH_CONN_AG_CTX_RULE16EN_MASK		0x1
#define XSTORM_ETH_CONN_AG_CTX_RULE16EN_SHIFT	6
#define XSTORM_ETH_CONN_AG_CTX_RULE17EN_MASK		0x1
#define XSTORM_ETH_CONN_AG_CTX_RULE17EN_SHIFT	7
	u8 flags13;
#define XSTORM_ETH_CONN_AG_CTX_RULE18EN_MASK		0x1
#define XSTORM_ETH_CONN_AG_CTX_RULE18EN_SHIFT	0
#define XSTORM_ETH_CONN_AG_CTX_RULE19EN_MASK		0x1
#define XSTORM_ETH_CONN_AG_CTX_RULE19EN_SHIFT	1
#define XSTORM_ETH_CONN_AG_CTX_A0_RESERVED4_MASK	0x1
#define XSTORM_ETH_CONN_AG_CTX_A0_RESERVED4_SHIFT	2
#define XSTORM_ETH_CONN_AG_CTX_A0_RESERVED5_MASK	0x1
#define XSTORM_ETH_CONN_AG_CTX_A0_RESERVED5_SHIFT	3
#define XSTORM_ETH_CONN_AG_CTX_A0_RESERVED6_MASK	0x1
#define XSTORM_ETH_CONN_AG_CTX_A0_RESERVED6_SHIFT	4
#define XSTORM_ETH_CONN_AG_CTX_A0_RESERVED7_MASK	0x1
#define XSTORM_ETH_CONN_AG_CTX_A0_RESERVED7_SHIFT	5
#define XSTORM_ETH_CONN_AG_CTX_A0_RESERVED8_MASK	0x1
#define XSTORM_ETH_CONN_AG_CTX_A0_RESERVED8_SHIFT	6
#define XSTORM_ETH_CONN_AG_CTX_A0_RESERVED9_MASK	0x1
#define XSTORM_ETH_CONN_AG_CTX_A0_RESERVED9_SHIFT	7
	u8 flags14;
#define XSTORM_ETH_CONN_AG_CTX_EDPM_USE_EXT_HDR_MASK		0x1
#define XSTORM_ETH_CONN_AG_CTX_EDPM_USE_EXT_HDR_SHIFT	0
#define XSTORM_ETH_CONN_AG_CTX_EDPM_SEND_RAW_L3L4_MASK	0x1
#define XSTORM_ETH_CONN_AG_CTX_EDPM_SEND_RAW_L3L4_SHIFT	1
#define XSTORM_ETH_CONN_AG_CTX_EDPM_INBAND_PROP_HDR_MASK	0x1
#define XSTORM_ETH_CONN_AG_CTX_EDPM_INBAND_PROP_HDR_SHIFT	2
#define XSTORM_ETH_CONN_AG_CTX_EDPM_SEND_EXT_TUNNEL_MASK	0x1
#define XSTORM_ETH_CONN_AG_CTX_EDPM_SEND_EXT_TUNNEL_SHIFT	3
#define XSTORM_ETH_CONN_AG_CTX_L2_EDPM_ENABLE_MASK		0x1
#define XSTORM_ETH_CONN_AG_CTX_L2_EDPM_ENABLE_SHIFT		4
#define XSTORM_ETH_CONN_AG_CTX_ROCE_EDPM_ENABLE_MASK		0x1
#define XSTORM_ETH_CONN_AG_CTX_ROCE_EDPM_ENABLE_SHIFT	5
#define XSTORM_ETH_CONN_AG_CTX_TPH_ENABLE_MASK		0x3
#define XSTORM_ETH_CONN_AG_CTX_TPH_ENABLE_SHIFT		6
	u8 edpm_event_id;
	__le16 physical_q0;
	__le16 e5_reserved1;
	__le16 edpm_num_bds;
	__le16 tx_bd_cons;
	__le16 tx_bd_prod;
	__le16 updated_qm_pq_id;
	__le16 conn_dpi;
	u8 byte3;
	u8 byte4;
	u8 byte5;
	u8 byte6;
	__le32 reg0;
	__le32 reg1;
	__le32 reg2;
	__le32 reg3;
	__le32 reg4;
	__le32 reg5;
	__le32 reg6;
	__le16 word7;
	__le16 word8;
	__le16 word9;
	__le16 word10;
	__le32 reg7;
	__le32 reg8;
	__le32 reg9;
	u8 byte7;
	u8 byte8;
	u8 byte9;
	u8 byte10;
	u8 byte11;
	u8 byte12;
	u8 byte13;
	u8 byte14;
	u8 byte15;
	u8 e5_reserved;
	__le16 word11;
	__le32 reg10;
	__le32 reg11;
	__le32 reg12;
	__le32 reg13;
	__le32 reg14;
	__le32 reg15;
	__le32 reg16;
	__le32 reg17;
	__le32 reg18;
	__le32 reg19;
	__le16 word12;
	__le16 word13;
	__le16 word14;
	__le16 word15;
};

/* The eth storm context for the Ystorm */
struct ystorm_eth_conn_st_ctx {
	__le32 reserved[8];
};

struct ystorm_eth_conn_ag_ctx {
	u8 byte0;
	u8 state;
	u8 flags0;
#define YSTORM_ETH_CONN_AG_CTX_BIT0_MASK			0x1
#define YSTORM_ETH_CONN_AG_CTX_BIT0_SHIFT			0
#define YSTORM_ETH_CONN_AG_CTX_BIT1_MASK			0x1
#define YSTORM_ETH_CONN_AG_CTX_BIT1_SHIFT			1
#define YSTORM_ETH_CONN_AG_CTX_TX_BD_CONS_UPD_CF_MASK	0x3
#define YSTORM_ETH_CONN_AG_CTX_TX_BD_CONS_UPD_CF_SHIFT	2
#define YSTORM_ETH_CONN_AG_CTX_PMD_TERMINATE_CF_MASK		0x3
#define YSTORM_ETH_CONN_AG_CTX_PMD_TERMINATE_CF_SHIFT	4
#define YSTORM_ETH_CONN_AG_CTX_CF2_MASK			0x3
#define YSTORM_ETH_CONN_AG_CTX_CF2_SHIFT			6
	u8 flags1;
#define YSTORM_ETH_CONN_AG_CTX_TX_BD_CONS_UPD_CF_EN_MASK	0x1
#define YSTORM_ETH_CONN_AG_CTX_TX_BD_CONS_UPD_CF_EN_SHIFT	0
#define YSTORM_ETH_CONN_AG_CTX_PMD_TERMINATE_CF_EN_MASK	0x1
#define YSTORM_ETH_CONN_AG_CTX_PMD_TERMINATE_CF_EN_SHIFT	1
#define YSTORM_ETH_CONN_AG_CTX_CF2EN_MASK			0x1
#define YSTORM_ETH_CONN_AG_CTX_CF2EN_SHIFT			2
#define YSTORM_ETH_CONN_AG_CTX_RULE0EN_MASK			0x1
#define YSTORM_ETH_CONN_AG_CTX_RULE0EN_SHIFT			3
#define YSTORM_ETH_CONN_AG_CTX_RULE1EN_MASK			0x1
#define YSTORM_ETH_CONN_AG_CTX_RULE1EN_SHIFT			4
#define YSTORM_ETH_CONN_AG_CTX_RULE2EN_MASK			0x1
#define YSTORM_ETH_CONN_AG_CTX_RULE2EN_SHIFT			5
#define YSTORM_ETH_CONN_AG_CTX_RULE3EN_MASK			0x1
#define YSTORM_ETH_CONN_AG_CTX_RULE3EN_SHIFT			6
#define YSTORM_ETH_CONN_AG_CTX_RULE4EN_MASK			0x1
#define YSTORM_ETH_CONN_AG_CTX_RULE4EN_SHIFT			7
	u8 tx_q0_int_coallecing_timeset;
	u8 byte3;
	__le16 word0;
	__le32 terminate_spqe;
	__le32 reg1;
	__le16 tx_bd_cons_upd;
	__le16 word2;
	__le16 word3;
	__le16 word4;
	__le32 reg2;
	__le32 reg3;
};

struct tstorm_eth_conn_ag_ctx {
	u8 byte0;
	u8 byte1;
	u8 flags0;
#define TSTORM_ETH_CONN_AG_CTX_BIT0_MASK	0x1
#define TSTORM_ETH_CONN_AG_CTX_BIT0_SHIFT	0
#define TSTORM_ETH_CONN_AG_CTX_BIT1_MASK	0x1
#define TSTORM_ETH_CONN_AG_CTX_BIT1_SHIFT	1
#define TSTORM_ETH_CONN_AG_CTX_BIT2_MASK	0x1
#define TSTORM_ETH_CONN_AG_CTX_BIT2_SHIFT	2
#define TSTORM_ETH_CONN_AG_CTX_BIT3_MASK	0x1
#define TSTORM_ETH_CONN_AG_CTX_BIT3_SHIFT	3
#define TSTORM_ETH_CONN_AG_CTX_BIT4_MASK	0x1
#define TSTORM_ETH_CONN_AG_CTX_BIT4_SHIFT	4
#define TSTORM_ETH_CONN_AG_CTX_BIT5_MASK	0x1
#define TSTORM_ETH_CONN_AG_CTX_BIT5_SHIFT	5
#define TSTORM_ETH_CONN_AG_CTX_CF0_MASK	0x3
#define TSTORM_ETH_CONN_AG_CTX_CF0_SHIFT	6
	u8 flags1;
#define TSTORM_ETH_CONN_AG_CTX_CF1_MASK	0x3
#define TSTORM_ETH_CONN_AG_CTX_CF1_SHIFT	0
#define TSTORM_ETH_CONN_AG_CTX_CF2_MASK	0x3
#define TSTORM_ETH_CONN_AG_CTX_CF2_SHIFT	2
#define TSTORM_ETH_CONN_AG_CTX_CF3_MASK	0x3
#define TSTORM_ETH_CONN_AG_CTX_CF3_SHIFT	4
#define TSTORM_ETH_CONN_AG_CTX_CF4_MASK	0x3
#define TSTORM_ETH_CONN_AG_CTX_CF4_SHIFT	6
	u8 flags2;
#define TSTORM_ETH_CONN_AG_CTX_CF5_MASK	0x3
#define TSTORM_ETH_CONN_AG_CTX_CF5_SHIFT	0
#define TSTORM_ETH_CONN_AG_CTX_CF6_MASK	0x3
#define TSTORM_ETH_CONN_AG_CTX_CF6_SHIFT	2
#define TSTORM_ETH_CONN_AG_CTX_CF7_MASK	0x3
#define TSTORM_ETH_CONN_AG_CTX_CF7_SHIFT	4
#define TSTORM_ETH_CONN_AG_CTX_CF8_MASK	0x3
#define TSTORM_ETH_CONN_AG_CTX_CF8_SHIFT	6
	u8 flags3;
#define TSTORM_ETH_CONN_AG_CTX_CF9_MASK	0x3
#define TSTORM_ETH_CONN_AG_CTX_CF9_SHIFT	0
#define TSTORM_ETH_CONN_AG_CTX_CF10_MASK	0x3
#define TSTORM_ETH_CONN_AG_CTX_CF10_SHIFT	2
#define TSTORM_ETH_CONN_AG_CTX_CF0EN_MASK	0x1
#define TSTORM_ETH_CONN_AG_CTX_CF0EN_SHIFT	4
#define TSTORM_ETH_CONN_AG_CTX_CF1EN_MASK	0x1
#define TSTORM_ETH_CONN_AG_CTX_CF1EN_SHIFT	5
#define TSTORM_ETH_CONN_AG_CTX_CF2EN_MASK	0x1
#define TSTORM_ETH_CONN_AG_CTX_CF2EN_SHIFT	6
#define TSTORM_ETH_CONN_AG_CTX_CF3EN_MASK	0x1
#define TSTORM_ETH_CONN_AG_CTX_CF3EN_SHIFT	7
	u8 flags4;
#define TSTORM_ETH_CONN_AG_CTX_CF4EN_MASK	0x1
#define TSTORM_ETH_CONN_AG_CTX_CF4EN_SHIFT	0
#define TSTORM_ETH_CONN_AG_CTX_CF5EN_MASK	0x1
#define TSTORM_ETH_CONN_AG_CTX_CF5EN_SHIFT	1
#define TSTORM_ETH_CONN_AG_CTX_CF6EN_MASK	0x1
#define TSTORM_ETH_CONN_AG_CTX_CF6EN_SHIFT	2
#define TSTORM_ETH_CONN_AG_CTX_CF7EN_MASK	0x1
#define TSTORM_ETH_CONN_AG_CTX_CF7EN_SHIFT	3
#define TSTORM_ETH_CONN_AG_CTX_CF8EN_MASK	0x1
#define TSTORM_ETH_CONN_AG_CTX_CF8EN_SHIFT	4
#define TSTORM_ETH_CONN_AG_CTX_CF9EN_MASK	0x1
#define TSTORM_ETH_CONN_AG_CTX_CF9EN_SHIFT	5
#define TSTORM_ETH_CONN_AG_CTX_CF10EN_MASK	0x1
#define TSTORM_ETH_CONN_AG_CTX_CF10EN_SHIFT	6
#define TSTORM_ETH_CONN_AG_CTX_RULE0EN_MASK	0x1
#define TSTORM_ETH_CONN_AG_CTX_RULE0EN_SHIFT	7
	u8 flags5;
#define TSTORM_ETH_CONN_AG_CTX_RULE1EN_MASK		0x1
#define TSTORM_ETH_CONN_AG_CTX_RULE1EN_SHIFT		0
#define TSTORM_ETH_CONN_AG_CTX_RULE2EN_MASK		0x1
#define TSTORM_ETH_CONN_AG_CTX_RULE2EN_SHIFT		1
#define TSTORM_ETH_CONN_AG_CTX_RULE3EN_MASK		0x1
#define TSTORM_ETH_CONN_AG_CTX_RULE3EN_SHIFT		2
#define TSTORM_ETH_CONN_AG_CTX_RULE4EN_MASK		0x1
#define TSTORM_ETH_CONN_AG_CTX_RULE4EN_SHIFT		3
#define TSTORM_ETH_CONN_AG_CTX_RULE5EN_MASK		0x1
#define TSTORM_ETH_CONN_AG_CTX_RULE5EN_SHIFT		4
#define TSTORM_ETH_CONN_AG_CTX_RX_BD_EN_MASK		0x1
#define TSTORM_ETH_CONN_AG_CTX_RX_BD_EN_SHIFT	5
#define TSTORM_ETH_CONN_AG_CTX_RULE7EN_MASK		0x1
#define TSTORM_ETH_CONN_AG_CTX_RULE7EN_SHIFT		6
#define TSTORM_ETH_CONN_AG_CTX_RULE8EN_MASK		0x1
#define TSTORM_ETH_CONN_AG_CTX_RULE8EN_SHIFT		7
	__le32 reg0;
	__le32 reg1;
	__le32 reg2;
	__le32 reg3;
	__le32 reg4;
	__le32 reg5;
	__le32 reg6;
	__le32 reg7;
	__le32 reg8;
	u8 byte2;
	u8 byte3;
	__le16 rx_bd_cons;
	u8 byte4;
	u8 byte5;
	__le16 rx_bd_prod;
	__le16 word2;
	__le16 word3;
	__le32 reg9;
	__le32 reg10;
};

struct ustorm_eth_conn_ag_ctx {
	u8 byte0;
	u8 byte1;
	u8 flags0;
#define USTORM_ETH_CONN_AG_CTX_BIT0_MASK			0x1
#define USTORM_ETH_CONN_AG_CTX_BIT0_SHIFT			0
#define USTORM_ETH_CONN_AG_CTX_BIT1_MASK			0x1
#define USTORM_ETH_CONN_AG_CTX_BIT1_SHIFT			1
#define USTORM_ETH_CONN_AG_CTX_TX_PMD_TERMINATE_CF_MASK	0x3
#define USTORM_ETH_CONN_AG_CTX_TX_PMD_TERMINATE_CF_SHIFT	2
#define USTORM_ETH_CONN_AG_CTX_RX_PMD_TERMINATE_CF_MASK	0x3
#define USTORM_ETH_CONN_AG_CTX_RX_PMD_TERMINATE_CF_SHIFT	4
#define USTORM_ETH_CONN_AG_CTX_CF2_MASK			0x3
#define USTORM_ETH_CONN_AG_CTX_CF2_SHIFT			6
	u8 flags1;
#define USTORM_ETH_CONN_AG_CTX_CF3_MASK			0x3
#define USTORM_ETH_CONN_AG_CTX_CF3_SHIFT			0
#define USTORM_ETH_CONN_AG_CTX_TX_ARM_CF_MASK		0x3
#define USTORM_ETH_CONN_AG_CTX_TX_ARM_CF_SHIFT		2
#define USTORM_ETH_CONN_AG_CTX_RX_ARM_CF_MASK		0x3
#define USTORM_ETH_CONN_AG_CTX_RX_ARM_CF_SHIFT		4
#define USTORM_ETH_CONN_AG_CTX_TX_BD_CONS_UPD_CF_MASK	0x3
#define USTORM_ETH_CONN_AG_CTX_TX_BD_CONS_UPD_CF_SHIFT	6
	u8 flags2;
#define USTORM_ETH_CONN_AG_CTX_TX_PMD_TERMINATE_CF_EN_MASK	0x1
#define USTORM_ETH_CONN_AG_CTX_TX_PMD_TERMINATE_CF_EN_SHIFT	0
#define USTORM_ETH_CONN_AG_CTX_RX_PMD_TERMINATE_CF_EN_MASK	0x1
#define USTORM_ETH_CONN_AG_CTX_RX_PMD_TERMINATE_CF_EN_SHIFT	1
#define USTORM_ETH_CONN_AG_CTX_CF2EN_MASK			0x1
#define USTORM_ETH_CONN_AG_CTX_CF2EN_SHIFT			2
#define USTORM_ETH_CONN_AG_CTX_CF3EN_MASK			0x1
#define USTORM_ETH_CONN_AG_CTX_CF3EN_SHIFT			3
#define USTORM_ETH_CONN_AG_CTX_TX_ARM_CF_EN_MASK		0x1
#define USTORM_ETH_CONN_AG_CTX_TX_ARM_CF_EN_SHIFT		4
#define USTORM_ETH_CONN_AG_CTX_RX_ARM_CF_EN_MASK		0x1
#define USTORM_ETH_CONN_AG_CTX_RX_ARM_CF_EN_SHIFT		5
#define USTORM_ETH_CONN_AG_CTX_TX_BD_CONS_UPD_CF_EN_MASK	0x1
#define USTORM_ETH_CONN_AG_CTX_TX_BD_CONS_UPD_CF_EN_SHIFT	6
#define USTORM_ETH_CONN_AG_CTX_RULE0EN_MASK			0x1
#define USTORM_ETH_CONN_AG_CTX_RULE0EN_SHIFT			7
	u8 flags3;
#define USTORM_ETH_CONN_AG_CTX_RULE1EN_MASK	0x1
#define USTORM_ETH_CONN_AG_CTX_RULE1EN_SHIFT	0
#define USTORM_ETH_CONN_AG_CTX_RULE2EN_MASK	0x1
#define USTORM_ETH_CONN_AG_CTX_RULE2EN_SHIFT	1
#define USTORM_ETH_CONN_AG_CTX_RULE3EN_MASK	0x1
#define USTORM_ETH_CONN_AG_CTX_RULE3EN_SHIFT	2
#define USTORM_ETH_CONN_AG_CTX_RULE4EN_MASK	0x1
#define USTORM_ETH_CONN_AG_CTX_RULE4EN_SHIFT	3
#define USTORM_ETH_CONN_AG_CTX_RULE5EN_MASK	0x1
#define USTORM_ETH_CONN_AG_CTX_RULE5EN_SHIFT	4
#define USTORM_ETH_CONN_AG_CTX_RULE6EN_MASK	0x1
#define USTORM_ETH_CONN_AG_CTX_RULE6EN_SHIFT	5
#define USTORM_ETH_CONN_AG_CTX_RULE7EN_MASK	0x1
#define USTORM_ETH_CONN_AG_CTX_RULE7EN_SHIFT	6
#define USTORM_ETH_CONN_AG_CTX_RULE8EN_MASK	0x1
#define USTORM_ETH_CONN_AG_CTX_RULE8EN_SHIFT	7
	u8 byte2;
	u8 byte3;
	__le16 word0;
	__le16 tx_bd_cons;
	__le32 reg0;
	__le32 reg1;
	__le32 reg2;
	__le32 tx_int_coallecing_timeset;
	__le16 tx_drv_bd_cons;
	__le16 rx_drv_cqe_cons;
};

/* The eth storm context for the Ustorm */
struct ustorm_eth_conn_st_ctx {
	__le32 reserved[40];
};

/* The eth storm context for the Mstorm */
struct mstorm_eth_conn_st_ctx {
	__le32 reserved[8];
};

/* eth connection context */
struct eth_conn_context {
	struct tstorm_eth_conn_st_ctx tstorm_st_context;
	struct regpair tstorm_st_padding[2];
	struct pstorm_eth_conn_st_ctx pstorm_st_context;
	struct xstorm_eth_conn_st_ctx xstorm_st_context;
	struct xstorm_eth_conn_ag_ctx xstorm_ag_context;
	struct tstorm_eth_conn_ag_ctx tstorm_ag_context;
	struct ystorm_eth_conn_st_ctx ystorm_st_context;
	struct ystorm_eth_conn_ag_ctx ystorm_ag_context;
	struct ustorm_eth_conn_ag_ctx ustorm_ag_context;
	struct ustorm_eth_conn_st_ctx ustorm_st_context;
	struct mstorm_eth_conn_st_ctx mstorm_st_context;
};

/* Ethernet filter types: mac/vlan/pair */
enum eth_error_code {
	ETH_OK = 0x00,
	ETH_FILTERS_MAC_ADD_FAIL_FULL,
	ETH_FILTERS_MAC_ADD_FAIL_FULL_MTT2,
	ETH_FILTERS_MAC_ADD_FAIL_DUP_MTT2,
	ETH_FILTERS_MAC_ADD_FAIL_DUP_STT2,
	ETH_FILTERS_MAC_DEL_FAIL_NOF,
	ETH_FILTERS_MAC_DEL_FAIL_NOF_MTT2,
	ETH_FILTERS_MAC_DEL_FAIL_NOF_STT2,
	ETH_FILTERS_MAC_ADD_FAIL_ZERO_MAC,
	ETH_FILTERS_VLAN_ADD_FAIL_FULL,
	ETH_FILTERS_VLAN_ADD_FAIL_DUP,
	ETH_FILTERS_VLAN_DEL_FAIL_NOF,
	ETH_FILTERS_VLAN_DEL_FAIL_NOF_TT1,
	ETH_FILTERS_PAIR_ADD_FAIL_DUP,
	ETH_FILTERS_PAIR_ADD_FAIL_FULL,
	ETH_FILTERS_PAIR_ADD_FAIL_FULL_MAC,
	ETH_FILTERS_PAIR_DEL_FAIL_NOF,
	ETH_FILTERS_PAIR_DEL_FAIL_NOF_TT1,
	ETH_FILTERS_PAIR_ADD_FAIL_ZERO_MAC,
	ETH_FILTERS_VNI_ADD_FAIL_FULL,
	ETH_FILTERS_VNI_ADD_FAIL_DUP,
	ETH_FILTERS_GFT_UPDATE_FAIL,
	ETH_RX_QUEUE_FAIL_LOAD_VF_DATA,
	ETH_FILTERS_GFS_ADD_FILTER_FAIL_MAX_HOPS,
	ETH_FILTERS_GFS_ADD_FILTER_FAIL_NO_FREE_ENRTY,
	ETH_FILTERS_GFS_ADD_FILTER_FAIL_ALREADY_EXISTS,
	ETH_FILTERS_GFS_ADD_FILTER_FAIL_PCI_ERROR,
	ETH_FILTERS_GFS_ADD_FINLER_FAIL_MAGIC_NUM_ERROR,
	ETH_FILTERS_GFS_DEL_FILTER_FAIL_MAX_HOPS,
	ETH_FILTERS_GFS_DEL_FILTER_FAIL_NO_MATCH_ENRTY,
	ETH_FILTERS_GFS_DEL_FILTER_FAIL_PCI_ERROR,
	ETH_FILTERS_GFS_DEL_FILTER_FAIL_MAGIC_NUM_ERROR,
	MAX_ETH_ERROR_CODE
};

/* Opcodes for the event ring */
enum eth_event_opcode {
	ETH_EVENT_UNUSED,
	ETH_EVENT_VPORT_START,
	ETH_EVENT_VPORT_UPDATE,
	ETH_EVENT_VPORT_STOP,
	ETH_EVENT_TX_QUEUE_START,
	ETH_EVENT_TX_QUEUE_STOP,
	ETH_EVENT_RX_QUEUE_START,
	ETH_EVENT_RX_QUEUE_UPDATE,
	ETH_EVENT_RX_QUEUE_STOP,
	ETH_EVENT_FILTERS_UPDATE,
	ETH_EVENT_RX_ADD_OPENFLOW_FILTER,
	ETH_EVENT_RX_DELETE_OPENFLOW_FILTER,
	ETH_EVENT_RX_CREATE_OPENFLOW_ACTION,
	ETH_EVENT_RX_ADD_UDP_FILTER,
	ETH_EVENT_RX_DELETE_UDP_FILTER,
	ETH_EVENT_RX_CREATE_GFT_ACTION,
	ETH_EVENT_RX_GFT_UPDATE_FILTER,
	ETH_EVENT_TX_QUEUE_UPDATE,
	ETH_EVENT_RGFS_ADD_FILTER,
	ETH_EVENT_RGFS_DEL_FILTER,
	ETH_EVENT_TGFS_ADD_FILTER,
	ETH_EVENT_TGFS_DEL_FILTER,
	ETH_EVENT_GFS_COUNTERS_REPORT_REQUEST,
	MAX_ETH_EVENT_OPCODE
};

/* Classify rule types in E2/E3 */
enum eth_filter_action {
	ETH_FILTER_ACTION_UNUSED,
	ETH_FILTER_ACTION_REMOVE,
	ETH_FILTER_ACTION_ADD,
	ETH_FILTER_ACTION_REMOVE_ALL,
	MAX_ETH_FILTER_ACTION
};

/* Command for adding/removing a classification rule $$KEEP_ENDIANNESS$$ */
struct eth_filter_cmd {
	u8 type;
	u8 vport_id;
	u8 action;
	u8 reserved0;
	__le32 vni;
	__le16 mac_lsb;
	__le16 mac_mid;
	__le16 mac_msb;
	__le16 vlan_id;
};

/*	$$KEEP_ENDIANNESS$$ */
struct eth_filter_cmd_header {
	u8 rx;
	u8 tx;
	u8 cmd_cnt;
	u8 assert_on_error;
	u8 reserved1[4];
};

/* Ethernet filter types: mac/vlan/pair */
enum eth_filter_type {
	ETH_FILTER_TYPE_UNUSED,
	ETH_FILTER_TYPE_MAC,
	ETH_FILTER_TYPE_VLAN,
	ETH_FILTER_TYPE_PAIR,
	ETH_FILTER_TYPE_INNER_MAC,
	ETH_FILTER_TYPE_INNER_VLAN,
	ETH_FILTER_TYPE_INNER_PAIR,
	ETH_FILTER_TYPE_INNER_MAC_VNI_PAIR,
	ETH_FILTER_TYPE_MAC_VNI_PAIR,
	ETH_FILTER_TYPE_VNI,
	MAX_ETH_FILTER_TYPE
};

/* inner to inner vlan priority translation configurations */
struct eth_in_to_in_pri_map_cfg {
	u8 inner_vlan_pri_remap_en;
	u8 reserved[7];
	u8 non_rdma_in_to_in_pri_map[8];
	u8 rdma_in_to_in_pri_map[8];
};

/* Eth IPv4 Fragment Type */
enum eth_ipv4_frag_type {
	ETH_IPV4_NOT_FRAG,
	ETH_IPV4_FIRST_FRAG,
	ETH_IPV4_NON_FIRST_FRAG,
	MAX_ETH_IPV4_FRAG_TYPE
};

/* eth IPv4 Fragment Type */
enum eth_ip_type {
	ETH_IPV4,
	ETH_IPV6,
	MAX_ETH_IP_TYPE
};

/* Ethernet Ramrod Command IDs */
enum eth_ramrod_cmd_id {
	ETH_RAMROD_UNUSED,
	ETH_RAMROD_VPORT_START,
	ETH_RAMROD_VPORT_UPDATE,
	ETH_RAMROD_VPORT_STOP,
	ETH_RAMROD_RX_QUEUE_START,
	ETH_RAMROD_RX_QUEUE_STOP,
	ETH_RAMROD_TX_QUEUE_START,
	ETH_RAMROD_TX_QUEUE_STOP,
	ETH_RAMROD_FILTERS_UPDATE,
	ETH_RAMROD_RX_QUEUE_UPDATE,
	ETH_RAMROD_RX_CREATE_OPENFLOW_ACTION,
	ETH_RAMROD_RX_ADD_OPENFLOW_FILTER,
	ETH_RAMROD_RX_DELETE_OPENFLOW_FILTER,
	ETH_RAMROD_RX_ADD_UDP_FILTER,
	ETH_RAMROD_RX_DELETE_UDP_FILTER,
	ETH_RAMROD_RX_CREATE_GFT_ACTION,
	ETH_RAMROD_RX_UPDATE_GFT_FILTER,
	ETH_RAMROD_TX_QUEUE_UPDATE,
	ETH_RAMROD_RGFS_FILTER_ADD,
	ETH_RAMROD_RGFS_FILTER_DEL,
	ETH_RAMROD_TGFS_FILTER_ADD,
	ETH_RAMROD_TGFS_FILTER_DEL,
	ETH_RAMROD_GFS_COUNTERS_REPORT_REQUEST,
	MAX_ETH_RAMROD_CMD_ID
};

/* Return code from eth sp ramrods */
struct eth_return_code {
	u8 value;
#define ETH_RETURN_CODE_ERR_CODE_MASK  0x3F
#define ETH_RETURN_CODE_ERR_CODE_SHIFT 0
#define ETH_RETURN_CODE_RESERVED_MASK  0x1
#define ETH_RETURN_CODE_RESERVED_SHIFT 6
#define ETH_RETURN_CODE_RX_TX_MASK     0x1
#define ETH_RETURN_CODE_RX_TX_SHIFT    7
};

/* tx destination enum */
enum eth_tx_dst_mode_config_enum {
	ETH_TX_DST_MODE_CONFIG_DISABLE,
	ETH_TX_DST_MODE_CONFIG_FORWARD_DATA_IN_BD,
	ETH_TX_DST_MODE_CONFIG_FORWARD_DATA_IN_VPORT,
	MAX_ETH_TX_DST_MODE_CONFIG_ENUM
};

/* What to do in case an error occurs */
enum eth_tx_err {
	ETH_TX_ERR_DROP,
	ETH_TX_ERR_ASSERT_MALICIOUS,
	MAX_ETH_TX_ERR
};

/* Array of the different error type behaviors */
struct eth_tx_err_vals {
	__le16 values;
#define ETH_TX_ERR_VALS_ILLEGAL_VLAN_MODE_MASK			0x1
#define ETH_TX_ERR_VALS_ILLEGAL_VLAN_MODE_SHIFT			0
#define ETH_TX_ERR_VALS_PACKET_TOO_SMALL_MASK			0x1
#define ETH_TX_ERR_VALS_PACKET_TOO_SMALL_SHIFT			1
#define ETH_TX_ERR_VALS_ANTI_SPOOFING_ERR_MASK			0x1
#define ETH_TX_ERR_VALS_ANTI_SPOOFING_ERR_SHIFT			2
#define ETH_TX_ERR_VALS_ILLEGAL_INBAND_TAGS_MASK		0x1
#define ETH_TX_ERR_VALS_ILLEGAL_INBAND_TAGS_SHIFT		3
#define ETH_TX_ERR_VALS_VLAN_INSERTION_W_INBAND_TAG_MASK	0x1
#define ETH_TX_ERR_VALS_VLAN_INSERTION_W_INBAND_TAG_SHIFT	4
#define ETH_TX_ERR_VALS_MTU_VIOLATION_MASK			0x1
#define ETH_TX_ERR_VALS_MTU_VIOLATION_SHIFT			5
#define ETH_TX_ERR_VALS_ILLEGAL_CONTROL_FRAME_MASK		0x1
#define ETH_TX_ERR_VALS_ILLEGAL_CONTROL_FRAME_SHIFT		6
#define ETH_TX_ERR_VALS_ILLEGAL_BD_FLAGS_MASK			0x1
#define ETH_TX_ERR_VALS_ILLEGAL_BD_FLAGS_SHIFT			7
#define ETH_TX_ERR_VALS_RESERVED_MASK				0xFF
#define ETH_TX_ERR_VALS_RESERVED_SHIFT				8
};

/* vport rss configuration data */
struct eth_vport_rss_config {
	__le16 capabilities;
#define ETH_VPORT_RSS_CONFIG_IPV4_CAPABILITY_MASK		0x1
#define ETH_VPORT_RSS_CONFIG_IPV4_CAPABILITY_SHIFT		0
#define ETH_VPORT_RSS_CONFIG_IPV6_CAPABILITY_MASK		0x1
#define ETH_VPORT_RSS_CONFIG_IPV6_CAPABILITY_SHIFT		1
#define ETH_VPORT_RSS_CONFIG_IPV4_TCP_CAPABILITY_MASK		0x1
#define ETH_VPORT_RSS_CONFIG_IPV4_TCP_CAPABILITY_SHIFT		2
#define ETH_VPORT_RSS_CONFIG_IPV6_TCP_CAPABILITY_MASK		0x1
#define ETH_VPORT_RSS_CONFIG_IPV6_TCP_CAPABILITY_SHIFT		3
#define ETH_VPORT_RSS_CONFIG_IPV4_UDP_CAPABILITY_MASK		0x1
#define ETH_VPORT_RSS_CONFIG_IPV4_UDP_CAPABILITY_SHIFT		4
#define ETH_VPORT_RSS_CONFIG_IPV6_UDP_CAPABILITY_MASK		0x1
#define ETH_VPORT_RSS_CONFIG_IPV6_UDP_CAPABILITY_SHIFT		5
#define ETH_VPORT_RSS_CONFIG_EN_5_TUPLE_CAPABILITY_MASK		0x1
#define ETH_VPORT_RSS_CONFIG_EN_5_TUPLE_CAPABILITY_SHIFT	6
#define ETH_VPORT_RSS_CONFIG_RESERVED0_MASK			0x1FF
#define ETH_VPORT_RSS_CONFIG_RESERVED0_SHIFT			7
	u8 rss_id;
	u8 rss_mode;
	u8 update_rss_key;
	u8 update_rss_ind_table;
	u8 update_rss_capabilities;
	u8 tbl_size;
	u8 ind_table_mask_valid;
	u8 reserved2[3];
	__le16 indirection_table[ETH_RSS_IND_TABLE_ENTRIES_NUM];
	__le32 ind_table_mask[ETH_RSS_IND_TABLE_MASK_SIZE_REGS];
	__le32 rss_key[ETH_RSS_KEY_SIZE_REGS];
	__le32 reserved3;
};

/* eth vport RSS mode */
enum eth_vport_rss_mode {
	ETH_VPORT_RSS_MODE_DISABLED,
	ETH_VPORT_RSS_MODE_REGULAR,
	MAX_ETH_VPORT_RSS_MODE
};

/* Command for setting classification flags for a vport $$KEEP_ENDIANNESS$$ */
struct eth_vport_rx_mode {
	__le16 state;
#define ETH_VPORT_RX_MODE_UCAST_DROP_ALL_MASK		0x1
#define ETH_VPORT_RX_MODE_UCAST_DROP_ALL_SHIFT		0
#define ETH_VPORT_RX_MODE_UCAST_ACCEPT_ALL_MASK		0x1
#define ETH_VPORT_RX_MODE_UCAST_ACCEPT_ALL_SHIFT	1
#define ETH_VPORT_RX_MODE_UCAST_ACCEPT_UNMATCHED_MASK	0x1
#define ETH_VPORT_RX_MODE_UCAST_ACCEPT_UNMATCHED_SHIFT	2
#define ETH_VPORT_RX_MODE_MCAST_DROP_ALL_MASK		0x1
#define ETH_VPORT_RX_MODE_MCAST_DROP_ALL_SHIFT		3
#define ETH_VPORT_RX_MODE_MCAST_ACCEPT_ALL_MASK		0x1
#define ETH_VPORT_RX_MODE_MCAST_ACCEPT_ALL_SHIFT	4
#define ETH_VPORT_RX_MODE_BCAST_ACCEPT_ALL_MASK		0x1
#define ETH_VPORT_RX_MODE_BCAST_ACCEPT_ALL_SHIFT	5
#define ETH_VPORT_RX_MODE_ACCEPT_ANY_VNI_MASK		0x1
#define ETH_VPORT_RX_MODE_ACCEPT_ANY_VNI_SHIFT		6
#define ETH_VPORT_RX_MODE_RESERVED1_MASK		0x1FF
#define ETH_VPORT_RX_MODE_RESERVED1_SHIFT		7
};

/* Command for setting tpa parameters */
struct eth_vport_tpa_param {
	u8 tpa_ipv4_en_flg;
	u8 tpa_ipv6_en_flg;
	u8 tpa_ipv4_tunn_en_flg;
	u8 tpa_ipv6_tunn_en_flg;
	u8 tpa_pkt_split_flg;
	u8 tpa_hdr_data_split_flg;
	u8 tpa_gro_consistent_flg;

	u8 tpa_max_aggs_num;

	__le16 tpa_max_size;
	__le16 tpa_min_size_to_start;

	__le16 tpa_min_size_to_cont;
	u8 max_buff_num;
	u8 reserved;
};

/* Command for setting classification flags for a vport $$KEEP_ENDIANNESS$$ */
struct eth_vport_tx_mode {
	__le16 state;
#define ETH_VPORT_TX_MODE_UCAST_DROP_ALL_MASK		0x1
#define ETH_VPORT_TX_MODE_UCAST_DROP_ALL_SHIFT		0
#define ETH_VPORT_TX_MODE_UCAST_ACCEPT_ALL_MASK		0x1
#define ETH_VPORT_TX_MODE_UCAST_ACCEPT_ALL_SHIFT	1
#define ETH_VPORT_TX_MODE_MCAST_DROP_ALL_MASK		0x1
#define ETH_VPORT_TX_MODE_MCAST_DROP_ALL_SHIFT		2
#define ETH_VPORT_TX_MODE_MCAST_ACCEPT_ALL_MASK		0x1
#define ETH_VPORT_TX_MODE_MCAST_ACCEPT_ALL_SHIFT	3
#define ETH_VPORT_TX_MODE_BCAST_ACCEPT_ALL_MASK		0x1
#define ETH_VPORT_TX_MODE_BCAST_ACCEPT_ALL_SHIFT	4
#define ETH_VPORT_TX_MODE_RESERVED1_MASK		0x7FF
#define ETH_VPORT_TX_MODE_RESERVED1_SHIFT		5
};

/* GFT filter update action type */
enum gft_filter_update_action {
	GFT_ADD_FILTER,
	GFT_DELETE_FILTER,
	MAX_GFT_FILTER_UPDATE_ACTION
};

/* Ramrod data for rx create gft action */
struct rx_create_gft_action_ramrod_data {
	u8 vport_id;
	u8 reserved[7];
};

/* Ramrod data for rx create openflow action */
struct rx_create_openflow_action_ramrod_data {
	u8 vport_id;
	u8 reserved[7];
};

/* Ramrod data for rx add openflow filter */
struct rx_openflow_filter_ramrod_data {
	__le16 action_icid;
	u8 priority;
	u8 reserved0;
	__le32 tenant_id;
	__le16 dst_mac_hi;
	__le16 dst_mac_mid;
	__le16 dst_mac_lo;
	__le16 src_mac_hi;
	__le16 src_mac_mid;
	__le16 src_mac_lo;
	__le16 vlan_id;
	__le16 l2_eth_type;
	u8 ipv4_dscp;
	u8 ipv4_frag_type;
	u8 ipv4_over_ip;
	u8 tenant_id_exists;
	__le32 ipv4_dst_addr;
	__le32 ipv4_src_addr;
	__le16 l4_dst_port;
	__le16 l4_src_port;
};

/* Ramrod data for rx queue start ramrod */
struct rx_queue_start_ramrod_data {
	__le16 rx_queue_id;
	__le16 num_of_pbl_pages;
	__le16 bd_max_bytes;
	__le16 sb_id;
	u8 sb_index;
	u8 vport_id;
	u8 default_rss_queue_flg;
	u8 complete_cqe_flg;
	u8 complete_event_flg;
	u8 stats_counter_id;
	u8 pin_context;
	u8 pxp_tph_valid_bd;
	u8 pxp_tph_valid_pkt;
	u8 pxp_st_hint;

	__le16 pxp_st_index;
	u8 pmd_mode;

	u8 notify_en;
	u8 toggle_val;

	u8 vf_rx_prod_index;
	u8 vf_rx_prod_use_zone_a;
	u8 reserved[5];
	__le16 reserved1;
	struct regpair cqe_pbl_addr;
	struct regpair bd_base;
	struct regpair reserved2;
};

/* Ramrod data for rx queue stop ramrod */
struct rx_queue_stop_ramrod_data {
	__le16 rx_queue_id;
	u8 complete_cqe_flg;
	u8 complete_event_flg;
	u8 vport_id;
	u8 reserved[3];
};

/* Ramrod data for rx queue update ramrod */
struct rx_queue_update_ramrod_data {
	__le16 rx_queue_id;
	u8 complete_cqe_flg;
	u8 complete_event_flg;
	u8 vport_id;
	u8 set_default_rss_queue;
	u8 reserved[3];
	u8 reserved1;
	u8 reserved2;
	u8 reserved3;
	__le16 reserved4;
	__le16 reserved5;
	struct regpair reserved6;
};

/* Ramrod data for rx Add UDP Filter */
struct rx_udp_filter_ramrod_data {
	__le16 action_icid;
	__le16 vlan_id;
	u8 ip_type;
	u8 tenant_id_exists;
	__le16 reserved1;
	__le32 ip_dst_addr[4];
	__le32 ip_src_addr[4];
	__le16 udp_dst_port;
	__le16 udp_src_port;
	__le32 tenant_id;
};

/* Add or delete GFT filter - filter is packet header of type of packet wished
 * to pass certain FW flow.
 */
struct rx_update_gft_filter_ramrod_data {
	struct regpair pkt_hdr_addr;
	__le16 pkt_hdr_length;
	__le16 action_icid;
	__le16 rx_qid;
	__le16 flow_id;
	__le16 vport_id;
	u8 action_icid_valid;
	u8 rx_qid_valid;
	u8 flow_id_valid;
	u8 filter_action;
	u8 assert_on_error;
	u8 inner_vlan_removal_en;
};

/* Ramrod data for tx queue start ramrod */
struct tx_queue_start_ramrod_data {
	__le16 sb_id;
	u8 sb_index;
	u8 vport_id;
	u8 reserved0;
	u8 stats_counter_id;
	__le16 qm_pq_id;
	u8 flags;
#define TX_QUEUE_START_RAMROD_DATA_DISABLE_OPPORTUNISTIC_MASK	0x1
#define TX_QUEUE_START_RAMROD_DATA_DISABLE_OPPORTUNISTIC_SHIFT	0
#define TX_QUEUE_START_RAMROD_DATA_TEST_MODE_PKT_DUP_MASK	0x1
#define TX_QUEUE_START_RAMROD_DATA_TEST_MODE_PKT_DUP_SHIFT	1
#define TX_QUEUE_START_RAMROD_DATA_PMD_MODE_MASK		0x1
#define TX_QUEUE_START_RAMROD_DATA_PMD_MODE_SHIFT		2
#define TX_QUEUE_START_RAMROD_DATA_NOTIFY_EN_MASK		0x1
#define TX_QUEUE_START_RAMROD_DATA_NOTIFY_EN_SHIFT		3
#define TX_QUEUE_START_RAMROD_DATA_PIN_CONTEXT_MASK		0x1
#define TX_QUEUE_START_RAMROD_DATA_PIN_CONTEXT_SHIFT		4
#define TX_QUEUE_START_RAMROD_DATA_RESERVED1_MASK		0x7
#define TX_QUEUE_START_RAMROD_DATA_RESERVED1_SHIFT		5
	u8 pxp_st_hint;
	u8 pxp_tph_valid_bd;
	u8 pxp_tph_valid_pkt;
	__le16 pxp_st_index;
	u8 comp_agg_size;
	u8 reserved3;
	__le16 queue_zone_id;
	__le16 reserved2;
	__le16 pbl_size;
	__le16 tx_queue_id;
	__le16 same_as_last_id;
	__le16 reserved[3];
	struct regpair pbl_base_addr;
	struct regpair bd_cons_address;
};

/* Ramrod data for tx queue stop ramrod */
struct tx_queue_stop_ramrod_data {
	__le16 reserved[4];
};

/* Ramrod data for tx queue update ramrod */
struct tx_queue_update_ramrod_data {
	__le16 update_qm_pq_id_flg;
	__le16 qm_pq_id;
	__le32 reserved0;
	struct regpair reserved1[5];
};

/* Inner to Inner VLAN priority map update mode */
enum update_in_to_in_pri_map_mode_enum {
	ETH_IN_TO_IN_PRI_MAP_UPDATE_DISABLED,
	ETH_IN_TO_IN_PRI_MAP_UPDATE_NON_RDMA_TBL,
	ETH_IN_TO_IN_PRI_MAP_UPDATE_RDMA_TBL,
	MAX_UPDATE_IN_TO_IN_PRI_MAP_MODE_ENUM
};

/* Ramrod data for vport update ramrod */
struct vport_filter_update_ramrod_data {
	struct eth_filter_cmd_header filter_cmd_hdr;
	struct eth_filter_cmd filter_cmds[ETH_FILTER_RULES_COUNT];
};

/* Ramrod data for vport start ramrod */
struct vport_start_ramrod_data {
	u8 vport_id;
	u8 sw_fid;
	__le16 mtu;
	u8 drop_ttl0_en;
	u8 inner_vlan_removal_en;
	struct eth_vport_rx_mode rx_mode;
	struct eth_vport_tx_mode tx_mode;
	struct eth_vport_tpa_param tpa_param;
	__le16 default_vlan;
	u8 tx_switching_en;
	u8 anti_spoofing_en;
	u8 default_vlan_en;
	u8 handle_ptp_pkts;
	u8 silent_vlan_removal_en;
	u8 untagged;
	struct eth_tx_err_vals tx_err_behav;
	u8 zero_placement_offset;
	u8 ctl_frame_mac_check_en;
	u8 ctl_frame_ethtype_check_en;
	u8 reserved0;
	u8 reserved1;
	u8 tx_dst_port_mode_config;
	u8 dst_vport_id;
	u8 tx_dst_port_mode;
	u8 dst_vport_id_valid;
	u8 wipe_inner_vlan_pri_en;
	u8 reserved2[2];
	struct eth_in_to_in_pri_map_cfg in_to_in_vlan_pri_map_cfg;
};

/* Ramrod data for vport stop ramrod */
struct vport_stop_ramrod_data {
	u8 vport_id;
	u8 reserved[7];
};

/* Ramrod data for vport update ramrod */
struct vport_update_ramrod_data_cmn {
	u8 vport_id;
	u8 update_rx_active_flg;
	u8 rx_active_flg;
	u8 update_tx_active_flg;
	u8 tx_active_flg;
	u8 update_rx_mode_flg;
	u8 update_tx_mode_flg;
	u8 update_approx_mcast_flg;

	u8 update_rss_flg;
	u8 update_inner_vlan_removal_en_flg;

	u8 inner_vlan_removal_en;
	u8 update_tpa_param_flg;
	u8 update_tpa_en_flg;
	u8 update_tx_switching_en_flg;

	u8 tx_switching_en;
	u8 update_anti_spoofing_en_flg;

	u8 anti_spoofing_en;
	u8 update_handle_ptp_pkts;

	u8 handle_ptp_pkts;
	u8 update_default_vlan_en_flg;

	u8 default_vlan_en;

	u8 update_default_vlan_flg;

	__le16 default_vlan;
	u8 update_accept_any_vlan_flg;

	u8 accept_any_vlan;
	u8 silent_vlan_removal_en;
	u8 update_mtu_flg;

	__le16 mtu;
	u8 update_ctl_frame_checks_en_flg;
	u8 ctl_frame_mac_check_en;
	u8 ctl_frame_ethtype_check_en;
	u8 update_in_to_in_pri_map_mode;
	u8 in_to_in_pri_map[8];
	u8 update_tx_dst_port_mode_flg;
	u8 tx_dst_port_mode_config;
	u8 dst_vport_id;
	u8 tx_dst_port_mode;
	u8 dst_vport_id_valid;
	u8 reserved[1];
};

struct vport_update_ramrod_mcast {
	__le32 bins[ETH_MULTICAST_MAC_BINS_IN_REGS];
};

/* Ramrod data for vport update ramrod */
struct vport_update_ramrod_data {
	struct vport_update_ramrod_data_cmn common;

	struct eth_vport_rx_mode rx_mode;
	struct eth_vport_tx_mode tx_mode;
	__le32 reserved[3];
	struct eth_vport_tpa_param tpa_param;
	struct vport_update_ramrod_mcast approx_mcast;
	struct eth_vport_rss_config rss_config;
};

struct xstorm_eth_conn_ag_ctx_dq_ext_ldpart {
	u8 reserved0;
	u8 state;
	u8 flags0;
#define E4XSTORMETHCONNAGCTXDQEXTLDPART_EXIST_IN_QM0_MASK	0x1
#define E4XSTORMETHCONNAGCTXDQEXTLDPART_EXIST_IN_QM0_SHIFT	0
#define E4XSTORMETHCONNAGCTXDQEXTLDPART_RESERVED1_MASK		0x1
#define E4XSTORMETHCONNAGCTXDQEXTLDPART_RESERVED1_SHIFT		1
#define E4XSTORMETHCONNAGCTXDQEXTLDPART_RESERVED2_MASK		0x1
#define E4XSTORMETHCONNAGCTXDQEXTLDPART_RESERVED2_SHIFT		2
#define E4XSTORMETHCONNAGCTXDQEXTLDPART_EXIST_IN_QM3_MASK	0x1
#define E4XSTORMETHCONNAGCTXDQEXTLDPART_EXIST_IN_QM3_SHIFT	3
#define E4XSTORMETHCONNAGCTXDQEXTLDPART_RESERVED3_MASK		0x1
#define E4XSTORMETHCONNAGCTXDQEXTLDPART_RESERVED3_SHIFT		4
#define E4XSTORMETHCONNAGCTXDQEXTLDPART_RESERVED4_MASK		0x1
#define E4XSTORMETHCONNAGCTXDQEXTLDPART_RESERVED4_SHIFT		5
#define E4XSTORMETHCONNAGCTXDQEXTLDPART_RESERVED5_MASK		0x1
#define E4XSTORMETHCONNAGCTXDQEXTLDPART_RESERVED5_SHIFT		6
#define E4XSTORMETHCONNAGCTXDQEXTLDPART_RESERVED6_MASK		0x1
#define E4XSTORMETHCONNAGCTXDQEXTLDPART_RESERVED6_SHIFT		7
	u8 flags1;
#define E4XSTORMETHCONNAGCTXDQEXTLDPART_RESERVED7_MASK		0x1
#define E4XSTORMETHCONNAGCTXDQEXTLDPART_RESERVED7_SHIFT		0
#define E4XSTORMETHCONNAGCTXDQEXTLDPART_RESERVED8_MASK		0x1
#define E4XSTORMETHCONNAGCTXDQEXTLDPART_RESERVED8_SHIFT		1
#define E4XSTORMETHCONNAGCTXDQEXTLDPART_RESERVED9_MASK		0x1
#define E4XSTORMETHCONNAGCTXDQEXTLDPART_RESERVED9_SHIFT		2
#define E4XSTORMETHCONNAGCTXDQEXTLDPART_BIT11_MASK		0x1
#define E4XSTORMETHCONNAGCTXDQEXTLDPART_BIT11_SHIFT		3
#define E4XSTORMETHCONNAGCTXDQEXTLDPART_E5_RESERVED2_MASK	0x1
#define E4XSTORMETHCONNAGCTXDQEXTLDPART_E5_RESERVED2_SHIFT	4
#define E4XSTORMETHCONNAGCTXDQEXTLDPART_E5_RESERVED3_MASK	0x1
#define E4XSTORMETHCONNAGCTXDQEXTLDPART_E5_RESERVED3_SHIFT	5
#define E4XSTORMETHCONNAGCTXDQEXTLDPART_TX_RULE_ACTIVE_MASK	0x1
#define E4XSTORMETHCONNAGCTXDQEXTLDPART_TX_RULE_ACTIVE_SHIFT	6
#define E4XSTORMETHCONNAGCTXDQEXTLDPART_DQ_CF_ACTIVE_MASK	0x1
#define E4XSTORMETHCONNAGCTXDQEXTLDPART_DQ_CF_ACTIVE_SHIFT	7
	u8 flags2;
#define E4XSTORMETHCONNAGCTXDQEXTLDPART_CF0_MASK	0x3
#define E4XSTORMETHCONNAGCTXDQEXTLDPART_CF0_SHIFT	0
#define E4XSTORMETHCONNAGCTXDQEXTLDPART_CF1_MASK	0x3
#define E4XSTORMETHCONNAGCTXDQEXTLDPART_CF1_SHIFT	2
#define E4XSTORMETHCONNAGCTXDQEXTLDPART_CF2_MASK	0x3
#define E4XSTORMETHCONNAGCTXDQEXTLDPART_CF2_SHIFT	4
#define E4XSTORMETHCONNAGCTXDQEXTLDPART_CF3_MASK	0x3
#define E4XSTORMETHCONNAGCTXDQEXTLDPART_CF3_SHIFT	6
	u8 flags3;
#define E4XSTORMETHCONNAGCTXDQEXTLDPART_CF4_MASK	0x3
#define E4XSTORMETHCONNAGCTXDQEXTLDPART_CF4_SHIFT	0
#define E4XSTORMETHCONNAGCTXDQEXTLDPART_CF5_MASK	0x3
#define E4XSTORMETHCONNAGCTXDQEXTLDPART_CF5_SHIFT	2
#define E4XSTORMETHCONNAGCTXDQEXTLDPART_CF6_MASK	0x3
#define E4XSTORMETHCONNAGCTXDQEXTLDPART_CF6_SHIFT	4
#define E4XSTORMETHCONNAGCTXDQEXTLDPART_CF7_MASK	0x3
#define E4XSTORMETHCONNAGCTXDQEXTLDPART_CF7_SHIFT	6
	u8 flags4;
#define E4XSTORMETHCONNAGCTXDQEXTLDPART_CF8_MASK	0x3
#define E4XSTORMETHCONNAGCTXDQEXTLDPART_CF8_SHIFT	0
#define E4XSTORMETHCONNAGCTXDQEXTLDPART_CF9_MASK	0x3
#define E4XSTORMETHCONNAGCTXDQEXTLDPART_CF9_SHIFT	2
#define E4XSTORMETHCONNAGCTXDQEXTLDPART_CF10_MASK	0x3
#define E4XSTORMETHCONNAGCTXDQEXTLDPART_CF10_SHIFT	4
#define E4XSTORMETHCONNAGCTXDQEXTLDPART_CF11_MASK	0x3
#define E4XSTORMETHCONNAGCTXDQEXTLDPART_CF11_SHIFT	6
	u8 flags5;
#define E4XSTORMETHCONNAGCTXDQEXTLDPART_CF12_MASK	0x3
#define E4XSTORMETHCONNAGCTXDQEXTLDPART_CF12_SHIFT	0
#define E4XSTORMETHCONNAGCTXDQEXTLDPART_CF13_MASK	0x3
#define E4XSTORMETHCONNAGCTXDQEXTLDPART_CF13_SHIFT	2
#define E4XSTORMETHCONNAGCTXDQEXTLDPART_CF14_MASK	0x3
#define E4XSTORMETHCONNAGCTXDQEXTLDPART_CF14_SHIFT	4
#define E4XSTORMETHCONNAGCTXDQEXTLDPART_CF15_MASK	0x3
#define E4XSTORMETHCONNAGCTXDQEXTLDPART_CF15_SHIFT	6
	u8 flags6;
#define E4XSTORMETHCONNAGCTXDQEXTLDPART_GO_TO_BD_CONS_CF_MASK	0x3
#define E4XSTORMETHCONNAGCTXDQEXTLDPART_GO_TO_BD_CONS_CF_SHIFT	0
#define E4XSTORMETHCONNAGCTXDQEXTLDPART_MULTI_UNICAST_CF_MASK	0x3
#define E4XSTORMETHCONNAGCTXDQEXTLDPART_MULTI_UNICAST_CF_SHIFT	2
#define E4XSTORMETHCONNAGCTXDQEXTLDPART_DQ_CF_MASK		0x3
#define E4XSTORMETHCONNAGCTXDQEXTLDPART_DQ_CF_SHIFT		4
#define E4XSTORMETHCONNAGCTXDQEXTLDPART_TERMINATE_CF_MASK	0x3
#define E4XSTORMETHCONNAGCTXDQEXTLDPART_TERMINATE_CF_SHIFT	6
	u8 flags7;
#define E4XSTORMETHCONNAGCTXDQEXTLDPART_FLUSH_Q0_MASK		0x3
#define E4XSTORMETHCONNAGCTXDQEXTLDPART_FLUSH_Q0_SHIFT		0
#define E4XSTORMETHCONNAGCTXDQEXTLDPART_RESERVED10_MASK		0x3
#define E4XSTORMETHCONNAGCTXDQEXTLDPART_RESERVED10_SHIFT	2
#define E4XSTORMETHCONNAGCTXDQEXTLDPART_SLOW_PATH_MASK		0x3
#define E4XSTORMETHCONNAGCTXDQEXTLDPART_SLOW_PATH_SHIFT		4
#define E4XSTORMETHCONNAGCTXDQEXTLDPART_CF0EN_MASK		0x1
#define E4XSTORMETHCONNAGCTXDQEXTLDPART_CF0EN_SHIFT		6
#define E4XSTORMETHCONNAGCTXDQEXTLDPART_CF1EN_MASK		0x1
#define E4XSTORMETHCONNAGCTXDQEXTLDPART_CF1EN_SHIFT		7
	u8 flags8;
#define E4XSTORMETHCONNAGCTXDQEXTLDPART_CF2EN_MASK	0x1
#define E4XSTORMETHCONNAGCTXDQEXTLDPART_CF2EN_SHIFT	0
#define E4XSTORMETHCONNAGCTXDQEXTLDPART_CF3EN_MASK	0x1
#define E4XSTORMETHCONNAGCTXDQEXTLDPART_CF3EN_SHIFT	1
#define E4XSTORMETHCONNAGCTXDQEXTLDPART_CF4EN_MASK	0x1
#define E4XSTORMETHCONNAGCTXDQEXTLDPART_CF4EN_SHIFT	2
#define E4XSTORMETHCONNAGCTXDQEXTLDPART_CF5EN_MASK	0x1
#define E4XSTORMETHCONNAGCTXDQEXTLDPART_CF5EN_SHIFT	3
#define E4XSTORMETHCONNAGCTXDQEXTLDPART_CF6EN_MASK	0x1
#define E4XSTORMETHCONNAGCTXDQEXTLDPART_CF6EN_SHIFT	4
#define E4XSTORMETHCONNAGCTXDQEXTLDPART_CF7EN_MASK	0x1
#define E4XSTORMETHCONNAGCTXDQEXTLDPART_CF7EN_SHIFT	5
#define E4XSTORMETHCONNAGCTXDQEXTLDPART_CF8EN_MASK	0x1
#define E4XSTORMETHCONNAGCTXDQEXTLDPART_CF8EN_SHIFT	6
#define E4XSTORMETHCONNAGCTXDQEXTLDPART_CF9EN_MASK	0x1
#define E4XSTORMETHCONNAGCTXDQEXTLDPART_CF9EN_SHIFT	7
	u8 flags9;
#define E4XSTORMETHCONNAGCTXDQEXTLDPART_CF10EN_MASK			0x1
#define E4XSTORMETHCONNAGCTXDQEXTLDPART_CF10EN_SHIFT			0
#define E4XSTORMETHCONNAGCTXDQEXTLDPART_CF11EN_MASK			0x1
#define E4XSTORMETHCONNAGCTXDQEXTLDPART_CF11EN_SHIFT			1
#define E4XSTORMETHCONNAGCTXDQEXTLDPART_CF12EN_MASK			0x1
#define E4XSTORMETHCONNAGCTXDQEXTLDPART_CF12EN_SHIFT			2
#define E4XSTORMETHCONNAGCTXDQEXTLDPART_CF13EN_MASK			0x1
#define E4XSTORMETHCONNAGCTXDQEXTLDPART_CF13EN_SHIFT			3
#define E4XSTORMETHCONNAGCTXDQEXTLDPART_CF14EN_MASK			0x1
#define E4XSTORMETHCONNAGCTXDQEXTLDPART_CF14EN_SHIFT			4
#define E4XSTORMETHCONNAGCTXDQEXTLDPART_CF15EN_MASK			0x1
#define E4XSTORMETHCONNAGCTXDQEXTLDPART_CF15EN_SHIFT			5
#define E4XSTORMETHCONNAGCTXDQEXTLDPART_GO_TO_BD_CONS_CF_EN_MASK	0x1
#define E4XSTORMETHCONNAGCTXDQEXTLDPART_GO_TO_BD_CONS_CF_EN_SHIFT	6
#define E4XSTORMETHCONNAGCTXDQEXTLDPART_MULTI_UNICAST_CF_EN_MASK	0x1
#define E4XSTORMETHCONNAGCTXDQEXTLDPART_MULTI_UNICAST_CF_EN_SHIFT	7
	u8 flags10;
#define E4XSTORMETHCONNAGCTXDQEXTLDPART_DQ_CF_EN_MASK			0x1
#define E4XSTORMETHCONNAGCTXDQEXTLDPART_DQ_CF_EN_SHIFT			0
#define E4XSTORMETHCONNAGCTXDQEXTLDPART_TERMINATE_CF_EN_MASK		0x1
#define E4XSTORMETHCONNAGCTXDQEXTLDPART_TERMINATE_CF_EN_SHIFT		1
#define E4XSTORMETHCONNAGCTXDQEXTLDPART_FLUSH_Q0_EN_MASK		0x1
#define E4XSTORMETHCONNAGCTXDQEXTLDPART_FLUSH_Q0_EN_SHIFT		2
#define E4XSTORMETHCONNAGCTXDQEXTLDPART_RESERVED11_MASK			0x1
#define E4XSTORMETHCONNAGCTXDQEXTLDPART_RESERVED11_SHIFT		3
#define E4XSTORMETHCONNAGCTXDQEXTLDPART_SLOW_PATH_EN_MASK		0x1
#define E4XSTORMETHCONNAGCTXDQEXTLDPART_SLOW_PATH_EN_SHIFT		4
#define E4XSTORMETHCONNAGCTXDQEXTLDPART_TPH_ENABLE_EN_RESERVED_MASK	0x1
#define E4XSTORMETHCONNAGCTXDQEXTLDPART_TPH_ENABLE_EN_RESERVED_SHIFT	5
#define E4XSTORMETHCONNAGCTXDQEXTLDPART_RESERVED12_MASK			0x1
#define E4XSTORMETHCONNAGCTXDQEXTLDPART_RESERVED12_SHIFT		6
#define E4XSTORMETHCONNAGCTXDQEXTLDPART_RESERVED13_MASK			0x1
#define E4XSTORMETHCONNAGCTXDQEXTLDPART_RESERVED13_SHIFT		7
	u8 flags11;
#define E4XSTORMETHCONNAGCTXDQEXTLDPART_RESERVED14_MASK		0x1
#define E4XSTORMETHCONNAGCTXDQEXTLDPART_RESERVED14_SHIFT	0
#define E4XSTORMETHCONNAGCTXDQEXTLDPART_RESERVED15_MASK		0x1
#define E4XSTORMETHCONNAGCTXDQEXTLDPART_RESERVED15_SHIFT	1
#define E4XSTORMETHCONNAGCTXDQEXTLDPART_TX_DEC_RULE_EN_MASK	0x1
#define E4XSTORMETHCONNAGCTXDQEXTLDPART_TX_DEC_RULE_EN_SHIFT	2
#define E4XSTORMETHCONNAGCTXDQEXTLDPART_RULE5EN_MASK		0x1
#define E4XSTORMETHCONNAGCTXDQEXTLDPART_RULE5EN_SHIFT		3
#define E4XSTORMETHCONNAGCTXDQEXTLDPART_RULE6EN_MASK		0x1
#define E4XSTORMETHCONNAGCTXDQEXTLDPART_RULE6EN_SHIFT		4
#define E4XSTORMETHCONNAGCTXDQEXTLDPART_RULE7EN_MASK		0x1
#define E4XSTORMETHCONNAGCTXDQEXTLDPART_RULE7EN_SHIFT		5
#define E4XSTORMETHCONNAGCTXDQEXTLDPART_A0_RESERVED1_MASK	0x1
#define E4XSTORMETHCONNAGCTXDQEXTLDPART_A0_RESERVED1_SHIFT	6
#define E4XSTORMETHCONNAGCTXDQEXTLDPART_RULE9EN_MASK		0x1
#define E4XSTORMETHCONNAGCTXDQEXTLDPART_RULE9EN_SHIFT		7
	u8 flags12;
#define E4XSTORMETHCONNAGCTXDQEXTLDPART_RULE10EN_MASK		0x1
#define E4XSTORMETHCONNAGCTXDQEXTLDPART_RULE10EN_SHIFT		0
#define E4XSTORMETHCONNAGCTXDQEXTLDPART_RULE11EN_MASK		0x1
#define E4XSTORMETHCONNAGCTXDQEXTLDPART_RULE11EN_SHIFT		1
#define E4XSTORMETHCONNAGCTXDQEXTLDPART_A0_RESERVED2_MASK	0x1
#define E4XSTORMETHCONNAGCTXDQEXTLDPART_A0_RESERVED2_SHIFT	2
#define E4XSTORMETHCONNAGCTXDQEXTLDPART_A0_RESERVED3_MASK	0x1
#define E4XSTORMETHCONNAGCTXDQEXTLDPART_A0_RESERVED3_SHIFT	3
#define E4XSTORMETHCONNAGCTXDQEXTLDPART_RULE14EN_MASK		0x1
#define E4XSTORMETHCONNAGCTXDQEXTLDPART_RULE14EN_SHIFT		4
#define E4XSTORMETHCONNAGCTXDQEXTLDPART_RULE15EN_MASK		0x1
#define E4XSTORMETHCONNAGCTXDQEXTLDPART_RULE15EN_SHIFT		5
#define E4XSTORMETHCONNAGCTXDQEXTLDPART_RULE16EN_MASK		0x1
#define E4XSTORMETHCONNAGCTXDQEXTLDPART_RULE16EN_SHIFT		6
#define E4XSTORMETHCONNAGCTXDQEXTLDPART_RULE17EN_MASK		0x1
#define E4XSTORMETHCONNAGCTXDQEXTLDPART_RULE17EN_SHIFT		7
	u8 flags13;
#define E4XSTORMETHCONNAGCTXDQEXTLDPART_RULE18EN_MASK		0x1
#define E4XSTORMETHCONNAGCTXDQEXTLDPART_RULE18EN_SHIFT		0
#define E4XSTORMETHCONNAGCTXDQEXTLDPART_RULE19EN_MASK		0x1
#define E4XSTORMETHCONNAGCTXDQEXTLDPART_RULE19EN_SHIFT		1
#define E4XSTORMETHCONNAGCTXDQEXTLDPART_A0_RESERVED4_MASK	0x1
#define E4XSTORMETHCONNAGCTXDQEXTLDPART_A0_RESERVED4_SHIFT	2
#define E4XSTORMETHCONNAGCTXDQEXTLDPART_A0_RESERVED5_MASK	0x1
#define E4XSTORMETHCONNAGCTXDQEXTLDPART_A0_RESERVED5_SHIFT	3
#define E4XSTORMETHCONNAGCTXDQEXTLDPART_A0_RESERVED6_MASK	0x1
#define E4XSTORMETHCONNAGCTXDQEXTLDPART_A0_RESERVED6_SHIFT	4
#define E4XSTORMETHCONNAGCTXDQEXTLDPART_A0_RESERVED7_MASK	0x1
#define E4XSTORMETHCONNAGCTXDQEXTLDPART_A0_RESERVED7_SHIFT	5
#define E4XSTORMETHCONNAGCTXDQEXTLDPART_A0_RESERVED8_MASK	0x1
#define E4XSTORMETHCONNAGCTXDQEXTLDPART_A0_RESERVED8_SHIFT	6
#define E4XSTORMETHCONNAGCTXDQEXTLDPART_A0_RESERVED9_MASK	0x1
#define E4XSTORMETHCONNAGCTXDQEXTLDPART_A0_RESERVED9_SHIFT	7
	u8 flags14;
#define E4XSTORMETHCONNAGCTXDQEXTLDPART_EDPM_USE_EXT_HDR_MASK		0x1
#define E4XSTORMETHCONNAGCTXDQEXTLDPART_EDPM_USE_EXT_HDR_SHIFT		0
#define E4XSTORMETHCONNAGCTXDQEXTLDPART_EDPM_SEND_RAW_L3L4_MASK		0x1
#define E4XSTORMETHCONNAGCTXDQEXTLDPART_EDPM_SEND_RAW_L3L4_SHIFT	1
#define E4XSTORMETHCONNAGCTXDQEXTLDPART_EDPM_INBAND_PROP_HDR_MASK	0x1
#define E4XSTORMETHCONNAGCTXDQEXTLDPART_EDPM_INBAND_PROP_HDR_SHIFT	2
#define E4XSTORMETHCONNAGCTXDQEXTLDPART_EDPM_SEND_EXT_TUNNEL_MASK	0x1
#define E4XSTORMETHCONNAGCTXDQEXTLDPART_EDPM_SEND_EXT_TUNNEL_SHIFT	3
#define E4XSTORMETHCONNAGCTXDQEXTLDPART_L2_EDPM_ENABLE_MASK		0x1
#define E4XSTORMETHCONNAGCTXDQEXTLDPART_L2_EDPM_ENABLE_SHIFT		4
#define E4XSTORMETHCONNAGCTXDQEXTLDPART_ROCE_EDPM_ENABLE_MASK		0x1
#define E4XSTORMETHCONNAGCTXDQEXTLDPART_ROCE_EDPM_ENABLE_SHIFT		5
#define E4XSTORMETHCONNAGCTXDQEXTLDPART_TPH_ENABLE_MASK			0x3
#define E4XSTORMETHCONNAGCTXDQEXTLDPART_TPH_ENABLE_SHIFT		6
	u8 edpm_event_id;
	__le16 physical_q0;
	__le16 e5_reserved1;
	__le16 edpm_num_bds;
	__le16 tx_bd_cons;
	__le16 tx_bd_prod;
	__le16 updated_qm_pq_id;
	__le16 conn_dpi;
	u8 byte3;
	u8 byte4;
	u8 byte5;
	u8 byte6;
	__le32 reg0;
	__le32 reg1;
	__le32 reg2;
	__le32 reg3;
	__le32 reg4;
};

struct mstorm_eth_conn_ag_ctx {
	u8 byte0;
	u8 byte1;
	u8 flags0;
#define MSTORM_ETH_CONN_AG_CTX_EXIST_IN_QM0_MASK	0x1
#define MSTORM_ETH_CONN_AG_CTX_EXIST_IN_QM0_SHIFT	 0
#define MSTORM_ETH_CONN_AG_CTX_BIT1_MASK		0x1
#define MSTORM_ETH_CONN_AG_CTX_BIT1_SHIFT		1
#define MSTORM_ETH_CONN_AG_CTX_CF0_MASK		0x3
#define MSTORM_ETH_CONN_AG_CTX_CF0_SHIFT		2
#define MSTORM_ETH_CONN_AG_CTX_CF1_MASK		0x3
#define MSTORM_ETH_CONN_AG_CTX_CF1_SHIFT		4
#define MSTORM_ETH_CONN_AG_CTX_CF2_MASK		0x3
#define MSTORM_ETH_CONN_AG_CTX_CF2_SHIFT		6
	u8 flags1;
#define MSTORM_ETH_CONN_AG_CTX_CF0EN_MASK	0x1
#define MSTORM_ETH_CONN_AG_CTX_CF0EN_SHIFT	0
#define MSTORM_ETH_CONN_AG_CTX_CF1EN_MASK	0x1
#define MSTORM_ETH_CONN_AG_CTX_CF1EN_SHIFT	1
#define MSTORM_ETH_CONN_AG_CTX_CF2EN_MASK	0x1
#define MSTORM_ETH_CONN_AG_CTX_CF2EN_SHIFT	2
#define MSTORM_ETH_CONN_AG_CTX_RULE0EN_MASK	0x1
#define MSTORM_ETH_CONN_AG_CTX_RULE0EN_SHIFT	3
#define MSTORM_ETH_CONN_AG_CTX_RULE1EN_MASK	0x1
#define MSTORM_ETH_CONN_AG_CTX_RULE1EN_SHIFT	4
#define MSTORM_ETH_CONN_AG_CTX_RULE2EN_MASK	0x1
#define MSTORM_ETH_CONN_AG_CTX_RULE2EN_SHIFT	5
#define MSTORM_ETH_CONN_AG_CTX_RULE3EN_MASK	0x1
#define MSTORM_ETH_CONN_AG_CTX_RULE3EN_SHIFT	6
#define MSTORM_ETH_CONN_AG_CTX_RULE4EN_MASK	0x1
#define MSTORM_ETH_CONN_AG_CTX_RULE4EN_SHIFT	7
	__le16 word0;
	__le16 word1;
	__le32 reg0;
	__le32 reg1;
};

struct xstorm_eth_hw_conn_ag_ctx {
	u8 reserved0;
	u8 state;
	u8 flags0;
#define XSTORM_ETH_HW_CONN_AG_CTX_EXIST_IN_QM0_MASK	0x1
#define XSTORM_ETH_HW_CONN_AG_CTX_EXIST_IN_QM0_SHIFT	0
#define XSTORM_ETH_HW_CONN_AG_CTX_RESERVED1_MASK	0x1
#define XSTORM_ETH_HW_CONN_AG_CTX_RESERVED1_SHIFT	1
#define XSTORM_ETH_HW_CONN_AG_CTX_RESERVED2_MASK	0x1
#define XSTORM_ETH_HW_CONN_AG_CTX_RESERVED2_SHIFT	2
#define XSTORM_ETH_HW_CONN_AG_CTX_EXIST_IN_QM3_MASK	0x1
#define XSTORM_ETH_HW_CONN_AG_CTX_EXIST_IN_QM3_SHIFT	3
#define XSTORM_ETH_HW_CONN_AG_CTX_RESERVED3_MASK	0x1
#define XSTORM_ETH_HW_CONN_AG_CTX_RESERVED3_SHIFT	4
#define XSTORM_ETH_HW_CONN_AG_CTX_RESERVED4_MASK	0x1
#define XSTORM_ETH_HW_CONN_AG_CTX_RESERVED4_SHIFT	5
#define XSTORM_ETH_HW_CONN_AG_CTX_RESERVED5_MASK	0x1
#define XSTORM_ETH_HW_CONN_AG_CTX_RESERVED5_SHIFT	6
#define XSTORM_ETH_HW_CONN_AG_CTX_RESERVED6_MASK	0x1
#define XSTORM_ETH_HW_CONN_AG_CTX_RESERVED6_SHIFT	7
	u8 flags1;
#define XSTORM_ETH_HW_CONN_AG_CTX_RESERVED7_MASK		0x1
#define XSTORM_ETH_HW_CONN_AG_CTX_RESERVED7_SHIFT		0
#define XSTORM_ETH_HW_CONN_AG_CTX_RESERVED8_MASK		0x1
#define XSTORM_ETH_HW_CONN_AG_CTX_RESERVED8_SHIFT		1
#define XSTORM_ETH_HW_CONN_AG_CTX_RESERVED9_MASK		0x1
#define XSTORM_ETH_HW_CONN_AG_CTX_RESERVED9_SHIFT		2
#define XSTORM_ETH_HW_CONN_AG_CTX_BIT11_MASK			0x1
#define XSTORM_ETH_HW_CONN_AG_CTX_BIT11_SHIFT		3
#define XSTORM_ETH_HW_CONN_AG_CTX_E5_RESERVED2_MASK		0x1
#define XSTORM_ETH_HW_CONN_AG_CTX_E5_RESERVED2_SHIFT		4
#define XSTORM_ETH_HW_CONN_AG_CTX_E5_RESERVED3_MASK		0x1
#define XSTORM_ETH_HW_CONN_AG_CTX_E5_RESERVED3_SHIFT		5
#define XSTORM_ETH_HW_CONN_AG_CTX_TX_RULE_ACTIVE_MASK	0x1
#define XSTORM_ETH_HW_CONN_AG_CTX_TX_RULE_ACTIVE_SHIFT	6
#define XSTORM_ETH_HW_CONN_AG_CTX_DQ_CF_ACTIVE_MASK		0x1
#define XSTORM_ETH_HW_CONN_AG_CTX_DQ_CF_ACTIVE_SHIFT		7
	u8 flags2;
#define XSTORM_ETH_HW_CONN_AG_CTX_CF0_MASK	0x3
#define XSTORM_ETH_HW_CONN_AG_CTX_CF0_SHIFT	0
#define XSTORM_ETH_HW_CONN_AG_CTX_CF1_MASK	0x3
#define XSTORM_ETH_HW_CONN_AG_CTX_CF1_SHIFT	2
#define XSTORM_ETH_HW_CONN_AG_CTX_CF2_MASK	0x3
#define XSTORM_ETH_HW_CONN_AG_CTX_CF2_SHIFT	4
#define XSTORM_ETH_HW_CONN_AG_CTX_CF3_MASK	0x3
#define XSTORM_ETH_HW_CONN_AG_CTX_CF3_SHIFT	6
	u8 flags3;
#define XSTORM_ETH_HW_CONN_AG_CTX_CF4_MASK	0x3
#define XSTORM_ETH_HW_CONN_AG_CTX_CF4_SHIFT	0
#define XSTORM_ETH_HW_CONN_AG_CTX_CF5_MASK	0x3
#define XSTORM_ETH_HW_CONN_AG_CTX_CF5_SHIFT	2
#define XSTORM_ETH_HW_CONN_AG_CTX_CF6_MASK	0x3
#define XSTORM_ETH_HW_CONN_AG_CTX_CF6_SHIFT	4
#define XSTORM_ETH_HW_CONN_AG_CTX_CF7_MASK	0x3
#define XSTORM_ETH_HW_CONN_AG_CTX_CF7_SHIFT	6
	u8 flags4;
#define XSTORM_ETH_HW_CONN_AG_CTX_CF8_MASK	0x3
#define XSTORM_ETH_HW_CONN_AG_CTX_CF8_SHIFT	0
#define XSTORM_ETH_HW_CONN_AG_CTX_CF9_MASK	0x3
#define XSTORM_ETH_HW_CONN_AG_CTX_CF9_SHIFT	2
#define XSTORM_ETH_HW_CONN_AG_CTX_CF10_MASK	0x3
#define XSTORM_ETH_HW_CONN_AG_CTX_CF10_SHIFT	4
#define XSTORM_ETH_HW_CONN_AG_CTX_CF11_MASK	0x3
#define XSTORM_ETH_HW_CONN_AG_CTX_CF11_SHIFT	6
	u8 flags5;
#define XSTORM_ETH_HW_CONN_AG_CTX_CF12_MASK	0x3
#define XSTORM_ETH_HW_CONN_AG_CTX_CF12_SHIFT	0
#define XSTORM_ETH_HW_CONN_AG_CTX_CF13_MASK	0x3
#define XSTORM_ETH_HW_CONN_AG_CTX_CF13_SHIFT	2
#define XSTORM_ETH_HW_CONN_AG_CTX_CF14_MASK	0x3
#define XSTORM_ETH_HW_CONN_AG_CTX_CF14_SHIFT	4
#define XSTORM_ETH_HW_CONN_AG_CTX_CF15_MASK	0x3
#define XSTORM_ETH_HW_CONN_AG_CTX_CF15_SHIFT	6
	u8 flags6;
#define XSTORM_ETH_HW_CONN_AG_CTX_GO_TO_BD_CONS_CF_MASK	0x3
#define XSTORM_ETH_HW_CONN_AG_CTX_GO_TO_BD_CONS_CF_SHIFT	0
#define XSTORM_ETH_HW_CONN_AG_CTX_MULTI_UNICAST_CF_MASK	0x3
#define XSTORM_ETH_HW_CONN_AG_CTX_MULTI_UNICAST_CF_SHIFT	2
#define XSTORM_ETH_HW_CONN_AG_CTX_DQ_CF_MASK			0x3
#define XSTORM_ETH_HW_CONN_AG_CTX_DQ_CF_SHIFT		4
#define XSTORM_ETH_HW_CONN_AG_CTX_TERMINATE_CF_MASK		0x3
#define XSTORM_ETH_HW_CONN_AG_CTX_TERMINATE_CF_SHIFT		6
	u8 flags7;
#define XSTORM_ETH_HW_CONN_AG_CTX_FLUSH_Q0_MASK	0x3
#define XSTORM_ETH_HW_CONN_AG_CTX_FLUSH_Q0_SHIFT	0
#define XSTORM_ETH_HW_CONN_AG_CTX_RESERVED10_MASK	0x3
#define XSTORM_ETH_HW_CONN_AG_CTX_RESERVED10_SHIFT	2
#define XSTORM_ETH_HW_CONN_AG_CTX_SLOW_PATH_MASK	0x3
#define XSTORM_ETH_HW_CONN_AG_CTX_SLOW_PATH_SHIFT	4
#define XSTORM_ETH_HW_CONN_AG_CTX_CF0EN_MASK		0x1
#define XSTORM_ETH_HW_CONN_AG_CTX_CF0EN_SHIFT	6
#define XSTORM_ETH_HW_CONN_AG_CTX_CF1EN_MASK		0x1
#define XSTORM_ETH_HW_CONN_AG_CTX_CF1EN_SHIFT	7
	u8 flags8;
#define XSTORM_ETH_HW_CONN_AG_CTX_CF2EN_MASK		0x1
#define XSTORM_ETH_HW_CONN_AG_CTX_CF2EN_SHIFT	0
#define XSTORM_ETH_HW_CONN_AG_CTX_CF3EN_MASK		0x1
#define XSTORM_ETH_HW_CONN_AG_CTX_CF3EN_SHIFT	1
#define XSTORM_ETH_HW_CONN_AG_CTX_CF4EN_MASK		0x1
#define XSTORM_ETH_HW_CONN_AG_CTX_CF4EN_SHIFT	2
#define XSTORM_ETH_HW_CONN_AG_CTX_CF5EN_MASK		0x1
#define XSTORM_ETH_HW_CONN_AG_CTX_CF5EN_SHIFT	3
#define XSTORM_ETH_HW_CONN_AG_CTX_CF6EN_MASK		0x1
#define XSTORM_ETH_HW_CONN_AG_CTX_CF6EN_SHIFT	4
#define XSTORM_ETH_HW_CONN_AG_CTX_CF7EN_MASK		0x1
#define XSTORM_ETH_HW_CONN_AG_CTX_CF7EN_SHIFT	5
#define XSTORM_ETH_HW_CONN_AG_CTX_CF8EN_MASK		0x1
#define XSTORM_ETH_HW_CONN_AG_CTX_CF8EN_SHIFT	6
#define XSTORM_ETH_HW_CONN_AG_CTX_CF9EN_MASK		0x1
#define XSTORM_ETH_HW_CONN_AG_CTX_CF9EN_SHIFT	7
	u8 flags9;
#define XSTORM_ETH_HW_CONN_AG_CTX_CF10EN_MASK		0x1
#define XSTORM_ETH_HW_CONN_AG_CTX_CF10EN_SHIFT		0
#define XSTORM_ETH_HW_CONN_AG_CTX_CF11EN_MASK		0x1
#define XSTORM_ETH_HW_CONN_AG_CTX_CF11EN_SHIFT		1
#define XSTORM_ETH_HW_CONN_AG_CTX_CF12EN_MASK		0x1
#define XSTORM_ETH_HW_CONN_AG_CTX_CF12EN_SHIFT		2
#define XSTORM_ETH_HW_CONN_AG_CTX_CF13EN_MASK		0x1
#define XSTORM_ETH_HW_CONN_AG_CTX_CF13EN_SHIFT		3
#define XSTORM_ETH_HW_CONN_AG_CTX_CF14EN_MASK		0x1
#define XSTORM_ETH_HW_CONN_AG_CTX_CF14EN_SHIFT		4
#define XSTORM_ETH_HW_CONN_AG_CTX_CF15EN_MASK		0x1
#define XSTORM_ETH_HW_CONN_AG_CTX_CF15EN_SHIFT		5
#define XSTORM_ETH_HW_CONN_AG_CTX_GO_TO_BD_CONS_CF_EN_MASK	0x1
#define XSTORM_ETH_HW_CONN_AG_CTX_GO_TO_BD_CONS_CF_EN_SHIFT	6
#define XSTORM_ETH_HW_CONN_AG_CTX_MULTI_UNICAST_CF_EN_MASK	0x1
#define XSTORM_ETH_HW_CONN_AG_CTX_MULTI_UNICAST_CF_EN_SHIFT	7
	u8 flags10;
#define XSTORM_ETH_HW_CONN_AG_CTX_DQ_CF_EN_MASK			0x1
#define XSTORM_ETH_HW_CONN_AG_CTX_DQ_CF_EN_SHIFT			0
#define XSTORM_ETH_HW_CONN_AG_CTX_TERMINATE_CF_EN_MASK		0x1
#define XSTORM_ETH_HW_CONN_AG_CTX_TERMINATE_CF_EN_SHIFT		1
#define XSTORM_ETH_HW_CONN_AG_CTX_FLUSH_Q0_EN_MASK			0x1
#define XSTORM_ETH_HW_CONN_AG_CTX_FLUSH_Q0_EN_SHIFT			2
#define XSTORM_ETH_HW_CONN_AG_CTX_RESERVED11_MASK			0x1
#define XSTORM_ETH_HW_CONN_AG_CTX_RESERVED11_SHIFT			3
#define XSTORM_ETH_HW_CONN_AG_CTX_SLOW_PATH_EN_MASK			0x1
#define XSTORM_ETH_HW_CONN_AG_CTX_SLOW_PATH_EN_SHIFT			4
#define XSTORM_ETH_HW_CONN_AG_CTX_TPH_ENABLE_EN_RESERVED_MASK	0x1
#define XSTORM_ETH_HW_CONN_AG_CTX_TPH_ENABLE_EN_RESERVED_SHIFT	5
#define XSTORM_ETH_HW_CONN_AG_CTX_RESERVED12_MASK			0x1
#define XSTORM_ETH_HW_CONN_AG_CTX_RESERVED12_SHIFT			6
#define XSTORM_ETH_HW_CONN_AG_CTX_RESERVED13_MASK			0x1
#define XSTORM_ETH_HW_CONN_AG_CTX_RESERVED13_SHIFT			7
	u8 flags11;
#define XSTORM_ETH_HW_CONN_AG_CTX_RESERVED14_MASK		0x1
#define XSTORM_ETH_HW_CONN_AG_CTX_RESERVED14_SHIFT		0
#define XSTORM_ETH_HW_CONN_AG_CTX_RESERVED15_MASK		0x1
#define XSTORM_ETH_HW_CONN_AG_CTX_RESERVED15_SHIFT		1
#define XSTORM_ETH_HW_CONN_AG_CTX_TX_DEC_RULE_EN_MASK	0x1
#define XSTORM_ETH_HW_CONN_AG_CTX_TX_DEC_RULE_EN_SHIFT	2
#define XSTORM_ETH_HW_CONN_AG_CTX_RULE5EN_MASK		0x1
#define XSTORM_ETH_HW_CONN_AG_CTX_RULE5EN_SHIFT		3
#define XSTORM_ETH_HW_CONN_AG_CTX_RULE6EN_MASK		0x1
#define XSTORM_ETH_HW_CONN_AG_CTX_RULE6EN_SHIFT		4
#define XSTORM_ETH_HW_CONN_AG_CTX_RULE7EN_MASK		0x1
#define XSTORM_ETH_HW_CONN_AG_CTX_RULE7EN_SHIFT		5
#define XSTORM_ETH_HW_CONN_AG_CTX_A0_RESERVED1_MASK		0x1
#define XSTORM_ETH_HW_CONN_AG_CTX_A0_RESERVED1_SHIFT		6
#define XSTORM_ETH_HW_CONN_AG_CTX_RULE9EN_MASK		0x1
#define XSTORM_ETH_HW_CONN_AG_CTX_RULE9EN_SHIFT		7
	u8 flags12;
#define XSTORM_ETH_HW_CONN_AG_CTX_RULE10EN_MASK	0x1
#define XSTORM_ETH_HW_CONN_AG_CTX_RULE10EN_SHIFT	0
#define XSTORM_ETH_HW_CONN_AG_CTX_RULE11EN_MASK	0x1
#define XSTORM_ETH_HW_CONN_AG_CTX_RULE11EN_SHIFT	1
#define XSTORM_ETH_HW_CONN_AG_CTX_A0_RESERVED2_MASK	0x1
#define XSTORM_ETH_HW_CONN_AG_CTX_A0_RESERVED2_SHIFT	2
#define XSTORM_ETH_HW_CONN_AG_CTX_A0_RESERVED3_MASK	0x1
#define XSTORM_ETH_HW_CONN_AG_CTX_A0_RESERVED3_SHIFT	3
#define XSTORM_ETH_HW_CONN_AG_CTX_RULE14EN_MASK	0x1
#define XSTORM_ETH_HW_CONN_AG_CTX_RULE14EN_SHIFT	4
#define XSTORM_ETH_HW_CONN_AG_CTX_RULE15EN_MASK	0x1
#define XSTORM_ETH_HW_CONN_AG_CTX_RULE15EN_SHIFT	5
#define XSTORM_ETH_HW_CONN_AG_CTX_RULE16EN_MASK	0x1
#define XSTORM_ETH_HW_CONN_AG_CTX_RULE16EN_SHIFT	6
#define XSTORM_ETH_HW_CONN_AG_CTX_RULE17EN_MASK	0x1
#define XSTORM_ETH_HW_CONN_AG_CTX_RULE17EN_SHIFT	7
	u8 flags13;
#define XSTORM_ETH_HW_CONN_AG_CTX_RULE18EN_MASK	0x1
#define XSTORM_ETH_HW_CONN_AG_CTX_RULE18EN_SHIFT	0
#define XSTORM_ETH_HW_CONN_AG_CTX_RULE19EN_MASK	0x1
#define XSTORM_ETH_HW_CONN_AG_CTX_RULE19EN_SHIFT	1
#define XSTORM_ETH_HW_CONN_AG_CTX_A0_RESERVED4_MASK	0x1
#define XSTORM_ETH_HW_CONN_AG_CTX_A0_RESERVED4_SHIFT	2
#define XSTORM_ETH_HW_CONN_AG_CTX_A0_RESERVED5_MASK	0x1
#define XSTORM_ETH_HW_CONN_AG_CTX_A0_RESERVED5_SHIFT	3
#define XSTORM_ETH_HW_CONN_AG_CTX_A0_RESERVED6_MASK	0x1
#define XSTORM_ETH_HW_CONN_AG_CTX_A0_RESERVED6_SHIFT	4
#define XSTORM_ETH_HW_CONN_AG_CTX_A0_RESERVED7_MASK	0x1
#define XSTORM_ETH_HW_CONN_AG_CTX_A0_RESERVED7_SHIFT	5
#define XSTORM_ETH_HW_CONN_AG_CTX_A0_RESERVED8_MASK	0x1
#define XSTORM_ETH_HW_CONN_AG_CTX_A0_RESERVED8_SHIFT	6
#define XSTORM_ETH_HW_CONN_AG_CTX_A0_RESERVED9_MASK	0x1
#define XSTORM_ETH_HW_CONN_AG_CTX_A0_RESERVED9_SHIFT	7
	u8 flags14;
#define XSTORM_ETH_HW_CONN_AG_CTX_EDPM_USE_EXT_HDR_MASK	0x1
#define XSTORM_ETH_HW_CONN_AG_CTX_EDPM_USE_EXT_HDR_SHIFT	0
#define XSTORM_ETH_HW_CONN_AG_CTX_EDPM_SEND_RAW_L3L4_MASK	0x1
#define XSTORM_ETH_HW_CONN_AG_CTX_EDPM_SEND_RAW_L3L4_SHIFT	1
#define XSTORM_ETH_HW_CONN_AG_CTX_EDPM_INBAND_PROP_HDR_MASK	0x1
#define XSTORM_ETH_HW_CONN_AG_CTX_EDPM_INBAND_PROP_HDR_SHIFT	2
#define XSTORM_ETH_HW_CONN_AG_CTX_EDPM_SEND_EXT_TUNNEL_MASK	0x1
#define XSTORM_ETH_HW_CONN_AG_CTX_EDPM_SEND_EXT_TUNNEL_SHIFT	3
#define XSTORM_ETH_HW_CONN_AG_CTX_L2_EDPM_ENABLE_MASK	0x1
#define XSTORM_ETH_HW_CONN_AG_CTX_L2_EDPM_ENABLE_SHIFT	4
#define XSTORM_ETH_HW_CONN_AG_CTX_ROCE_EDPM_ENABLE_MASK	0x1
#define XSTORM_ETH_HW_CONN_AG_CTX_ROCE_EDPM_ENABLE_SHIFT	5
#define XSTORM_ETH_HW_CONN_AG_CTX_TPH_ENABLE_MASK		0x3
#define XSTORM_ETH_HW_CONN_AG_CTX_TPH_ENABLE_SHIFT		6
	u8 edpm_event_id;
	__le16 physical_q0;
	__le16 e5_reserved1;
	__le16 edpm_num_bds;
	__le16 tx_bd_cons;
	__le16 tx_bd_prod;
	__le16 updated_qm_pq_id;
	__le16 conn_dpi;
};

/* GFT CAM line struct with fields breakout */
struct gft_cam_line_mapped {
	__le32 camline;
#define GFT_CAM_LINE_MAPPED_VALID_MASK				0x1
#define GFT_CAM_LINE_MAPPED_VALID_SHIFT				0
#define GFT_CAM_LINE_MAPPED_IP_VERSION_MASK			0x1
#define GFT_CAM_LINE_MAPPED_IP_VERSION_SHIFT			1
#define GFT_CAM_LINE_MAPPED_TUNNEL_IP_VERSION_MASK		0x1
#define GFT_CAM_LINE_MAPPED_TUNNEL_IP_VERSION_SHIFT		2
#define GFT_CAM_LINE_MAPPED_UPPER_PROTOCOL_TYPE_MASK		0xF
#define GFT_CAM_LINE_MAPPED_UPPER_PROTOCOL_TYPE_SHIFT		3
#define GFT_CAM_LINE_MAPPED_TUNNEL_TYPE_MASK			0xF
#define GFT_CAM_LINE_MAPPED_TUNNEL_TYPE_SHIFT			7
#define GFT_CAM_LINE_MAPPED_PF_ID_MASK				0xF
#define GFT_CAM_LINE_MAPPED_PF_ID_SHIFT				11
#define GFT_CAM_LINE_MAPPED_IP_VERSION_MASK_MASK		0x1
#define GFT_CAM_LINE_MAPPED_IP_VERSION_MASK_SHIFT		15
#define GFT_CAM_LINE_MAPPED_TUNNEL_IP_VERSION_MASK_MASK		0x1
#define GFT_CAM_LINE_MAPPED_TUNNEL_IP_VERSION_MASK_SHIFT	16
#define GFT_CAM_LINE_MAPPED_UPPER_PROTOCOL_TYPE_MASK_MASK	0xF
#define GFT_CAM_LINE_MAPPED_UPPER_PROTOCOL_TYPE_MASK_SHIFT	17
#define GFT_CAM_LINE_MAPPED_TUNNEL_TYPE_MASK_MASK		0xF
#define GFT_CAM_LINE_MAPPED_TUNNEL_TYPE_MASK_SHIFT		21
#define GFT_CAM_LINE_MAPPED_PF_ID_MASK_MASK			0xF
#define GFT_CAM_LINE_MAPPED_PF_ID_MASK_SHIFT			25
#define GFT_CAM_LINE_MAPPED_RESERVED1_MASK			0x7
#define GFT_CAM_LINE_MAPPED_RESERVED1_SHIFT			29
};

/* Used in gft_profile_key: Indication for ip version */
enum gft_profile_ip_version {
	GFT_PROFILE_IPV4 = 0,
	GFT_PROFILE_IPV6 = 1,
	MAX_GFT_PROFILE_IP_VERSION
};

/* Profile key stucr fot GFT logic in Prs */
struct gft_profile_key {
	__le16 profile_key;
#define GFT_PROFILE_KEY_IP_VERSION_MASK			0x1
#define GFT_PROFILE_KEY_IP_VERSION_SHIFT		0
#define GFT_PROFILE_KEY_TUNNEL_IP_VERSION_MASK		0x1
#define GFT_PROFILE_KEY_TUNNEL_IP_VERSION_SHIFT		1
#define GFT_PROFILE_KEY_UPPER_PROTOCOL_TYPE_MASK	0xF
#define GFT_PROFILE_KEY_UPPER_PROTOCOL_TYPE_SHIFT	2
#define GFT_PROFILE_KEY_TUNNEL_TYPE_MASK		0xF
#define GFT_PROFILE_KEY_TUNNEL_TYPE_SHIFT		6
#define GFT_PROFILE_KEY_PF_ID_MASK			0xF
#define GFT_PROFILE_KEY_PF_ID_SHIFT			10
#define GFT_PROFILE_KEY_RESERVED0_MASK			0x3
#define GFT_PROFILE_KEY_RESERVED0_SHIFT			14
};

/* Used in gft_profile_key: Indication for tunnel type */
enum gft_profile_tunnel_type {
	GFT_PROFILE_NO_TUNNEL = 0,
	GFT_PROFILE_VXLAN_TUNNEL = 1,
	GFT_PROFILE_GRE_MAC_OR_NVGRE_TUNNEL = 2,
	GFT_PROFILE_GRE_IP_TUNNEL = 3,
	GFT_PROFILE_GENEVE_MAC_TUNNEL = 4,
	GFT_PROFILE_GENEVE_IP_TUNNEL = 5,
	MAX_GFT_PROFILE_TUNNEL_TYPE
};

/* Used in gft_profile_key: Indication for protocol type */
enum gft_profile_upper_protocol_type {
	GFT_PROFILE_ROCE_PROTOCOL = 0,
	GFT_PROFILE_RROCE_PROTOCOL = 1,
	GFT_PROFILE_FCOE_PROTOCOL = 2,
	GFT_PROFILE_ICMP_PROTOCOL = 3,
	GFT_PROFILE_ARP_PROTOCOL = 4,
	GFT_PROFILE_USER_TCP_SRC_PORT_1_INNER = 5,
	GFT_PROFILE_USER_TCP_DST_PORT_1_INNER = 6,
	GFT_PROFILE_TCP_PROTOCOL = 7,
	GFT_PROFILE_USER_UDP_DST_PORT_1_INNER = 8,
	GFT_PROFILE_USER_UDP_DST_PORT_2_OUTER = 9,
	GFT_PROFILE_UDP_PROTOCOL = 10,
	GFT_PROFILE_USER_IP_1_INNER = 11,
	GFT_PROFILE_USER_IP_2_OUTER = 12,
	GFT_PROFILE_USER_ETH_1_INNER = 13,
	GFT_PROFILE_USER_ETH_2_OUTER = 14,
	GFT_PROFILE_RAW = 15,
	MAX_GFT_PROFILE_UPPER_PROTOCOL_TYPE
};

/* GFT RAM line struct */
struct gft_ram_line {
	__le32 lo;
#define GFT_RAM_LINE_VLAN_SELECT_MASK			0x3
#define GFT_RAM_LINE_VLAN_SELECT_SHIFT			0
#define GFT_RAM_LINE_TUNNEL_ENTROPHY_MASK		0x1
#define GFT_RAM_LINE_TUNNEL_ENTROPHY_SHIFT		2
#define GFT_RAM_LINE_TUNNEL_TTL_EQUAL_ONE_MASK		0x1
#define GFT_RAM_LINE_TUNNEL_TTL_EQUAL_ONE_SHIFT		3
#define GFT_RAM_LINE_TUNNEL_TTL_MASK			0x1
#define GFT_RAM_LINE_TUNNEL_TTL_SHIFT			4
#define GFT_RAM_LINE_TUNNEL_ETHERTYPE_MASK		0x1
#define GFT_RAM_LINE_TUNNEL_ETHERTYPE_SHIFT		5
#define GFT_RAM_LINE_TUNNEL_DST_PORT_MASK		0x1
#define GFT_RAM_LINE_TUNNEL_DST_PORT_SHIFT		6
#define GFT_RAM_LINE_TUNNEL_SRC_PORT_MASK		0x1
#define GFT_RAM_LINE_TUNNEL_SRC_PORT_SHIFT		7
#define GFT_RAM_LINE_TUNNEL_DSCP_MASK			0x1
#define GFT_RAM_LINE_TUNNEL_DSCP_SHIFT			8
#define GFT_RAM_LINE_TUNNEL_OVER_IP_PROTOCOL_MASK	0x1
#define GFT_RAM_LINE_TUNNEL_OVER_IP_PROTOCOL_SHIFT	9
#define GFT_RAM_LINE_TUNNEL_DST_IP_MASK			0x1
#define GFT_RAM_LINE_TUNNEL_DST_IP_SHIFT		10
#define GFT_RAM_LINE_TUNNEL_SRC_IP_MASK			0x1
#define GFT_RAM_LINE_TUNNEL_SRC_IP_SHIFT		11
#define GFT_RAM_LINE_TUNNEL_PRIORITY_MASK		0x1
#define GFT_RAM_LINE_TUNNEL_PRIORITY_SHIFT		12
#define GFT_RAM_LINE_TUNNEL_PROVIDER_VLAN_MASK		0x1
#define GFT_RAM_LINE_TUNNEL_PROVIDER_VLAN_SHIFT		13
#define GFT_RAM_LINE_TUNNEL_VLAN_MASK			0x1
#define GFT_RAM_LINE_TUNNEL_VLAN_SHIFT			14
#define GFT_RAM_LINE_TUNNEL_DST_MAC_MASK		0x1
#define GFT_RAM_LINE_TUNNEL_DST_MAC_SHIFT		15
#define GFT_RAM_LINE_TUNNEL_SRC_MAC_MASK		0x1
#define GFT_RAM_LINE_TUNNEL_SRC_MAC_SHIFT		16
#define GFT_RAM_LINE_TTL_EQUAL_ONE_MASK			0x1
#define GFT_RAM_LINE_TTL_EQUAL_ONE_SHIFT		17
#define GFT_RAM_LINE_TTL_MASK				0x1
#define GFT_RAM_LINE_TTL_SHIFT				18
#define GFT_RAM_LINE_ETHERTYPE_MASK			0x1
#define GFT_RAM_LINE_ETHERTYPE_SHIFT			19
#define GFT_RAM_LINE_RESERVED0_MASK			0x1
#define GFT_RAM_LINE_RESERVED0_SHIFT			20
#define GFT_RAM_LINE_TCP_FLAG_FIN_MASK			0x1
#define GFT_RAM_LINE_TCP_FLAG_FIN_SHIFT			21
#define GFT_RAM_LINE_TCP_FLAG_SYN_MASK			0x1
#define GFT_RAM_LINE_TCP_FLAG_SYN_SHIFT			22
#define GFT_RAM_LINE_TCP_FLAG_RST_MASK			0x1
#define GFT_RAM_LINE_TCP_FLAG_RST_SHIFT			23
#define GFT_RAM_LINE_TCP_FLAG_PSH_MASK			0x1
#define GFT_RAM_LINE_TCP_FLAG_PSH_SHIFT			24
#define GFT_RAM_LINE_TCP_FLAG_ACK_MASK			0x1
#define GFT_RAM_LINE_TCP_FLAG_ACK_SHIFT			25
#define GFT_RAM_LINE_TCP_FLAG_URG_MASK			0x1
#define GFT_RAM_LINE_TCP_FLAG_URG_SHIFT			26
#define GFT_RAM_LINE_TCP_FLAG_ECE_MASK			0x1
#define GFT_RAM_LINE_TCP_FLAG_ECE_SHIFT			27
#define GFT_RAM_LINE_TCP_FLAG_CWR_MASK			0x1
#define GFT_RAM_LINE_TCP_FLAG_CWR_SHIFT			28
#define GFT_RAM_LINE_TCP_FLAG_NS_MASK			0x1
#define GFT_RAM_LINE_TCP_FLAG_NS_SHIFT			29
#define GFT_RAM_LINE_DST_PORT_MASK			0x1
#define GFT_RAM_LINE_DST_PORT_SHIFT			30
#define GFT_RAM_LINE_SRC_PORT_MASK			0x1
#define GFT_RAM_LINE_SRC_PORT_SHIFT			31
	__le32 hi;
#define GFT_RAM_LINE_DSCP_MASK				0x1
#define GFT_RAM_LINE_DSCP_SHIFT				0
#define GFT_RAM_LINE_OVER_IP_PROTOCOL_MASK		0x1
#define GFT_RAM_LINE_OVER_IP_PROTOCOL_SHIFT		1
#define GFT_RAM_LINE_DST_IP_MASK			0x1
#define GFT_RAM_LINE_DST_IP_SHIFT			2
#define GFT_RAM_LINE_SRC_IP_MASK			0x1
#define GFT_RAM_LINE_SRC_IP_SHIFT			3
#define GFT_RAM_LINE_PRIORITY_MASK			0x1
#define GFT_RAM_LINE_PRIORITY_SHIFT			4
#define GFT_RAM_LINE_PROVIDER_VLAN_MASK			0x1
#define GFT_RAM_LINE_PROVIDER_VLAN_SHIFT		5
#define GFT_RAM_LINE_VLAN_MASK				0x1
#define GFT_RAM_LINE_VLAN_SHIFT				6
#define GFT_RAM_LINE_DST_MAC_MASK			0x1
#define GFT_RAM_LINE_DST_MAC_SHIFT			7
#define GFT_RAM_LINE_SRC_MAC_MASK			0x1
#define GFT_RAM_LINE_SRC_MAC_SHIFT			8
#define GFT_RAM_LINE_TENANT_ID_MASK			0x1
#define GFT_RAM_LINE_TENANT_ID_SHIFT			9
#define GFT_RAM_LINE_RESERVED1_MASK			0x3FFFFF
#define GFT_RAM_LINE_RESERVED1_SHIFT			10
};

/* Used in the first 2 bits for gft_ram_line: Indication for vlan mask */
enum gft_vlan_select {
	INNER_PROVIDER_VLAN = 0,
	INNER_VLAN = 1,
	OUTER_PROVIDER_VLAN = 2,
	OUTER_VLAN = 3,
	MAX_GFT_VLAN_SELECT
};

/* The rdma task context of Mstorm */
struct ystorm_rdma_task_st_ctx {
	struct regpair temp[4];
};

struct ystorm_rdma_task_ag_ctx {
	u8 reserved;
	u8 byte1;
	__le16 msem_ctx_upd_seq;
	u8 flags0;
#define YSTORM_RDMA_TASK_AG_CTX_CONNECTION_TYPE_MASK		0xF
#define YSTORM_RDMA_TASK_AG_CTX_CONNECTION_TYPE_SHIFT	0
#define YSTORM_RDMA_TASK_AG_CTX_EXIST_IN_QM0_MASK		0x1
#define YSTORM_RDMA_TASK_AG_CTX_EXIST_IN_QM0_SHIFT		4
#define YSTORM_RDMA_TASK_AG_CTX_BIT1_MASK			0x1
#define YSTORM_RDMA_TASK_AG_CTX_BIT1_SHIFT			5
#define YSTORM_RDMA_TASK_AG_CTX_VALID_MASK			0x1
#define YSTORM_RDMA_TASK_AG_CTX_VALID_SHIFT			6
#define YSTORM_RDMA_TASK_AG_CTX_DIF_FIRST_IO_MASK		0x1
#define YSTORM_RDMA_TASK_AG_CTX_DIF_FIRST_IO_SHIFT		7
	u8 flags1;
#define YSTORM_RDMA_TASK_AG_CTX_CF0_MASK		0x3
#define YSTORM_RDMA_TASK_AG_CTX_CF0_SHIFT		0
#define YSTORM_RDMA_TASK_AG_CTX_CF1_MASK		0x3
#define YSTORM_RDMA_TASK_AG_CTX_CF1_SHIFT		2
#define YSTORM_RDMA_TASK_AG_CTX_CF2SPECIAL_MASK	0x3
#define YSTORM_RDMA_TASK_AG_CTX_CF2SPECIAL_SHIFT	4
#define YSTORM_RDMA_TASK_AG_CTX_CF0EN_MASK		0x1
#define YSTORM_RDMA_TASK_AG_CTX_CF0EN_SHIFT		6
#define YSTORM_RDMA_TASK_AG_CTX_CF1EN_MASK		0x1
#define YSTORM_RDMA_TASK_AG_CTX_CF1EN_SHIFT		7
	u8 flags2;
#define YSTORM_RDMA_TASK_AG_CTX_BIT4_MASK		0x1
#define YSTORM_RDMA_TASK_AG_CTX_BIT4_SHIFT		0
#define YSTORM_RDMA_TASK_AG_CTX_RULE0EN_MASK		0x1
#define YSTORM_RDMA_TASK_AG_CTX_RULE0EN_SHIFT	1
#define YSTORM_RDMA_TASK_AG_CTX_RULE1EN_MASK		0x1
#define YSTORM_RDMA_TASK_AG_CTX_RULE1EN_SHIFT	2
#define YSTORM_RDMA_TASK_AG_CTX_RULE2EN_MASK		0x1
#define YSTORM_RDMA_TASK_AG_CTX_RULE2EN_SHIFT	3
#define YSTORM_RDMA_TASK_AG_CTX_RULE3EN_MASK		0x1
#define YSTORM_RDMA_TASK_AG_CTX_RULE3EN_SHIFT	4
#define YSTORM_RDMA_TASK_AG_CTX_RULE4EN_MASK		0x1
#define YSTORM_RDMA_TASK_AG_CTX_RULE4EN_SHIFT	5
#define YSTORM_RDMA_TASK_AG_CTX_RULE5EN_MASK		0x1
#define YSTORM_RDMA_TASK_AG_CTX_RULE5EN_SHIFT	6
#define YSTORM_RDMA_TASK_AG_CTX_RULE6EN_MASK		0x1
#define YSTORM_RDMA_TASK_AG_CTX_RULE6EN_SHIFT	7
	u8 key;
	__le32 mw_cnt_or_qp_id;
	u8 ref_cnt_seq;
	u8 ctx_upd_seq;
	__le16 dif_flags;
	__le16 tx_ref_count;
	__le16 last_used_ltid;
	__le16 parent_mr_lo;
	__le16 parent_mr_hi;
	__le32 fbo_lo;
	__le32 fbo_hi;
};

struct mstorm_rdma_task_ag_ctx {
	u8 reserved;
	u8 byte1;
	__le16 icid;
	u8 flags0;
#define MSTORM_RDMA_TASK_AG_CTX_CONNECTION_TYPE_MASK		0xF
#define MSTORM_RDMA_TASK_AG_CTX_CONNECTION_TYPE_SHIFT	0
#define MSTORM_RDMA_TASK_AG_CTX_EXIST_IN_QM0_MASK		0x1
#define MSTORM_RDMA_TASK_AG_CTX_EXIST_IN_QM0_SHIFT		4
#define MSTORM_RDMA_TASK_AG_CTX_BIT1_MASK			0x1
#define MSTORM_RDMA_TASK_AG_CTX_BIT1_SHIFT			5
#define MSTORM_RDMA_TASK_AG_CTX_BIT2_MASK			0x1
#define MSTORM_RDMA_TASK_AG_CTX_BIT2_SHIFT			6
#define MSTORM_RDMA_TASK_AG_CTX_DIF_FIRST_IO_MASK		0x1
#define MSTORM_RDMA_TASK_AG_CTX_DIF_FIRST_IO_SHIFT		7
	u8 flags1;
#define MSTORM_RDMA_TASK_AG_CTX_CF0_MASK	0x3
#define MSTORM_RDMA_TASK_AG_CTX_CF0_SHIFT	0
#define MSTORM_RDMA_TASK_AG_CTX_CF1_MASK	0x3
#define MSTORM_RDMA_TASK_AG_CTX_CF1_SHIFT	2
#define MSTORM_RDMA_TASK_AG_CTX_CF2_MASK	0x3
#define MSTORM_RDMA_TASK_AG_CTX_CF2_SHIFT	4
#define MSTORM_RDMA_TASK_AG_CTX_CF0EN_MASK	0x1
#define MSTORM_RDMA_TASK_AG_CTX_CF0EN_SHIFT	6
#define MSTORM_RDMA_TASK_AG_CTX_CF1EN_MASK	0x1
#define MSTORM_RDMA_TASK_AG_CTX_CF1EN_SHIFT	7
	u8 flags2;
#define MSTORM_RDMA_TASK_AG_CTX_CF2EN_MASK		0x1
#define MSTORM_RDMA_TASK_AG_CTX_CF2EN_SHIFT		0
#define MSTORM_RDMA_TASK_AG_CTX_RULE0EN_MASK		0x1
#define MSTORM_RDMA_TASK_AG_CTX_RULE0EN_SHIFT	1
#define MSTORM_RDMA_TASK_AG_CTX_RULE1EN_MASK		0x1
#define MSTORM_RDMA_TASK_AG_CTX_RULE1EN_SHIFT	2
#define MSTORM_RDMA_TASK_AG_CTX_RULE2EN_MASK		0x1
#define MSTORM_RDMA_TASK_AG_CTX_RULE2EN_SHIFT	3
#define MSTORM_RDMA_TASK_AG_CTX_RULE3EN_MASK		0x1
#define MSTORM_RDMA_TASK_AG_CTX_RULE3EN_SHIFT	4
#define MSTORM_RDMA_TASK_AG_CTX_RULE4EN_MASK		0x1
#define MSTORM_RDMA_TASK_AG_CTX_RULE4EN_SHIFT	5
#define MSTORM_RDMA_TASK_AG_CTX_RULE5EN_MASK		0x1
#define MSTORM_RDMA_TASK_AG_CTX_RULE5EN_SHIFT	6
#define MSTORM_RDMA_TASK_AG_CTX_RULE6EN_MASK		0x1
#define MSTORM_RDMA_TASK_AG_CTX_RULE6EN_SHIFT	7
	u8 key;
	__le32 mw_cnt_or_qp_id;
	u8 ref_cnt_seq;
	u8 ctx_upd_seq;
	__le16 dif_flags;
	__le16 tx_ref_count;
	__le16 last_used_ltid;
	__le16 parent_mr_lo;
	__le16 parent_mr_hi;
	__le32 fbo_lo;
	__le32 fbo_hi;
};

/* The roce task context of Mstorm */
struct mstorm_rdma_task_st_ctx {
	struct regpair temp[4];
};

/* The roce task context of Ustorm */
struct ustorm_rdma_task_st_ctx {
	struct regpair temp[6];
};

struct ustorm_rdma_task_ag_ctx {
	u8 reserved;
	u8 state;
	__le16 icid;
	u8 flags0;
#define USTORM_RDMA_TASK_AG_CTX_CONNECTION_TYPE_MASK		0xF
#define USTORM_RDMA_TASK_AG_CTX_CONNECTION_TYPE_SHIFT	0
#define USTORM_RDMA_TASK_AG_CTX_EXIST_IN_QM0_MASK		0x1
#define USTORM_RDMA_TASK_AG_CTX_EXIST_IN_QM0_SHIFT		4
#define USTORM_RDMA_TASK_AG_CTX_BIT1_MASK			0x1
#define USTORM_RDMA_TASK_AG_CTX_BIT1_SHIFT			5
#define USTORM_RDMA_TASK_AG_CTX_DIF_WRITE_RESULT_CF_MASK	0x3
#define USTORM_RDMA_TASK_AG_CTX_DIF_WRITE_RESULT_CF_SHIFT	6
	u8 flags1;
#define USTORM_RDMA_TASK_AG_CTX_DIF_RESULT_TOGGLE_BIT_MASK	0x3
#define USTORM_RDMA_TASK_AG_CTX_DIF_RESULT_TOGGLE_BIT_SHIFT	0
#define USTORM_RDMA_TASK_AG_CTX_DIF_TX_IO_FLG_MASK		0x3
#define USTORM_RDMA_TASK_AG_CTX_DIF_TX_IO_FLG_SHIFT		2
#define USTORM_RDMA_TASK_AG_CTX_DIF_BLOCK_SIZE_MASK          0x3
#define USTORM_RDMA_TASK_AG_CTX_DIF_BLOCK_SIZE_SHIFT         4
#define USTORM_RDMA_TASK_AG_CTX_DIF_ERROR_CF_MASK		0x3
#define USTORM_RDMA_TASK_AG_CTX_DIF_ERROR_CF_SHIFT		6
	u8 flags2;
#define USTORM_RDMA_TASK_AG_CTX_DIF_WRITE_RESULT_CF_EN_MASK	0x1
#define USTORM_RDMA_TASK_AG_CTX_DIF_WRITE_RESULT_CF_EN_SHIFT	0
#define USTORM_RDMA_TASK_AG_CTX_RESERVED2_MASK		0x1
#define USTORM_RDMA_TASK_AG_CTX_RESERVED2_SHIFT		1
#define USTORM_RDMA_TASK_AG_CTX_RESERVED3_MASK		0x1
#define USTORM_RDMA_TASK_AG_CTX_RESERVED3_SHIFT		2
#define USTORM_RDMA_TASK_AG_CTX_RESERVED4_MASK               0x1
#define USTORM_RDMA_TASK_AG_CTX_RESERVED4_SHIFT              3
#define USTORM_RDMA_TASK_AG_CTX_DIF_ERROR_CF_EN_MASK		0x1
#define USTORM_RDMA_TASK_AG_CTX_DIF_ERROR_CF_EN_SHIFT	4
#define USTORM_RDMA_TASK_AG_CTX_RULE0EN_MASK			0x1
#define USTORM_RDMA_TASK_AG_CTX_RULE0EN_SHIFT		5
#define USTORM_RDMA_TASK_AG_CTX_RULE1EN_MASK			0x1
#define USTORM_RDMA_TASK_AG_CTX_RULE1EN_SHIFT		6
#define USTORM_RDMA_TASK_AG_CTX_RULE2EN_MASK			0x1
#define USTORM_RDMA_TASK_AG_CTX_RULE2EN_SHIFT		7
	u8 flags3;
#define USTORM_RDMA_TASK_AG_CTX_DIF_RXMIT_PROD_CONS_EN_MASK	0x1
#define USTORM_RDMA_TASK_AG_CTX_DIF_RXMIT_PROD_CONS_EN_SHIFT	0
#define USTORM_RDMA_TASK_AG_CTX_RULE4EN_MASK			0x1
#define USTORM_RDMA_TASK_AG_CTX_RULE4EN_SHIFT		1
#define USTORM_RDMA_TASK_AG_CTX_DIF_WRITE_PROD_CONS_EN_MASK	0x1
#define USTORM_RDMA_TASK_AG_CTX_DIF_WRITE_PROD_CONS_EN_SHIFT	2
#define USTORM_RDMA_TASK_AG_CTX_RULE6EN_MASK			0x1
#define USTORM_RDMA_TASK_AG_CTX_RULE6EN_SHIFT		3
#define USTORM_RDMA_TASK_AG_CTX_DIF_ERROR_TYPE_MASK		0xF
#define USTORM_RDMA_TASK_AG_CTX_DIF_ERROR_TYPE_SHIFT		4
	__le32 dif_err_intervals;
	__le32 dif_error_1st_interval;
	__le32 dif_rxmit_cons;
	__le32 dif_rxmit_prod;
	__le32 sge_index;
	__le32 sq_cons;
	u8 byte2;
	u8 byte3;
	__le16 dif_write_cons;
	__le16 dif_write_prod;
	__le16 word3;
	__le32 dif_error_buffer_address_lo;
	__le32 dif_error_buffer_address_hi;
};

/* RDMA task context */
struct rdma_task_context {
	struct ystorm_rdma_task_st_ctx ystorm_st_context;
	struct ystorm_rdma_task_ag_ctx ystorm_ag_context;
	struct tdif_task_context tdif_context;
	struct mstorm_rdma_task_ag_ctx mstorm_ag_context;
	struct mstorm_rdma_task_st_ctx mstorm_st_context;
	struct rdif_task_context rdif_context;
	struct ustorm_rdma_task_st_ctx ustorm_st_context;
	struct regpair ustorm_st_padding[2];
	struct ustorm_rdma_task_ag_ctx ustorm_ag_context;
};

#define TOE_MAX_RAMROD_PER_PF			8
#define TOE_TX_PAGE_SIZE_BYTES			4096
#define TOE_GRQ_PAGE_SIZE_BYTES			4096
#define TOE_RX_CQ_PAGE_SIZE_BYTES		4096

#define TOE_RX_MAX_RSS_CHAINS			64
#define TOE_TX_MAX_TSS_CHAINS			64
#define TOE_RSS_INDIRECTION_TABLE_SIZE		128

/* The toe storm context of Mstorm */
struct mstorm_toe_conn_st_ctx {
	__le32 reserved[24];
};

/* The toe storm context of Pstorm */
struct pstorm_toe_conn_st_ctx {
	__le32 reserved[36];
};

/* The toe storm context of Ystorm */
struct ystorm_toe_conn_st_ctx {
	__le32 reserved[8];
};

/* The toe storm context of Xstorm */
struct xstorm_toe_conn_st_ctx {
	__le32 reserved[44];
};

struct ystorm_toe_conn_ag_ctx {
	u8 byte0;
	u8 byte1;
	u8 flags0;
#define YSTORM_TOE_CONN_AG_CTX_EXIST_IN_QM0_MASK		0x1
#define YSTORM_TOE_CONN_AG_CTX_EXIST_IN_QM0_SHIFT		0
#define YSTORM_TOE_CONN_AG_CTX_BIT1_MASK			0x1
#define YSTORM_TOE_CONN_AG_CTX_BIT1_SHIFT			1
#define YSTORM_TOE_CONN_AG_CTX_SLOW_PATH_CF_MASK		0x3
#define YSTORM_TOE_CONN_AG_CTX_SLOW_PATH_CF_SHIFT		2
#define YSTORM_TOE_CONN_AG_CTX_RESET_RECEIVED_CF_MASK		0x3
#define YSTORM_TOE_CONN_AG_CTX_RESET_RECEIVED_CF_SHIFT		4
#define YSTORM_TOE_CONN_AG_CTX_CF2_MASK				0x3
#define YSTORM_TOE_CONN_AG_CTX_CF2_SHIFT			6
	u8 flags1;
#define YSTORM_TOE_CONN_AG_CTX_SLOW_PATH_CF_EN_MASK		0x1
#define YSTORM_TOE_CONN_AG_CTX_SLOW_PATH_CF_EN_SHIFT		0
#define YSTORM_TOE_CONN_AG_CTX_RESET_RECEIVED_CF_EN_MASK	0x1
#define YSTORM_TOE_CONN_AG_CTX_RESET_RECEIVED_CF_EN_SHIFT	1
#define YSTORM_TOE_CONN_AG_CTX_CF2EN_MASK			0x1
#define YSTORM_TOE_CONN_AG_CTX_CF2EN_SHIFT			2
#define YSTORM_TOE_CONN_AG_CTX_REL_SEQ_EN_MASK			0x1
#define YSTORM_TOE_CONN_AG_CTX_REL_SEQ_EN_SHIFT			3
#define YSTORM_TOE_CONN_AG_CTX_RULE1EN_MASK			0x1
#define YSTORM_TOE_CONN_AG_CTX_RULE1EN_SHIFT			4
#define YSTORM_TOE_CONN_AG_CTX_RULE2EN_MASK			0x1
#define YSTORM_TOE_CONN_AG_CTX_RULE2EN_SHIFT			5
#define YSTORM_TOE_CONN_AG_CTX_RULE3EN_MASK			0x1
#define YSTORM_TOE_CONN_AG_CTX_RULE3EN_SHIFT			6
#define YSTORM_TOE_CONN_AG_CTX_CONS_PROD_EN_MASK		0x1
#define YSTORM_TOE_CONN_AG_CTX_CONS_PROD_EN_SHIFT		7
	u8 completion_opcode;
	u8 byte3;
	__le16 word0;
	__le32 rel_seq;
	__le32 rel_seq_threshold;
	__le16 app_prod;
	__le16 app_cons;
	__le16 word3;
	__le16 word4;
	__le32 reg2;
	__le32 reg3;
};

struct xstorm_toe_conn_ag_ctx {
	u8 reserved0;
	u8 state;
	u8 flags0;
#define XSTORM_TOE_CONN_AG_CTX_EXIST_IN_QM0_MASK		0x1
#define XSTORM_TOE_CONN_AG_CTX_EXIST_IN_QM0_SHIFT		0
#define XSTORM_TOE_CONN_AG_CTX_EXIST_IN_QM1_MASK		0x1
#define XSTORM_TOE_CONN_AG_CTX_EXIST_IN_QM1_SHIFT		1
#define XSTORM_TOE_CONN_AG_CTX_RESERVED1_MASK			0x1
#define XSTORM_TOE_CONN_AG_CTX_RESERVED1_SHIFT			2
#define XSTORM_TOE_CONN_AG_CTX_EXIST_IN_QM3_MASK		0x1
#define XSTORM_TOE_CONN_AG_CTX_EXIST_IN_QM3_SHIFT		3
#define XSTORM_TOE_CONN_AG_CTX_TX_DEC_RULE_RES_MASK		0x1
#define XSTORM_TOE_CONN_AG_CTX_TX_DEC_RULE_RES_SHIFT		4
#define XSTORM_TOE_CONN_AG_CTX_RESERVED2_MASK			0x1
#define XSTORM_TOE_CONN_AG_CTX_RESERVED2_SHIFT			5
#define XSTORM_TOE_CONN_AG_CTX_BIT6_MASK			0x1
#define XSTORM_TOE_CONN_AG_CTX_BIT6_SHIFT			6
#define XSTORM_TOE_CONN_AG_CTX_BIT7_MASK			0x1
#define XSTORM_TOE_CONN_AG_CTX_BIT7_SHIFT			7
	u8 flags1;
#define XSTORM_TOE_CONN_AG_CTX_BIT8_MASK			0x1
#define XSTORM_TOE_CONN_AG_CTX_BIT8_SHIFT			0
#define XSTORM_TOE_CONN_AG_CTX_BIT9_MASK			0x1
#define XSTORM_TOE_CONN_AG_CTX_BIT9_SHIFT			1
#define XSTORM_TOE_CONN_AG_CTX_BIT10_MASK			0x1
#define XSTORM_TOE_CONN_AG_CTX_BIT10_SHIFT			2
#define XSTORM_TOE_CONN_AG_CTX_BIT11_MASK			0x1
#define XSTORM_TOE_CONN_AG_CTX_BIT11_SHIFT			3
#define XSTORM_TOE_CONN_AG_CTX_BIT12_MASK			0x1
#define XSTORM_TOE_CONN_AG_CTX_BIT12_SHIFT			4
#define XSTORM_TOE_CONN_AG_CTX_BIT13_MASK			0x1
#define XSTORM_TOE_CONN_AG_CTX_BIT13_SHIFT			5
#define XSTORM_TOE_CONN_AG_CTX_BIT14_MASK			0x1
#define XSTORM_TOE_CONN_AG_CTX_BIT14_SHIFT			6
#define XSTORM_TOE_CONN_AG_CTX_BIT15_MASK			0x1
#define XSTORM_TOE_CONN_AG_CTX_BIT15_SHIFT			7
	u8 flags2;
#define XSTORM_TOE_CONN_AG_CTX_CF0_MASK				0x3
#define XSTORM_TOE_CONN_AG_CTX_CF0_SHIFT			0
#define XSTORM_TOE_CONN_AG_CTX_CF1_MASK				0x3
#define XSTORM_TOE_CONN_AG_CTX_CF1_SHIFT			2
#define XSTORM_TOE_CONN_AG_CTX_CF2_MASK				0x3
#define XSTORM_TOE_CONN_AG_CTX_CF2_SHIFT			4
#define XSTORM_TOE_CONN_AG_CTX_TIMER_STOP_ALL_MASK		0x3
#define XSTORM_TOE_CONN_AG_CTX_TIMER_STOP_ALL_SHIFT		6
	u8 flags3;
#define XSTORM_TOE_CONN_AG_CTX_CF4_MASK				0x3
#define XSTORM_TOE_CONN_AG_CTX_CF4_SHIFT			0
#define XSTORM_TOE_CONN_AG_CTX_CF5_MASK				0x3
#define XSTORM_TOE_CONN_AG_CTX_CF5_SHIFT			2
#define XSTORM_TOE_CONN_AG_CTX_CF6_MASK				0x3
#define XSTORM_TOE_CONN_AG_CTX_CF6_SHIFT			4
#define XSTORM_TOE_CONN_AG_CTX_CF7_MASK				0x3
#define XSTORM_TOE_CONN_AG_CTX_CF7_SHIFT			6
	u8 flags4;
#define XSTORM_TOE_CONN_AG_CTX_CF8_MASK				0x3
#define XSTORM_TOE_CONN_AG_CTX_CF8_SHIFT			0
#define XSTORM_TOE_CONN_AG_CTX_CF9_MASK				0x3
#define XSTORM_TOE_CONN_AG_CTX_CF9_SHIFT			2
#define XSTORM_TOE_CONN_AG_CTX_CF10_MASK			0x3
#define XSTORM_TOE_CONN_AG_CTX_CF10_SHIFT			4
#define XSTORM_TOE_CONN_AG_CTX_CF11_MASK			0x3
#define XSTORM_TOE_CONN_AG_CTX_CF11_SHIFT			6
	u8 flags5;
#define XSTORM_TOE_CONN_AG_CTX_CF12_MASK			0x3
#define XSTORM_TOE_CONN_AG_CTX_CF12_SHIFT			0
#define XSTORM_TOE_CONN_AG_CTX_CF13_MASK			0x3
#define XSTORM_TOE_CONN_AG_CTX_CF13_SHIFT			2
#define XSTORM_TOE_CONN_AG_CTX_CF14_MASK			0x3
#define XSTORM_TOE_CONN_AG_CTX_CF14_SHIFT			4
#define XSTORM_TOE_CONN_AG_CTX_CF15_MASK			0x3
#define XSTORM_TOE_CONN_AG_CTX_CF15_SHIFT			6
	u8 flags6;
#define XSTORM_TOE_CONN_AG_CTX_CF16_MASK			0x3
#define XSTORM_TOE_CONN_AG_CTX_CF16_SHIFT			0
#define XSTORM_TOE_CONN_AG_CTX_CF17_MASK			0x3
#define XSTORM_TOE_CONN_AG_CTX_CF17_SHIFT			2
#define XSTORM_TOE_CONN_AG_CTX_CF18_MASK			0x3
#define XSTORM_TOE_CONN_AG_CTX_CF18_SHIFT			4
#define XSTORM_TOE_CONN_AG_CTX_DQ_FLUSH_MASK			0x3
#define XSTORM_TOE_CONN_AG_CTX_DQ_FLUSH_SHIFT			6
	u8 flags7;
#define XSTORM_TOE_CONN_AG_CTX_FLUSH_Q0_MASK			0x3
#define XSTORM_TOE_CONN_AG_CTX_FLUSH_Q0_SHIFT			0
#define XSTORM_TOE_CONN_AG_CTX_FLUSH_Q1_MASK			0x3
#define XSTORM_TOE_CONN_AG_CTX_FLUSH_Q1_SHIFT			2
#define XSTORM_TOE_CONN_AG_CTX_SLOW_PATH_MASK			0x3
#define XSTORM_TOE_CONN_AG_CTX_SLOW_PATH_SHIFT			4
#define XSTORM_TOE_CONN_AG_CTX_CF0EN_MASK			0x1
#define XSTORM_TOE_CONN_AG_CTX_CF0EN_SHIFT			6
#define XSTORM_TOE_CONN_AG_CTX_CF1EN_MASK			0x1
#define XSTORM_TOE_CONN_AG_CTX_CF1EN_SHIFT			7
	u8 flags8;
#define XSTORM_TOE_CONN_AG_CTX_CF2EN_MASK			0x1
#define XSTORM_TOE_CONN_AG_CTX_CF2EN_SHIFT			0
#define XSTORM_TOE_CONN_AG_CTX_TIMER_STOP_ALL_EN_MASK		0x1
#define XSTORM_TOE_CONN_AG_CTX_TIMER_STOP_ALL_EN_SHIFT		1
#define XSTORM_TOE_CONN_AG_CTX_CF4EN_MASK			0x1
#define XSTORM_TOE_CONN_AG_CTX_CF4EN_SHIFT			2
#define XSTORM_TOE_CONN_AG_CTX_CF5EN_MASK			0x1
#define XSTORM_TOE_CONN_AG_CTX_CF5EN_SHIFT			3
#define XSTORM_TOE_CONN_AG_CTX_CF6EN_MASK			0x1
#define XSTORM_TOE_CONN_AG_CTX_CF6EN_SHIFT			4
#define XSTORM_TOE_CONN_AG_CTX_CF7EN_MASK			0x1
#define XSTORM_TOE_CONN_AG_CTX_CF7EN_SHIFT			5
#define XSTORM_TOE_CONN_AG_CTX_CF8EN_MASK			0x1
#define XSTORM_TOE_CONN_AG_CTX_CF8EN_SHIFT			6
#define XSTORM_TOE_CONN_AG_CTX_CF9EN_MASK			0x1
#define XSTORM_TOE_CONN_AG_CTX_CF9EN_SHIFT			7
	u8 flags9;
#define XSTORM_TOE_CONN_AG_CTX_CF10EN_MASK			0x1
#define XSTORM_TOE_CONN_AG_CTX_CF10EN_SHIFT			0
#define XSTORM_TOE_CONN_AG_CTX_CF11EN_MASK			0x1
#define XSTORM_TOE_CONN_AG_CTX_CF11EN_SHIFT			1
#define XSTORM_TOE_CONN_AG_CTX_CF12EN_MASK			0x1
#define XSTORM_TOE_CONN_AG_CTX_CF12EN_SHIFT			2
#define XSTORM_TOE_CONN_AG_CTX_CF13EN_MASK			0x1
#define XSTORM_TOE_CONN_AG_CTX_CF13EN_SHIFT			3
#define XSTORM_TOE_CONN_AG_CTX_CF14EN_MASK			0x1
#define XSTORM_TOE_CONN_AG_CTX_CF14EN_SHIFT			4
#define XSTORM_TOE_CONN_AG_CTX_CF15EN_MASK			0x1
#define XSTORM_TOE_CONN_AG_CTX_CF15EN_SHIFT			5
#define XSTORM_TOE_CONN_AG_CTX_CF16EN_MASK			0x1
#define XSTORM_TOE_CONN_AG_CTX_CF16EN_SHIFT			6
#define XSTORM_TOE_CONN_AG_CTX_CF17EN_MASK			0x1
#define XSTORM_TOE_CONN_AG_CTX_CF17EN_SHIFT			7
	u8 flags10;
#define XSTORM_TOE_CONN_AG_CTX_CF18EN_MASK			0x1
#define XSTORM_TOE_CONN_AG_CTX_CF18EN_SHIFT			0
#define XSTORM_TOE_CONN_AG_CTX_DQ_FLUSH_EN_MASK			0x1
#define XSTORM_TOE_CONN_AG_CTX_DQ_FLUSH_EN_SHIFT		1
#define XSTORM_TOE_CONN_AG_CTX_FLUSH_Q0_EN_MASK			0x1
#define XSTORM_TOE_CONN_AG_CTX_FLUSH_Q0_EN_SHIFT		2
#define XSTORM_TOE_CONN_AG_CTX_FLUSH_Q1_EN_MASK			0x1
#define XSTORM_TOE_CONN_AG_CTX_FLUSH_Q1_EN_SHIFT		3
#define XSTORM_TOE_CONN_AG_CTX_SLOW_PATH_EN_MASK		0x1
#define XSTORM_TOE_CONN_AG_CTX_SLOW_PATH_EN_SHIFT		4
#define XSTORM_TOE_CONN_AG_CTX_CF23EN_MASK			0x1
#define XSTORM_TOE_CONN_AG_CTX_CF23EN_SHIFT			5
#define XSTORM_TOE_CONN_AG_CTX_RULE0EN_MASK			0x1
#define XSTORM_TOE_CONN_AG_CTX_RULE0EN_SHIFT			6
#define XSTORM_TOE_CONN_AG_CTX_MORE_TO_SEND_RULE_EN_MASK	0x1
#define XSTORM_TOE_CONN_AG_CTX_MORE_TO_SEND_RULE_EN_SHIFT	7
	u8 flags11;
#define XSTORM_TOE_CONN_AG_CTX_TX_BLOCKED_EN_MASK		0x1
#define XSTORM_TOE_CONN_AG_CTX_TX_BLOCKED_EN_SHIFT		0
#define XSTORM_TOE_CONN_AG_CTX_RULE3EN_MASK			0x1
#define XSTORM_TOE_CONN_AG_CTX_RULE3EN_SHIFT			1
#define XSTORM_TOE_CONN_AG_CTX_RESERVED3_MASK			0x1
#define XSTORM_TOE_CONN_AG_CTX_RESERVED3_SHIFT			2
#define XSTORM_TOE_CONN_AG_CTX_RULE5EN_MASK			0x1
#define XSTORM_TOE_CONN_AG_CTX_RULE5EN_SHIFT			3
#define XSTORM_TOE_CONN_AG_CTX_RULE6EN_MASK			0x1
#define XSTORM_TOE_CONN_AG_CTX_RULE6EN_SHIFT			4
#define XSTORM_TOE_CONN_AG_CTX_RULE7EN_MASK			0x1
#define XSTORM_TOE_CONN_AG_CTX_RULE7EN_SHIFT			5
#define XSTORM_TOE_CONN_AG_CTX_A0_RESERVED1_MASK		0x1
#define XSTORM_TOE_CONN_AG_CTX_A0_RESERVED1_SHIFT		6
#define XSTORM_TOE_CONN_AG_CTX_RULE9EN_MASK			0x1
#define XSTORM_TOE_CONN_AG_CTX_RULE9EN_SHIFT			7
	u8 flags12;
#define XSTORM_TOE_CONN_AG_CTX_RULE10EN_MASK			0x1
#define XSTORM_TOE_CONN_AG_CTX_RULE10EN_SHIFT			0
#define XSTORM_TOE_CONN_AG_CTX_RULE11EN_MASK			0x1
#define XSTORM_TOE_CONN_AG_CTX_RULE11EN_SHIFT			1
#define XSTORM_TOE_CONN_AG_CTX_A0_RESERVED2_MASK		0x1
#define XSTORM_TOE_CONN_AG_CTX_A0_RESERVED2_SHIFT		2
#define XSTORM_TOE_CONN_AG_CTX_A0_RESERVED3_MASK		0x1
#define XSTORM_TOE_CONN_AG_CTX_A0_RESERVED3_SHIFT		3
#define XSTORM_TOE_CONN_AG_CTX_RULE14EN_MASK			0x1
#define XSTORM_TOE_CONN_AG_CTX_RULE14EN_SHIFT			4
#define XSTORM_TOE_CONN_AG_CTX_RULE15EN_MASK			0x1
#define XSTORM_TOE_CONN_AG_CTX_RULE15EN_SHIFT			5
#define XSTORM_TOE_CONN_AG_CTX_RULE16EN_MASK			0x1
#define XSTORM_TOE_CONN_AG_CTX_RULE16EN_SHIFT			6
#define XSTORM_TOE_CONN_AG_CTX_RULE17EN_MASK			0x1
#define XSTORM_TOE_CONN_AG_CTX_RULE17EN_SHIFT			7
	u8 flags13;
#define XSTORM_TOE_CONN_AG_CTX_RULE18EN_MASK			0x1
#define XSTORM_TOE_CONN_AG_CTX_RULE18EN_SHIFT			0
#define XSTORM_TOE_CONN_AG_CTX_RULE19EN_MASK			0x1
#define XSTORM_TOE_CONN_AG_CTX_RULE19EN_SHIFT			1
#define XSTORM_TOE_CONN_AG_CTX_A0_RESERVED4_MASK		0x1
#define XSTORM_TOE_CONN_AG_CTX_A0_RESERVED4_SHIFT		2
#define XSTORM_TOE_CONN_AG_CTX_A0_RESERVED5_MASK		0x1
#define XSTORM_TOE_CONN_AG_CTX_A0_RESERVED5_SHIFT		3
#define XSTORM_TOE_CONN_AG_CTX_A0_RESERVED6_MASK		0x1
#define XSTORM_TOE_CONN_AG_CTX_A0_RESERVED6_SHIFT		4
#define XSTORM_TOE_CONN_AG_CTX_A0_RESERVED7_MASK		0x1
#define XSTORM_TOE_CONN_AG_CTX_A0_RESERVED7_SHIFT		5
#define XSTORM_TOE_CONN_AG_CTX_A0_RESERVED8_MASK		0x1
#define XSTORM_TOE_CONN_AG_CTX_A0_RESERVED8_SHIFT		6
#define XSTORM_TOE_CONN_AG_CTX_A0_RESERVED9_MASK		0x1
#define XSTORM_TOE_CONN_AG_CTX_A0_RESERVED9_SHIFT		7
	u8 flags14;
#define XSTORM_TOE_CONN_AG_CTX_BIT16_MASK			0x1
#define XSTORM_TOE_CONN_AG_CTX_BIT16_SHIFT			0
#define XSTORM_TOE_CONN_AG_CTX_BIT17_MASK			0x1
#define XSTORM_TOE_CONN_AG_CTX_BIT17_SHIFT			1
#define XSTORM_TOE_CONN_AG_CTX_BIT18_MASK			0x1
#define XSTORM_TOE_CONN_AG_CTX_BIT18_SHIFT			2
#define XSTORM_TOE_CONN_AG_CTX_BIT19_MASK			0x1
#define XSTORM_TOE_CONN_AG_CTX_BIT19_SHIFT			3
#define XSTORM_TOE_CONN_AG_CTX_BIT20_MASK			0x1
#define XSTORM_TOE_CONN_AG_CTX_BIT20_SHIFT			4
#define XSTORM_TOE_CONN_AG_CTX_BIT21_MASK			0x1
#define XSTORM_TOE_CONN_AG_CTX_BIT21_SHIFT			5
#define XSTORM_TOE_CONN_AG_CTX_CF23_MASK			0x3
#define XSTORM_TOE_CONN_AG_CTX_CF23_SHIFT			6
	u8 byte2;
	__le16 physical_q0;
	__le16 physical_q1;
	__le16 word2;
	__le16 word3;
	__le16 bd_prod;
	__le16 word5;
	__le16 word6;
	u8 byte3;
	u8 byte4;
	u8 byte5;
	u8 byte6;
	__le32 reg0;
	__le32 reg1;
	__le32 reg2;
	__le32 more_to_send_seq;
	__le32 local_adv_wnd_seq;
	__le32 reg5;
	__le32 reg6;
	__le16 word7;
	__le16 word8;
	__le16 word9;
	__le16 word10;
	__le32 reg7;
	__le32 reg8;
	__le32 reg9;
	u8 byte7;
	u8 byte8;
	u8 byte9;
	u8 byte10;
	u8 byte11;
	u8 byte12;
	u8 byte13;
	u8 byte14;
	u8 byte15;
	u8 e5_reserved;
	__le16 word11;
	__le32 reg10;
	__le32 reg11;
	__le32 reg12;
	__le32 reg13;
	__le32 reg14;
	__le32 reg15;
	__le32 reg16;
	__le32 reg17;
};

struct tstorm_toe_conn_ag_ctx {
	u8 reserved0;
	u8 byte1;
	u8 flags0;
#define TSTORM_TOE_CONN_AG_CTX_EXIST_IN_QM0_MASK		0x1
#define TSTORM_TOE_CONN_AG_CTX_EXIST_IN_QM0_SHIFT		0
#define TSTORM_TOE_CONN_AG_CTX_BIT1_MASK			0x1
#define TSTORM_TOE_CONN_AG_CTX_BIT1_SHIFT			1
#define TSTORM_TOE_CONN_AG_CTX_BIT2_MASK			0x1
#define TSTORM_TOE_CONN_AG_CTX_BIT2_SHIFT			2
#define TSTORM_TOE_CONN_AG_CTX_BIT3_MASK			0x1
#define TSTORM_TOE_CONN_AG_CTX_BIT3_SHIFT			3
#define TSTORM_TOE_CONN_AG_CTX_BIT4_MASK			0x1
#define TSTORM_TOE_CONN_AG_CTX_BIT4_SHIFT			4
#define TSTORM_TOE_CONN_AG_CTX_BIT5_MASK			0x1
#define TSTORM_TOE_CONN_AG_CTX_BIT5_SHIFT			5
#define TSTORM_TOE_CONN_AG_CTX_TIMEOUT_CF_MASK			0x3
#define TSTORM_TOE_CONN_AG_CTX_TIMEOUT_CF_SHIFT			6
	u8 flags1;
#define TSTORM_TOE_CONN_AG_CTX_CF1_MASK				0x3
#define TSTORM_TOE_CONN_AG_CTX_CF1_SHIFT			0
#define TSTORM_TOE_CONN_AG_CTX_CF2_MASK				0x3
#define TSTORM_TOE_CONN_AG_CTX_CF2_SHIFT			2
#define TSTORM_TOE_CONN_AG_CTX_TIMER_STOP_ALL_MASK		0x3
#define TSTORM_TOE_CONN_AG_CTX_TIMER_STOP_ALL_SHIFT		4
#define TSTORM_TOE_CONN_AG_CTX_CF4_MASK				0x3
#define TSTORM_TOE_CONN_AG_CTX_CF4_SHIFT			6
	u8 flags2;
#define TSTORM_TOE_CONN_AG_CTX_CF5_MASK				0x3
#define TSTORM_TOE_CONN_AG_CTX_CF5_SHIFT			0
#define TSTORM_TOE_CONN_AG_CTX_CF6_MASK				0x3
#define TSTORM_TOE_CONN_AG_CTX_CF6_SHIFT			2
#define TSTORM_TOE_CONN_AG_CTX_CF7_MASK				0x3
#define TSTORM_TOE_CONN_AG_CTX_CF7_SHIFT			4
#define TSTORM_TOE_CONN_AG_CTX_CF8_MASK				0x3
#define TSTORM_TOE_CONN_AG_CTX_CF8_SHIFT			6
	u8 flags3;
#define TSTORM_TOE_CONN_AG_CTX_FLUSH_Q0_MASK			0x3
#define TSTORM_TOE_CONN_AG_CTX_FLUSH_Q0_SHIFT			0
#define TSTORM_TOE_CONN_AG_CTX_CF10_MASK			0x3
#define TSTORM_TOE_CONN_AG_CTX_CF10_SHIFT			2
#define TSTORM_TOE_CONN_AG_CTX_TIMEOUT_CF_EN_MASK		0x1
#define TSTORM_TOE_CONN_AG_CTX_TIMEOUT_CF_EN_SHIFT		4
#define TSTORM_TOE_CONN_AG_CTX_CF1EN_MASK			0x1
#define TSTORM_TOE_CONN_AG_CTX_CF1EN_SHIFT			5
#define TSTORM_TOE_CONN_AG_CTX_CF2EN_MASK			0x1
#define TSTORM_TOE_CONN_AG_CTX_CF2EN_SHIFT			6
#define TSTORM_TOE_CONN_AG_CTX_TIMER_STOP_ALL_EN_MASK		0x1
#define TSTORM_TOE_CONN_AG_CTX_TIMER_STOP_ALL_EN_SHIFT		7
	u8 flags4;
#define TSTORM_TOE_CONN_AG_CTX_CF4EN_MASK			0x1
#define TSTORM_TOE_CONN_AG_CTX_CF4EN_SHIFT			0
#define TSTORM_TOE_CONN_AG_CTX_CF5EN_MASK			0x1
#define TSTORM_TOE_CONN_AG_CTX_CF5EN_SHIFT			1
#define TSTORM_TOE_CONN_AG_CTX_CF6EN_MASK			0x1
#define TSTORM_TOE_CONN_AG_CTX_CF6EN_SHIFT			2
#define TSTORM_TOE_CONN_AG_CTX_CF7EN_MASK			0x1
#define TSTORM_TOE_CONN_AG_CTX_CF7EN_SHIFT			3
#define TSTORM_TOE_CONN_AG_CTX_CF8EN_MASK			0x1
#define TSTORM_TOE_CONN_AG_CTX_CF8EN_SHIFT			4
#define TSTORM_TOE_CONN_AG_CTX_FLUSH_Q0_EN_MASK			0x1
#define TSTORM_TOE_CONN_AG_CTX_FLUSH_Q0_EN_SHIFT		5
#define TSTORM_TOE_CONN_AG_CTX_CF10EN_MASK			0x1
#define TSTORM_TOE_CONN_AG_CTX_CF10EN_SHIFT			6
#define TSTORM_TOE_CONN_AG_CTX_RULE0EN_MASK			0x1
#define TSTORM_TOE_CONN_AG_CTX_RULE0EN_SHIFT			7
	u8 flags5;
#define TSTORM_TOE_CONN_AG_CTX_RULE1EN_MASK			0x1
#define TSTORM_TOE_CONN_AG_CTX_RULE1EN_SHIFT			0
#define TSTORM_TOE_CONN_AG_CTX_RULE2EN_MASK			0x1
#define TSTORM_TOE_CONN_AG_CTX_RULE2EN_SHIFT			1
#define TSTORM_TOE_CONN_AG_CTX_RULE3EN_MASK			0x1
#define TSTORM_TOE_CONN_AG_CTX_RULE3EN_SHIFT			2
#define TSTORM_TOE_CONN_AG_CTX_RULE4EN_MASK			0x1
#define TSTORM_TOE_CONN_AG_CTX_RULE4EN_SHIFT			3
#define TSTORM_TOE_CONN_AG_CTX_RULE5EN_MASK			0x1
#define TSTORM_TOE_CONN_AG_CTX_RULE5EN_SHIFT			4
#define TSTORM_TOE_CONN_AG_CTX_RULE6EN_MASK			0x1
#define TSTORM_TOE_CONN_AG_CTX_RULE6EN_SHIFT			5
#define TSTORM_TOE_CONN_AG_CTX_RULE7EN_MASK			0x1
#define TSTORM_TOE_CONN_AG_CTX_RULE7EN_SHIFT			6
#define TSTORM_TOE_CONN_AG_CTX_RULE8EN_MASK			0x1
#define TSTORM_TOE_CONN_AG_CTX_RULE8EN_SHIFT			7
	__le32 reg0;
	__le32 reg1;
	__le32 reg2;
	__le32 reg3;
	__le32 reg4;
	__le32 reg5;
	__le32 reg6;
	__le32 reg7;
	__le32 reg8;
	u8 byte2;
	u8 byte3;
	__le16 word0;
};

struct ustorm_toe_conn_ag_ctx {
	u8 reserved;
	u8 byte1;
	u8 flags0;
#define USTORM_TOE_CONN_AG_CTX_EXIST_IN_QM0_MASK		0x1
#define USTORM_TOE_CONN_AG_CTX_EXIST_IN_QM0_SHIFT		0
#define USTORM_TOE_CONN_AG_CTX_BIT1_MASK			0x1
#define USTORM_TOE_CONN_AG_CTX_BIT1_SHIFT			1
#define USTORM_TOE_CONN_AG_CTX_CF0_MASK				0x3
#define USTORM_TOE_CONN_AG_CTX_CF0_SHIFT			2
#define USTORM_TOE_CONN_AG_CTX_CF1_MASK				0x3
#define USTORM_TOE_CONN_AG_CTX_CF1_SHIFT			4
#define USTORM_TOE_CONN_AG_CTX_PUSH_TIMER_CF_MASK		0x3
#define USTORM_TOE_CONN_AG_CTX_PUSH_TIMER_CF_SHIFT		6
	u8 flags1;
#define USTORM_TOE_CONN_AG_CTX_TIMER_STOP_ALL_MASK		0x3
#define USTORM_TOE_CONN_AG_CTX_TIMER_STOP_ALL_SHIFT		0
#define USTORM_TOE_CONN_AG_CTX_SLOW_PATH_CF_MASK		0x3
#define USTORM_TOE_CONN_AG_CTX_SLOW_PATH_CF_SHIFT		2
#define USTORM_TOE_CONN_AG_CTX_DQ_CF_MASK			0x3
#define USTORM_TOE_CONN_AG_CTX_DQ_CF_SHIFT			4
#define USTORM_TOE_CONN_AG_CTX_CF6_MASK				0x3
#define USTORM_TOE_CONN_AG_CTX_CF6_SHIFT			6
	u8 flags2;
#define USTORM_TOE_CONN_AG_CTX_CF0EN_MASK			0x1
#define USTORM_TOE_CONN_AG_CTX_CF0EN_SHIFT			0
#define USTORM_TOE_CONN_AG_CTX_CF1EN_MASK			0x1
#define USTORM_TOE_CONN_AG_CTX_CF1EN_SHIFT			1
#define USTORM_TOE_CONN_AG_CTX_PUSH_TIMER_CF_EN_MASK		0x1
#define USTORM_TOE_CONN_AG_CTX_PUSH_TIMER_CF_EN_SHIFT		2
#define USTORM_TOE_CONN_AG_CTX_TIMER_STOP_ALL_EN_MASK		0x1
#define USTORM_TOE_CONN_AG_CTX_TIMER_STOP_ALL_EN_SHIFT		3
#define USTORM_TOE_CONN_AG_CTX_SLOW_PATH_CF_EN_MASK		0x1
#define USTORM_TOE_CONN_AG_CTX_SLOW_PATH_CF_EN_SHIFT		4
#define USTORM_TOE_CONN_AG_CTX_DQ_CF_EN_MASK			0x1
#define USTORM_TOE_CONN_AG_CTX_DQ_CF_EN_SHIFT			5
#define USTORM_TOE_CONN_AG_CTX_CF6EN_MASK			0x1
#define USTORM_TOE_CONN_AG_CTX_CF6EN_SHIFT			6
#define USTORM_TOE_CONN_AG_CTX_RULE0EN_MASK			0x1
#define USTORM_TOE_CONN_AG_CTX_RULE0EN_SHIFT			7
	u8 flags3;
#define USTORM_TOE_CONN_AG_CTX_RULE1EN_MASK			0x1
#define USTORM_TOE_CONN_AG_CTX_RULE1EN_SHIFT			0
#define USTORM_TOE_CONN_AG_CTX_RULE2EN_MASK			0x1
#define USTORM_TOE_CONN_AG_CTX_RULE2EN_SHIFT			1
#define USTORM_TOE_CONN_AG_CTX_RULE3EN_MASK			0x1
#define USTORM_TOE_CONN_AG_CTX_RULE3EN_SHIFT			2
#define USTORM_TOE_CONN_AG_CTX_RULE4EN_MASK			0x1
#define USTORM_TOE_CONN_AG_CTX_RULE4EN_SHIFT			3
#define USTORM_TOE_CONN_AG_CTX_RULE5EN_MASK			0x1
#define USTORM_TOE_CONN_AG_CTX_RULE5EN_SHIFT			4
#define USTORM_TOE_CONN_AG_CTX_RULE6EN_MASK			0x1
#define USTORM_TOE_CONN_AG_CTX_RULE6EN_SHIFT			5
#define USTORM_TOE_CONN_AG_CTX_RULE7EN_MASK			0x1
#define USTORM_TOE_CONN_AG_CTX_RULE7EN_SHIFT			6
#define USTORM_TOE_CONN_AG_CTX_RULE8EN_MASK			0x1
#define USTORM_TOE_CONN_AG_CTX_RULE8EN_SHIFT			7
	u8 byte2;
	u8 byte3;
	__le16 word0;
	__le16 word1;
	__le32 reg0;
	__le32 reg1;
	__le32 reg2;
	__le32 reg3;
	__le16 word2;
	__le16 word3;
};

/* The toe storm context of Tstorm */
struct tstorm_toe_conn_st_ctx {
	__le32 reserved[16];
};

/* The toe storm context of Ustorm */
struct ustorm_toe_conn_st_ctx {
	__le32 reserved[52];
};

/* toe connection context */
struct toe_conn_context {
	struct ystorm_toe_conn_st_ctx ystorm_st_context;
	struct pstorm_toe_conn_st_ctx pstorm_st_context;
	struct regpair pstorm_st_padding[2];
	struct xstorm_toe_conn_st_ctx xstorm_st_context;
	struct regpair xstorm_st_padding[2];
	struct ystorm_toe_conn_ag_ctx ystorm_ag_context;
	struct xstorm_toe_conn_ag_ctx xstorm_ag_context;
	struct tstorm_toe_conn_ag_ctx tstorm_ag_context;
	struct regpair tstorm_ag_padding[2];
	struct timers_context timer_context;
	struct ustorm_toe_conn_ag_ctx ustorm_ag_context;
	struct tstorm_toe_conn_st_ctx tstorm_st_context;
	struct mstorm_toe_conn_st_ctx mstorm_st_context;
	struct ustorm_toe_conn_st_ctx ustorm_st_context;
};

/* toe init ramrod header */
struct toe_init_ramrod_header {
	u8 first_rss;
	u8 num_rss;
	u8 reserved[6];
};

/* toe pf init parameters */
struct toe_pf_init_params {
	__le32 push_timeout;
	__le16 grq_buffer_size;
	__le16 grq_sb_id;
	u8 grq_sb_index;
	u8 max_seg_retransmit;
	u8 doubt_reachability;
	u8 ll2_rx_queue_id;
	__le16 grq_fetch_threshold;
	u8 reserved1[2];
	struct regpair grq_page_addr;
};

/* toe tss parameters */
struct toe_tss_params {
	struct regpair curr_page_addr;
	struct regpair next_page_addr;
	u8 reserved0;
	u8 status_block_index;
	__le16 status_block_id;
	__le16 reserved1[2];
};

/* toe rss parameters */
struct toe_rss_params {
	struct regpair curr_page_addr;
	struct regpair next_page_addr;
	u8 reserved0;
	u8 status_block_index;
	__le16 status_block_id;
	__le16 reserved1[2];
};

/* toe init ramrod data */
struct toe_init_ramrod_data {
	struct toe_init_ramrod_header hdr;
	struct tcp_init_params tcp_params;
	struct toe_pf_init_params pf_params;
	struct toe_tss_params tss_params[TOE_TX_MAX_TSS_CHAINS];
	struct toe_rss_params rss_params[TOE_RX_MAX_RSS_CHAINS];
};

/* toe offload parameters */
struct toe_offload_params {
	struct regpair tx_bd_page_addr;
	struct regpair tx_app_page_addr;
	__le32 more_to_send_seq;
	__le16 rcv_indication_size;
	u8 rss_tss_id;
	u8 ignore_grq_push;
	struct regpair rx_db_data_ptr;
};

/* TOE offload ramrod data - DMAed by firmware */
struct toe_offload_ramrod_data {
	struct tcp_offload_params tcp_ofld_params;
	struct toe_offload_params toe_ofld_params;
};

/* TOE ramrod command IDs */
enum toe_ramrod_cmd_id {
	TOE_RAMROD_UNUSED,
	TOE_RAMROD_FUNC_INIT,
	TOE_RAMROD_INITATE_OFFLOAD,
	TOE_RAMROD_FUNC_CLOSE,
	TOE_RAMROD_SEARCHER_DELETE,
	TOE_RAMROD_TERMINATE,
	TOE_RAMROD_QUERY,
	TOE_RAMROD_UPDATE,
	TOE_RAMROD_EMPTY,
	TOE_RAMROD_RESET_SEND,
	TOE_RAMROD_INVALIDATE,
	MAX_TOE_RAMROD_CMD_ID
};

/* Toe RQ buffer descriptor */
struct toe_rx_bd {
	struct regpair addr;
	__le16 size;
	__le16 flags;
#define TOE_RX_BD_START_MASK		0x1
#define TOE_RX_BD_START_SHIFT		0
#define TOE_RX_BD_END_MASK		0x1
#define TOE_RX_BD_END_SHIFT		1
#define TOE_RX_BD_NO_PUSH_MASK		0x1
#define TOE_RX_BD_NO_PUSH_SHIFT		2
#define TOE_RX_BD_SPLIT_MASK		0x1
#define TOE_RX_BD_SPLIT_SHIFT		3
#define TOE_RX_BD_RESERVED0_MASK	0xFFF
#define TOE_RX_BD_RESERVED0_SHIFT	4
	__le32 reserved1;
};

/* TOE RX completion queue opcodes (opcode 0 is illegal) */
enum toe_rx_cmp_opcode {
	TOE_RX_CMP_OPCODE_GA = 1,
	TOE_RX_CMP_OPCODE_GR = 2,
	TOE_RX_CMP_OPCODE_GNI = 3,
	TOE_RX_CMP_OPCODE_GAIR = 4,
	TOE_RX_CMP_OPCODE_GAIL = 5,
	TOE_RX_CMP_OPCODE_GRI = 6,
	TOE_RX_CMP_OPCODE_GJ = 7,
	TOE_RX_CMP_OPCODE_DGI = 8,
	TOE_RX_CMP_OPCODE_CMP = 9,
	TOE_RX_CMP_OPCODE_REL = 10,
	TOE_RX_CMP_OPCODE_SKP = 11,
	TOE_RX_CMP_OPCODE_URG = 12,
	TOE_RX_CMP_OPCODE_RT_TO = 13,
	TOE_RX_CMP_OPCODE_KA_TO = 14,
	TOE_RX_CMP_OPCODE_MAX_RT = 15,
	TOE_RX_CMP_OPCODE_DBT_RE = 16,
	TOE_RX_CMP_OPCODE_SYN = 17,
	TOE_RX_CMP_OPCODE_OPT_ERR = 18,
	TOE_RX_CMP_OPCODE_FW2_TO = 19,
	TOE_RX_CMP_OPCODE_2WY_CLS = 20,
	TOE_RX_CMP_OPCODE_RST_RCV = 21,
	TOE_RX_CMP_OPCODE_FIN_RCV = 22,
	TOE_RX_CMP_OPCODE_FIN_UPL = 23,
	TOE_RX_CMP_OPCODE_INIT = 32,
	TOE_RX_CMP_OPCODE_RSS_UPDATE = 33,
	TOE_RX_CMP_OPCODE_CLOSE = 34,
	TOE_RX_CMP_OPCODE_INITIATE_OFFLOAD = 80,
	TOE_RX_CMP_OPCODE_SEARCHER_DELETE = 81,
	TOE_RX_CMP_OPCODE_TERMINATE = 82,
	TOE_RX_CMP_OPCODE_QUERY = 83,
	TOE_RX_CMP_OPCODE_RESET_SEND = 84,
	TOE_RX_CMP_OPCODE_INVALIDATE = 85,
	TOE_RX_CMP_OPCODE_EMPTY = 86,
	TOE_RX_CMP_OPCODE_UPDATE = 87,
	MAX_TOE_RX_CMP_OPCODE
};

/* TOE rx ooo completion data */
struct toe_rx_cqe_ooo_params {
	__le32 nbytes;
	__le16 grq_buff_id;
	u8 isle_num;
	u8 reserved0;
};

/* TOE rx in order completion data */
struct toe_rx_cqe_in_order_params {
	__le32 nbytes;
	__le16 grq_buff_id;
	__le16 reserved1;
};

/* Union for TOE rx completion data */
union toe_rx_cqe_data_union {
	struct toe_rx_cqe_ooo_params ooo_params;
	struct toe_rx_cqe_in_order_params in_order_params;
	struct regpair raw_data;
};

/* TOE rx completion element */
struct toe_rx_cqe {
	__le16 icid;
	u8 completion_opcode;
	u8 reserved0;
	__le32 reserved1;
	union toe_rx_cqe_data_union data;
};

/* toe RX doorbel data */
struct toe_rx_db_data {
	__le32 local_adv_wnd_seq;
	__le32 reserved[3];
};

/* Toe GRQ buffer descriptor */
struct toe_rx_grq_bd {
	struct regpair addr;
	__le16 buff_id;
	__le16 reserved0;
	__le32 reserved1;
};

/* Toe transmission application buffer descriptor */
struct toe_tx_app_buff_desc {
	__le32 next_buffer_start_seq;
	__le32 reserved;
};

/* Toe transmission application buffer descriptor page pointer */
struct toe_tx_app_buff_page_pointer {
	struct regpair next_page_addr;
};

/* Toe transmission buffer descriptor */
struct toe_tx_bd {
	struct regpair addr;
	__le16 size;
	__le16 flags;
#define TOE_TX_BD_PUSH_MASK		0x1
#define TOE_TX_BD_PUSH_SHIFT		0
#define TOE_TX_BD_NOTIFY_MASK		0x1
#define TOE_TX_BD_NOTIFY_SHIFT		1
#define TOE_TX_BD_LARGE_IO_MASK		0x1
#define TOE_TX_BD_LARGE_IO_SHIFT	2
#define TOE_TX_BD_BD_CONS_MASK		0x1FFF
#define TOE_TX_BD_BD_CONS_SHIFT		3
	__le32 next_bd_start_seq;
};

/* TOE completion opcodes */
enum toe_tx_cmp_opcode {
	TOE_TX_CMP_OPCODE_DATA,
	TOE_TX_CMP_OPCODE_TERMINATE,
	TOE_TX_CMP_OPCODE_EMPTY,
	TOE_TX_CMP_OPCODE_RESET_SEND,
	TOE_TX_CMP_OPCODE_INVALIDATE,
	TOE_TX_CMP_OPCODE_RST_RCV,
	MAX_TOE_TX_CMP_OPCODE
};

/* Toe transmission completion element */
struct toe_tx_cqe {
	__le16 icid;
	u8 opcode;
	u8 reserved;
	__le32 size;
};

/* Toe transmission page pointer bd */
struct toe_tx_page_pointer_bd {
	struct regpair next_page_addr;
	struct regpair prev_page_addr;
};

/* Toe transmission completion element page pointer */
struct toe_tx_page_pointer_cqe {
	struct regpair next_page_addr;
};

/* toe update parameters */
struct toe_update_params {
	__le16 flags;
#define TOE_UPDATE_PARAMS_RCV_INDICATION_SIZE_CHANGED_MASK	0x1
#define TOE_UPDATE_PARAMS_RCV_INDICATION_SIZE_CHANGED_SHIFT	0
#define TOE_UPDATE_PARAMS_RESERVED_MASK				0x7FFF
#define TOE_UPDATE_PARAMS_RESERVED_SHIFT			1
	__le16 rcv_indication_size;
	__le16 reserved1[2];
};

/* TOE update ramrod data - DMAed by firmware */
struct toe_update_ramrod_data {
	struct tcp_update_params tcp_upd_params;
	struct toe_update_params toe_upd_params;
};

struct mstorm_toe_conn_ag_ctx {
	u8 byte0;
	u8 byte1;
	u8 flags0;
#define MSTORM_TOE_CONN_AG_CTX_BIT0_MASK	0x1
#define MSTORM_TOE_CONN_AG_CTX_BIT0_SHIFT	0
#define MSTORM_TOE_CONN_AG_CTX_BIT1_MASK	0x1
#define MSTORM_TOE_CONN_AG_CTX_BIT1_SHIFT	1
#define MSTORM_TOE_CONN_AG_CTX_CF0_MASK		0x3
#define MSTORM_TOE_CONN_AG_CTX_CF0_SHIFT	2
#define MSTORM_TOE_CONN_AG_CTX_CF1_MASK		0x3
#define MSTORM_TOE_CONN_AG_CTX_CF1_SHIFT	4
#define MSTORM_TOE_CONN_AG_CTX_CF2_MASK		0x3
#define MSTORM_TOE_CONN_AG_CTX_CF2_SHIFT	6
	u8 flags1;
#define MSTORM_TOE_CONN_AG_CTX_CF0EN_MASK	0x1
#define MSTORM_TOE_CONN_AG_CTX_CF0EN_SHIFT	0
#define MSTORM_TOE_CONN_AG_CTX_CF1EN_MASK	0x1
#define MSTORM_TOE_CONN_AG_CTX_CF1EN_SHIFT	1
#define MSTORM_TOE_CONN_AG_CTX_CF2EN_MASK	0x1
#define MSTORM_TOE_CONN_AG_CTX_CF2EN_SHIFT	2
#define MSTORM_TOE_CONN_AG_CTX_RULE0EN_MASK	0x1
#define MSTORM_TOE_CONN_AG_CTX_RULE0EN_SHIFT	3
#define MSTORM_TOE_CONN_AG_CTX_RULE1EN_MASK	0x1
#define MSTORM_TOE_CONN_AG_CTX_RULE1EN_SHIFT	4
#define MSTORM_TOE_CONN_AG_CTX_RULE2EN_MASK	0x1
#define MSTORM_TOE_CONN_AG_CTX_RULE2EN_SHIFT	5
#define MSTORM_TOE_CONN_AG_CTX_RULE3EN_MASK	0x1
#define MSTORM_TOE_CONN_AG_CTX_RULE3EN_SHIFT	6
#define MSTORM_TOE_CONN_AG_CTX_RULE4EN_MASK	0x1
#define MSTORM_TOE_CONN_AG_CTX_RULE4EN_SHIFT	7
	__le16 word0;
	__le16 word1;
	__le32 reg0;
	__le32 reg1;
};

/* TOE doorbell data */
struct toe_db_data {
	u8 params;
#define TOE_DB_DATA_DEST_MASK			0x3
#define TOE_DB_DATA_DEST_SHIFT			0
#define TOE_DB_DATA_AGG_CMD_MASK		0x3
#define TOE_DB_DATA_AGG_CMD_SHIFT		2
#define TOE_DB_DATA_BYPASS_EN_MASK		0x1
#define TOE_DB_DATA_BYPASS_EN_SHIFT		4
#define TOE_DB_DATA_RESERVED_MASK		0x1
#define TOE_DB_DATA_RESERVED_SHIFT		5
#define TOE_DB_DATA_AGG_VAL_SEL_MASK		0x3
#define TOE_DB_DATA_AGG_VAL_SEL_SHIFT		6
	u8 agg_flags;
	__le16 bd_prod;
};

/* rdma function init ramrod data */
struct rdma_close_func_ramrod_data {
	u8 cnq_start_offset;
	u8 num_cnqs;
	u8 vf_id;
	u8 vf_valid;
	u8 reserved[4];
};

/* rdma function init CNQ parameters */
struct rdma_cnq_params {
	__le16 sb_num;
	u8 sb_index;
	u8 num_pbl_pages;
	__le32 reserved;
	struct regpair pbl_base_addr;
	__le16 queue_zone_num;
	u8 reserved1[6];
};

/* rdma create cq ramrod data */
struct rdma_create_cq_ramrod_data {
	struct regpair cq_handle;
	struct regpair pbl_addr;
	__le32 max_cqes;
	__le16 pbl_num_pages;
	__le16 dpi;
	u8 is_two_level_pbl;
	u8 cnq_id;
	u8 pbl_log_page_size;
	u8 toggle_bit;
	__le16 int_timeout;
	u8 vf_id;
	u8 flags;
#define RDMA_CREATE_CQ_RAMROD_DATA_VF_ID_VALID_MASK  0x1
#define RDMA_CREATE_CQ_RAMROD_DATA_VF_ID_VALID_SHIFT 0
#define RDMA_CREATE_CQ_RAMROD_DATA_RESERVED1_MASK    0x7F
#define RDMA_CREATE_CQ_RAMROD_DATA_RESERVED1_SHIFT   1
};

/* rdma deregister tid ramrod data */
struct rdma_deregister_tid_ramrod_data {
	__le32 itid;
	__le32 reserved;
};

/* rdma destroy cq output params */
struct rdma_destroy_cq_output_params {
	__le16 cnq_num;
	__le16 reserved0;
	__le32 reserved1;
};

/* rdma destroy cq ramrod data */
struct rdma_destroy_cq_ramrod_data {
	struct regpair output_params_addr;
};

/* RDMA slow path EQ cmd IDs */
enum rdma_event_opcode {
	RDMA_EVENT_UNUSED,
	RDMA_EVENT_FUNC_INIT,
	RDMA_EVENT_FUNC_CLOSE,
	RDMA_EVENT_REGISTER_MR,
	RDMA_EVENT_DEREGISTER_MR,
	RDMA_EVENT_CREATE_CQ,
	RDMA_EVENT_RESIZE_CQ,
	RDMA_EVENT_DESTROY_CQ,
	RDMA_EVENT_CREATE_SRQ,
	RDMA_EVENT_MODIFY_SRQ,
	RDMA_EVENT_DESTROY_SRQ,
	RDMA_EVENT_START_NAMESPACE_TRACKING,
	RDMA_EVENT_STOP_NAMESPACE_TRACKING,
	MAX_RDMA_EVENT_OPCODE
};

/* RDMA FW return code for slow path ramrods */
enum rdma_fw_return_code {
	RDMA_RETURN_OK = 0,
	RDMA_RETURN_REGISTER_MR_BAD_STATE_ERR,
	RDMA_RETURN_DEREGISTER_MR_BAD_STATE_ERR,
	RDMA_RETURN_RESIZE_CQ_ERR,
	RDMA_RETURN_NIG_DRAIN_REQ,
	RDMA_RETURN_GENERAL_ERR,
	MAX_RDMA_FW_RETURN_CODE
};

/* rdma function init header */
struct rdma_init_func_hdr {
	u8 cnq_start_offset;
	u8 num_cnqs;
	u8 cq_ring_mode;
	u8 vf_id;
	u8 vf_valid;
	u8 relaxed_ordering;
	__le16 first_reg_srq_id;
	__le32 reg_srq_base_addr;
	u8 flags;
#define RDMA_INIT_FUNC_HDR_SEARCHER_MODE_MASK		0x1
#define RDMA_INIT_FUNC_HDR_SEARCHER_MODE_SHIFT		0
#define RDMA_INIT_FUNC_HDR_PVRDMA_MODE_MASK		0x1
#define RDMA_INIT_FUNC_HDR_PVRDMA_MODE_SHIFT		1
#define RDMA_INIT_FUNC_HDR_DPT_MODE_MASK		0x1
#define RDMA_INIT_FUNC_HDR_DPT_MODE_SHIFT		2
#define RDMA_INIT_FUNC_HDR_RESERVED0_MASK		0x1F
#define RDMA_INIT_FUNC_HDR_RESERVED0_SHIFT		3
	u8 dpt_byte_threshold_log;
	u8 dpt_common_queue_id;
	u8 max_num_ns_log;
};

/* rdma function init ramrod data */
struct rdma_init_func_ramrod_data {
	struct rdma_init_func_hdr params_header;
	struct rdma_cnq_params dptq_params;
	struct rdma_cnq_params cnq_params[NUM_OF_GLOBAL_QUEUES];
};

/* rdma namespace tracking ramrod data */
struct rdma_namespace_tracking_ramrod_data {
	u8 name_space;
	u8 reserved[7];
};

/* RDMA ramrod command IDs */
enum rdma_ramrod_cmd_id {
	RDMA_RAMROD_UNUSED,
	RDMA_RAMROD_FUNC_INIT,
	RDMA_RAMROD_FUNC_CLOSE,
	RDMA_RAMROD_REGISTER_MR,
	RDMA_RAMROD_DEREGISTER_MR,
	RDMA_RAMROD_CREATE_CQ,
	RDMA_RAMROD_RESIZE_CQ,
	RDMA_RAMROD_DESTROY_CQ,
	RDMA_RAMROD_CREATE_SRQ,
	RDMA_RAMROD_MODIFY_SRQ,
	RDMA_RAMROD_DESTROY_SRQ,
	RDMA_RAMROD_START_NS_TRACKING,
	RDMA_RAMROD_STOP_NS_TRACKING,
	MAX_RDMA_RAMROD_CMD_ID
};

/* rdma register tid ramrod data */
struct rdma_register_tid_ramrod_data {
	__le16 flags;
#define RDMA_REGISTER_TID_RAMROD_DATA_PAGE_SIZE_LOG_MASK	0x1F
#define RDMA_REGISTER_TID_RAMROD_DATA_PAGE_SIZE_LOG_SHIFT	0
#define RDMA_REGISTER_TID_RAMROD_DATA_TWO_LEVEL_PBL_MASK	0x1
#define RDMA_REGISTER_TID_RAMROD_DATA_TWO_LEVEL_PBL_SHIFT	5
#define RDMA_REGISTER_TID_RAMROD_DATA_ZERO_BASED_MASK		0x1
#define RDMA_REGISTER_TID_RAMROD_DATA_ZERO_BASED_SHIFT		6
#define RDMA_REGISTER_TID_RAMROD_DATA_PHY_MR_MASK		0x1
#define RDMA_REGISTER_TID_RAMROD_DATA_PHY_MR_SHIFT		7
#define RDMA_REGISTER_TID_RAMROD_DATA_REMOTE_READ_MASK		0x1
#define RDMA_REGISTER_TID_RAMROD_DATA_REMOTE_READ_SHIFT		8
#define RDMA_REGISTER_TID_RAMROD_DATA_REMOTE_WRITE_MASK		0x1
#define RDMA_REGISTER_TID_RAMROD_DATA_REMOTE_WRITE_SHIFT	9
#define RDMA_REGISTER_TID_RAMROD_DATA_REMOTE_ATOMIC_MASK	0x1
#define RDMA_REGISTER_TID_RAMROD_DATA_REMOTE_ATOMIC_SHIFT	10
#define RDMA_REGISTER_TID_RAMROD_DATA_LOCAL_WRITE_MASK		0x1
#define RDMA_REGISTER_TID_RAMROD_DATA_LOCAL_WRITE_SHIFT		11
#define RDMA_REGISTER_TID_RAMROD_DATA_LOCAL_READ_MASK		0x1
#define RDMA_REGISTER_TID_RAMROD_DATA_LOCAL_READ_SHIFT		12
#define RDMA_REGISTER_TID_RAMROD_DATA_ENABLE_MW_BIND_MASK	0x1
#define RDMA_REGISTER_TID_RAMROD_DATA_ENABLE_MW_BIND_SHIFT	13
#define RDMA_REGISTER_TID_RAMROD_DATA_RESERVED_MASK		0x3
#define RDMA_REGISTER_TID_RAMROD_DATA_RESERVED_SHIFT		14
	u8 flags1;
#define RDMA_REGISTER_TID_RAMROD_DATA_PBL_PAGE_SIZE_LOG_MASK	0x1F
#define RDMA_REGISTER_TID_RAMROD_DATA_PBL_PAGE_SIZE_LOG_SHIFT	0
#define RDMA_REGISTER_TID_RAMROD_DATA_TID_TYPE_MASK		0x7
#define RDMA_REGISTER_TID_RAMROD_DATA_TID_TYPE_SHIFT		5
	u8 flags2;
#define RDMA_REGISTER_TID_RAMROD_DATA_DMA_MR_MASK		0x1
#define RDMA_REGISTER_TID_RAMROD_DATA_DMA_MR_SHIFT		0
#define RDMA_REGISTER_TID_RAMROD_DATA_DIF_ON_HOST_FLG_MASK	0x1
#define RDMA_REGISTER_TID_RAMROD_DATA_DIF_ON_HOST_FLG_SHIFT	1
#define RDMA_REGISTER_TID_RAMROD_DATA_RESERVED1_MASK		0x3F
#define RDMA_REGISTER_TID_RAMROD_DATA_RESERVED1_SHIFT		2
	u8 key;
	u8 length_hi;
	u8 vf_id;
	u8 vf_valid;
	__le16 pd;
	__le16 reserved2;
	__le32 length_lo;
	__le32 itid;
	__le32 reserved3;
	struct regpair va;
	struct regpair pbl_base;
	struct regpair dif_error_addr;
	__le32 reserved4[4];
};

/* rdma resize cq output params */
struct rdma_resize_cq_output_params {
	__le32 old_cq_cons;
	__le32 old_cq_prod;
};

/* rdma resize cq ramrod data */
struct rdma_resize_cq_ramrod_data {
	u8 flags;
#define RDMA_RESIZE_CQ_RAMROD_DATA_TOGGLE_BIT_MASK		0x1
#define RDMA_RESIZE_CQ_RAMROD_DATA_TOGGLE_BIT_SHIFT		0
#define RDMA_RESIZE_CQ_RAMROD_DATA_IS_TWO_LEVEL_PBL_MASK	0x1
#define RDMA_RESIZE_CQ_RAMROD_DATA_IS_TWO_LEVEL_PBL_SHIFT	1
#define RDMA_RESIZE_CQ_RAMROD_DATA_VF_ID_VALID_MASK		0x1
#define RDMA_RESIZE_CQ_RAMROD_DATA_VF_ID_VALID_SHIFT		2
#define RDMA_RESIZE_CQ_RAMROD_DATA_RESERVED_MASK		0x1F
#define RDMA_RESIZE_CQ_RAMROD_DATA_RESERVED_SHIFT		3
	u8 pbl_log_page_size;
	__le16 pbl_num_pages;
	__le32 max_cqes;
	struct regpair pbl_addr;
	struct regpair output_params_addr;
	u8 vf_id;
	u8 reserved1[7];
};

/* The rdma SRQ context */
struct rdma_srq_context {
	struct regpair temp[8];
};

/* rdma create qp requester ramrod data */
struct rdma_srq_create_ramrod_data {
	u8 flags;
#define RDMA_SRQ_CREATE_RAMROD_DATA_XRC_FLAG_MASK         0x1
#define RDMA_SRQ_CREATE_RAMROD_DATA_XRC_FLAG_SHIFT        0
#define RDMA_SRQ_CREATE_RAMROD_DATA_RESERVED_KEY_EN_MASK  0x1
#define RDMA_SRQ_CREATE_RAMROD_DATA_RESERVED_KEY_EN_SHIFT 1
#define RDMA_SRQ_CREATE_RAMROD_DATA_RESERVED1_MASK        0x3F
#define RDMA_SRQ_CREATE_RAMROD_DATA_RESERVED1_SHIFT       2
	u8 reserved2;
	__le16 xrc_domain;
	__le32 xrc_srq_cq_cid;
	struct regpair pbl_base_addr;
	__le16 pages_in_srq_pbl;
	__le16 pd_id;
	struct rdma_srq_id srq_id;
	__le16 page_size;
	__le16 reserved3;
	__le32 reserved4;
	struct regpair producers_addr;
};

/* rdma create qp requester ramrod data */
struct rdma_srq_destroy_ramrod_data {
	struct rdma_srq_id srq_id;
	__le32 reserved;
};

/* rdma create qp requester ramrod data */
struct rdma_srq_modify_ramrod_data {
	struct rdma_srq_id srq_id;
	__le32 wqe_limit;
};

/* RDMA Tid type enumeration (for register_tid ramrod) */
enum rdma_tid_type {
	RDMA_TID_REGISTERED_MR,
	RDMA_TID_FMR,
	RDMA_TID_MW,
	MAX_RDMA_TID_TYPE
};

/* The rdma XRC SRQ context */
struct rdma_xrc_srq_context {
	struct regpair temp[9];
};

struct tstorm_rdma_task_ag_ctx {
	u8 byte0;
	u8 byte1;
	__le16 word0;
	u8 flags0;
#define TSTORM_RDMA_TASK_AG_CTX_NIBBLE0_MASK		0xF
#define TSTORM_RDMA_TASK_AG_CTX_NIBBLE0_SHIFT	0
#define TSTORM_RDMA_TASK_AG_CTX_BIT0_MASK		0x1
#define TSTORM_RDMA_TASK_AG_CTX_BIT0_SHIFT		4
#define TSTORM_RDMA_TASK_AG_CTX_BIT1_MASK		0x1
#define TSTORM_RDMA_TASK_AG_CTX_BIT1_SHIFT		5
#define TSTORM_RDMA_TASK_AG_CTX_BIT2_MASK		0x1
#define TSTORM_RDMA_TASK_AG_CTX_BIT2_SHIFT		6
#define TSTORM_RDMA_TASK_AG_CTX_BIT3_MASK		0x1
#define TSTORM_RDMA_TASK_AG_CTX_BIT3_SHIFT		7
	u8 flags1;
#define TSTORM_RDMA_TASK_AG_CTX_BIT4_MASK	0x1
#define TSTORM_RDMA_TASK_AG_CTX_BIT4_SHIFT	0
#define TSTORM_RDMA_TASK_AG_CTX_BIT5_MASK	0x1
#define TSTORM_RDMA_TASK_AG_CTX_BIT5_SHIFT	1
#define TSTORM_RDMA_TASK_AG_CTX_CF0_MASK	0x3
#define TSTORM_RDMA_TASK_AG_CTX_CF0_SHIFT	2
#define TSTORM_RDMA_TASK_AG_CTX_CF1_MASK	0x3
#define TSTORM_RDMA_TASK_AG_CTX_CF1_SHIFT	4
#define TSTORM_RDMA_TASK_AG_CTX_CF2_MASK	0x3
#define TSTORM_RDMA_TASK_AG_CTX_CF2_SHIFT	6
	u8 flags2;
#define TSTORM_RDMA_TASK_AG_CTX_CF3_MASK	0x3
#define TSTORM_RDMA_TASK_AG_CTX_CF3_SHIFT	0
#define TSTORM_RDMA_TASK_AG_CTX_CF4_MASK	0x3
#define TSTORM_RDMA_TASK_AG_CTX_CF4_SHIFT	2
#define TSTORM_RDMA_TASK_AG_CTX_CF5_MASK	0x3
#define TSTORM_RDMA_TASK_AG_CTX_CF5_SHIFT	4
#define TSTORM_RDMA_TASK_AG_CTX_CF6_MASK	0x3
#define TSTORM_RDMA_TASK_AG_CTX_CF6_SHIFT	6
	u8 flags3;
#define TSTORM_RDMA_TASK_AG_CTX_CF7_MASK	0x3
#define TSTORM_RDMA_TASK_AG_CTX_CF7_SHIFT	0
#define TSTORM_RDMA_TASK_AG_CTX_CF0EN_MASK	0x1
#define TSTORM_RDMA_TASK_AG_CTX_CF0EN_SHIFT	2
#define TSTORM_RDMA_TASK_AG_CTX_CF1EN_MASK	0x1
#define TSTORM_RDMA_TASK_AG_CTX_CF1EN_SHIFT	3
#define TSTORM_RDMA_TASK_AG_CTX_CF2EN_MASK	0x1
#define TSTORM_RDMA_TASK_AG_CTX_CF2EN_SHIFT	4
#define TSTORM_RDMA_TASK_AG_CTX_CF3EN_MASK	0x1
#define TSTORM_RDMA_TASK_AG_CTX_CF3EN_SHIFT	5
#define TSTORM_RDMA_TASK_AG_CTX_CF4EN_MASK	0x1
#define TSTORM_RDMA_TASK_AG_CTX_CF4EN_SHIFT	6
#define TSTORM_RDMA_TASK_AG_CTX_CF5EN_MASK	0x1
#define TSTORM_RDMA_TASK_AG_CTX_CF5EN_SHIFT	7
	u8 flags4;
#define TSTORM_RDMA_TASK_AG_CTX_CF6EN_MASK		0x1
#define TSTORM_RDMA_TASK_AG_CTX_CF6EN_SHIFT		0
#define TSTORM_RDMA_TASK_AG_CTX_CF7EN_MASK		0x1
#define TSTORM_RDMA_TASK_AG_CTX_CF7EN_SHIFT		1
#define TSTORM_RDMA_TASK_AG_CTX_RULE0EN_MASK		0x1
#define TSTORM_RDMA_TASK_AG_CTX_RULE0EN_SHIFT	2
#define TSTORM_RDMA_TASK_AG_CTX_RULE1EN_MASK		0x1
#define TSTORM_RDMA_TASK_AG_CTX_RULE1EN_SHIFT	3
#define TSTORM_RDMA_TASK_AG_CTX_RULE2EN_MASK		0x1
#define TSTORM_RDMA_TASK_AG_CTX_RULE2EN_SHIFT	4
#define TSTORM_RDMA_TASK_AG_CTX_RULE3EN_MASK		0x1
#define TSTORM_RDMA_TASK_AG_CTX_RULE3EN_SHIFT	5
#define TSTORM_RDMA_TASK_AG_CTX_RULE4EN_MASK		0x1
#define TSTORM_RDMA_TASK_AG_CTX_RULE4EN_SHIFT	6
#define TSTORM_RDMA_TASK_AG_CTX_RULE5EN_MASK		0x1
#define TSTORM_RDMA_TASK_AG_CTX_RULE5EN_SHIFT	7
	u8 byte2;
	__le16 word1;
	__le32 reg0;
	u8 byte3;
	u8 byte4;
	__le16 word2;
	__le16 word3;
	__le16 word4;
	__le32 reg1;
	__le32 reg2;
};

struct ustorm_rdma_conn_ag_ctx {
	u8 reserved;
	u8 byte1;
	u8 flags0;
#define USTORM_RDMA_CONN_AG_CTX_EXIST_IN_QM0_MASK	0x1
#define USTORM_RDMA_CONN_AG_CTX_EXIST_IN_QM0_SHIFT	0
#define USTORM_RDMA_CONN_AG_CTX_DIF_ERROR_REPORTED_MASK  0x1
#define USTORM_RDMA_CONN_AG_CTX_DIF_ERROR_REPORTED_SHIFT 1
#define USTORM_RDMA_CONN_AG_CTX_FLUSH_Q0_CF_MASK	0x3
#define USTORM_RDMA_CONN_AG_CTX_FLUSH_Q0_CF_SHIFT	2
#define USTORM_RDMA_CONN_AG_CTX_CF1_MASK		0x3
#define USTORM_RDMA_CONN_AG_CTX_CF1_SHIFT		4
#define USTORM_RDMA_CONN_AG_CTX_CF2_MASK		0x3
#define USTORM_RDMA_CONN_AG_CTX_CF2_SHIFT		6
	u8 flags1;
#define USTORM_RDMA_CONN_AG_CTX_CF3_MASK		0x3
#define USTORM_RDMA_CONN_AG_CTX_CF3_SHIFT		0
#define USTORM_RDMA_CONN_AG_CTX_CQ_ARM_SE_CF_MASK	0x3
#define USTORM_RDMA_CONN_AG_CTX_CQ_ARM_SE_CF_SHIFT	2
#define USTORM_RDMA_CONN_AG_CTX_CQ_ARM_CF_MASK	0x3
#define USTORM_RDMA_CONN_AG_CTX_CQ_ARM_CF_SHIFT	4
#define USTORM_RDMA_CONN_AG_CTX_CF6_MASK		0x3
#define USTORM_RDMA_CONN_AG_CTX_CF6_SHIFT		6
	u8 flags2;
#define USTORM_RDMA_CONN_AG_CTX_FLUSH_Q0_CF_EN_MASK		0x1
#define USTORM_RDMA_CONN_AG_CTX_FLUSH_Q0_CF_EN_SHIFT		0
#define USTORM_RDMA_CONN_AG_CTX_CF1EN_MASK			0x1
#define USTORM_RDMA_CONN_AG_CTX_CF1EN_SHIFT			1
#define USTORM_RDMA_CONN_AG_CTX_CF2EN_MASK			0x1
#define USTORM_RDMA_CONN_AG_CTX_CF2EN_SHIFT			2
#define USTORM_RDMA_CONN_AG_CTX_CF3EN_MASK			0x1
#define USTORM_RDMA_CONN_AG_CTX_CF3EN_SHIFT			3
#define USTORM_RDMA_CONN_AG_CTX_CQ_ARM_SE_CF_EN_MASK		0x1
#define USTORM_RDMA_CONN_AG_CTX_CQ_ARM_SE_CF_EN_SHIFT	4
#define USTORM_RDMA_CONN_AG_CTX_CQ_ARM_CF_EN_MASK		0x1
#define USTORM_RDMA_CONN_AG_CTX_CQ_ARM_CF_EN_SHIFT		5
#define USTORM_RDMA_CONN_AG_CTX_CF6EN_MASK			0x1
#define USTORM_RDMA_CONN_AG_CTX_CF6EN_SHIFT			6
#define USTORM_RDMA_CONN_AG_CTX_CQ_SE_EN_MASK		0x1
#define USTORM_RDMA_CONN_AG_CTX_CQ_SE_EN_SHIFT		7
	u8 flags3;
#define USTORM_RDMA_CONN_AG_CTX_CQ_EN_MASK		0x1
#define USTORM_RDMA_CONN_AG_CTX_CQ_EN_SHIFT		0
#define USTORM_RDMA_CONN_AG_CTX_RULE2EN_MASK		0x1
#define USTORM_RDMA_CONN_AG_CTX_RULE2EN_SHIFT	1
#define USTORM_RDMA_CONN_AG_CTX_RULE3EN_MASK		0x1
#define USTORM_RDMA_CONN_AG_CTX_RULE3EN_SHIFT	2
#define USTORM_RDMA_CONN_AG_CTX_RULE4EN_MASK		0x1
#define USTORM_RDMA_CONN_AG_CTX_RULE4EN_SHIFT	3
#define USTORM_RDMA_CONN_AG_CTX_RULE5EN_MASK		0x1
#define USTORM_RDMA_CONN_AG_CTX_RULE5EN_SHIFT	4
#define USTORM_RDMA_CONN_AG_CTX_RULE6EN_MASK		0x1
#define USTORM_RDMA_CONN_AG_CTX_RULE6EN_SHIFT	5
#define USTORM_RDMA_CONN_AG_CTX_RULE7EN_MASK		0x1
#define USTORM_RDMA_CONN_AG_CTX_RULE7EN_SHIFT	6
#define USTORM_RDMA_CONN_AG_CTX_RULE8EN_MASK		0x1
#define USTORM_RDMA_CONN_AG_CTX_RULE8EN_SHIFT	7
	u8 byte2;
	u8 nvmf_only;
	__le16 conn_dpi;
	__le16 word1;
	__le32 cq_cons;
	__le32 cq_se_prod;
	__le32 cq_prod;
	__le32 reg3;
	__le16 int_timeout;
	__le16 word3;
};

struct xstorm_roce_conn_ag_ctx {
	u8 reserved0;
	u8 state;
	u8 flags0;
#define XSTORM_ROCE_CONN_AG_CTX_EXIST_IN_QM0_MASK      0x1
#define XSTORM_ROCE_CONN_AG_CTX_EXIST_IN_QM0_SHIFT     0
#define XSTORM_ROCE_CONN_AG_CTX_BIT1_MASK              0x1
#define XSTORM_ROCE_CONN_AG_CTX_BIT1_SHIFT             1
#define XSTORM_ROCE_CONN_AG_CTX_BIT2_MASK              0x1
#define XSTORM_ROCE_CONN_AG_CTX_BIT2_SHIFT             2
#define XSTORM_ROCE_CONN_AG_CTX_EXIST_IN_QM3_MASK      0x1
#define XSTORM_ROCE_CONN_AG_CTX_EXIST_IN_QM3_SHIFT     3
#define XSTORM_ROCE_CONN_AG_CTX_BIT4_MASK              0x1
#define XSTORM_ROCE_CONN_AG_CTX_BIT4_SHIFT             4
#define XSTORM_ROCE_CONN_AG_CTX_BIT5_MASK              0x1
#define XSTORM_ROCE_CONN_AG_CTX_BIT5_SHIFT             5
#define XSTORM_ROCE_CONN_AG_CTX_BIT6_MASK              0x1
#define XSTORM_ROCE_CONN_AG_CTX_BIT6_SHIFT             6
#define XSTORM_ROCE_CONN_AG_CTX_BIT7_MASK              0x1
#define XSTORM_ROCE_CONN_AG_CTX_BIT7_SHIFT             7
	u8 flags1;
#define XSTORM_ROCE_CONN_AG_CTX_BIT8_MASK              0x1
#define XSTORM_ROCE_CONN_AG_CTX_BIT8_SHIFT             0
#define XSTORM_ROCE_CONN_AG_CTX_BIT9_MASK              0x1
#define XSTORM_ROCE_CONN_AG_CTX_BIT9_SHIFT             1
#define XSTORM_ROCE_CONN_AG_CTX_BIT10_MASK             0x1
#define XSTORM_ROCE_CONN_AG_CTX_BIT10_SHIFT            2
#define XSTORM_ROCE_CONN_AG_CTX_BIT11_MASK             0x1
#define XSTORM_ROCE_CONN_AG_CTX_BIT11_SHIFT            3
#define XSTORM_ROCE_CONN_AG_CTX_MSDM_FLUSH_MASK        0x1
#define XSTORM_ROCE_CONN_AG_CTX_MSDM_FLUSH_SHIFT       4
#define XSTORM_ROCE_CONN_AG_CTX_MSEM_FLUSH_MASK        0x1
#define XSTORM_ROCE_CONN_AG_CTX_MSEM_FLUSH_SHIFT       5
#define XSTORM_ROCE_CONN_AG_CTX_BIT14_MASK	       0x1
#define XSTORM_ROCE_CONN_AG_CTX_BIT14_SHIFT	       6
#define XSTORM_ROCE_CONN_AG_CTX_YSTORM_FLUSH_MASK      0x1
#define XSTORM_ROCE_CONN_AG_CTX_YSTORM_FLUSH_SHIFT     7
	u8 flags2;
#define XSTORM_ROCE_CONN_AG_CTX_CF0_MASK               0x3
#define XSTORM_ROCE_CONN_AG_CTX_CF0_SHIFT              0
#define XSTORM_ROCE_CONN_AG_CTX_CF1_MASK               0x3
#define XSTORM_ROCE_CONN_AG_CTX_CF1_SHIFT              2
#define XSTORM_ROCE_CONN_AG_CTX_CF2_MASK               0x3
#define XSTORM_ROCE_CONN_AG_CTX_CF2_SHIFT              4
#define XSTORM_ROCE_CONN_AG_CTX_CF3_MASK               0x3
#define XSTORM_ROCE_CONN_AG_CTX_CF3_SHIFT              6
	u8 flags3;
#define XSTORM_ROCE_CONN_AG_CTX_CF4_MASK               0x3
#define XSTORM_ROCE_CONN_AG_CTX_CF4_SHIFT              0
#define XSTORM_ROCE_CONN_AG_CTX_CF5_MASK               0x3
#define XSTORM_ROCE_CONN_AG_CTX_CF5_SHIFT              2
#define XSTORM_ROCE_CONN_AG_CTX_CF6_MASK               0x3
#define XSTORM_ROCE_CONN_AG_CTX_CF6_SHIFT              4
#define XSTORM_ROCE_CONN_AG_CTX_FLUSH_Q0_CF_MASK       0x3
#define XSTORM_ROCE_CONN_AG_CTX_FLUSH_Q0_CF_SHIFT      6
	u8 flags4;
#define XSTORM_ROCE_CONN_AG_CTX_CF8_MASK               0x3
#define XSTORM_ROCE_CONN_AG_CTX_CF8_SHIFT              0
#define XSTORM_ROCE_CONN_AG_CTX_CF9_MASK               0x3
#define XSTORM_ROCE_CONN_AG_CTX_CF9_SHIFT              2
#define XSTORM_ROCE_CONN_AG_CTX_CF10_MASK              0x3
#define XSTORM_ROCE_CONN_AG_CTX_CF10_SHIFT             4
#define XSTORM_ROCE_CONN_AG_CTX_CF11_MASK              0x3
#define XSTORM_ROCE_CONN_AG_CTX_CF11_SHIFT             6
	u8 flags5;
#define XSTORM_ROCE_CONN_AG_CTX_CF12_MASK              0x3
#define XSTORM_ROCE_CONN_AG_CTX_CF12_SHIFT             0
#define XSTORM_ROCE_CONN_AG_CTX_CF13_MASK              0x3
#define XSTORM_ROCE_CONN_AG_CTX_CF13_SHIFT             2
#define XSTORM_ROCE_CONN_AG_CTX_CF14_MASK              0x3
#define XSTORM_ROCE_CONN_AG_CTX_CF14_SHIFT             4
#define XSTORM_ROCE_CONN_AG_CTX_CF15_MASK              0x3
#define XSTORM_ROCE_CONN_AG_CTX_CF15_SHIFT             6
	u8 flags6;
#define XSTORM_ROCE_CONN_AG_CTX_CF16_MASK              0x3
#define XSTORM_ROCE_CONN_AG_CTX_CF16_SHIFT             0
#define XSTORM_ROCE_CONN_AG_CTX_CF17_MASK              0x3
#define XSTORM_ROCE_CONN_AG_CTX_CF17_SHIFT             2
#define XSTORM_ROCE_CONN_AG_CTX_CF18_MASK              0x3
#define XSTORM_ROCE_CONN_AG_CTX_CF18_SHIFT             4
#define XSTORM_ROCE_CONN_AG_CTX_CF19_MASK              0x3
#define XSTORM_ROCE_CONN_AG_CTX_CF19_SHIFT             6
	u8 flags7;
#define XSTORM_ROCE_CONN_AG_CTX_CF20_MASK              0x3
#define XSTORM_ROCE_CONN_AG_CTX_CF20_SHIFT             0
#define XSTORM_ROCE_CONN_AG_CTX_CF21_MASK              0x3
#define XSTORM_ROCE_CONN_AG_CTX_CF21_SHIFT             2
#define XSTORM_ROCE_CONN_AG_CTX_SLOW_PATH_MASK         0x3
#define XSTORM_ROCE_CONN_AG_CTX_SLOW_PATH_SHIFT        4
#define XSTORM_ROCE_CONN_AG_CTX_CF0EN_MASK             0x1
#define XSTORM_ROCE_CONN_AG_CTX_CF0EN_SHIFT            6
#define XSTORM_ROCE_CONN_AG_CTX_CF1EN_MASK             0x1
#define XSTORM_ROCE_CONN_AG_CTX_CF1EN_SHIFT            7
	u8 flags8;
#define XSTORM_ROCE_CONN_AG_CTX_CF2EN_MASK             0x1
#define XSTORM_ROCE_CONN_AG_CTX_CF2EN_SHIFT            0
#define XSTORM_ROCE_CONN_AG_CTX_CF3EN_MASK             0x1
#define XSTORM_ROCE_CONN_AG_CTX_CF3EN_SHIFT            1
#define XSTORM_ROCE_CONN_AG_CTX_CF4EN_MASK             0x1
#define XSTORM_ROCE_CONN_AG_CTX_CF4EN_SHIFT            2
#define XSTORM_ROCE_CONN_AG_CTX_CF5EN_MASK             0x1
#define XSTORM_ROCE_CONN_AG_CTX_CF5EN_SHIFT            3
#define XSTORM_ROCE_CONN_AG_CTX_CF6EN_MASK             0x1
#define XSTORM_ROCE_CONN_AG_CTX_CF6EN_SHIFT            4
#define XSTORM_ROCE_CONN_AG_CTX_FLUSH_Q0_CF_EN_MASK    0x1
#define XSTORM_ROCE_CONN_AG_CTX_FLUSH_Q0_CF_EN_SHIFT   5
#define XSTORM_ROCE_CONN_AG_CTX_CF8EN_MASK             0x1
#define XSTORM_ROCE_CONN_AG_CTX_CF8EN_SHIFT            6
#define XSTORM_ROCE_CONN_AG_CTX_CF9EN_MASK             0x1
#define XSTORM_ROCE_CONN_AG_CTX_CF9EN_SHIFT            7
	u8 flags9;
#define XSTORM_ROCE_CONN_AG_CTX_CF10EN_MASK            0x1
#define XSTORM_ROCE_CONN_AG_CTX_CF10EN_SHIFT           0
#define XSTORM_ROCE_CONN_AG_CTX_CF11EN_MASK            0x1
#define XSTORM_ROCE_CONN_AG_CTX_CF11EN_SHIFT           1
#define XSTORM_ROCE_CONN_AG_CTX_CF12EN_MASK            0x1
#define XSTORM_ROCE_CONN_AG_CTX_CF12EN_SHIFT           2
#define XSTORM_ROCE_CONN_AG_CTX_CF13EN_MASK            0x1
#define XSTORM_ROCE_CONN_AG_CTX_CF13EN_SHIFT           3
#define XSTORM_ROCE_CONN_AG_CTX_CF14EN_MASK            0x1
#define XSTORM_ROCE_CONN_AG_CTX_CF14EN_SHIFT           4
#define XSTORM_ROCE_CONN_AG_CTX_CF15EN_MASK            0x1
#define XSTORM_ROCE_CONN_AG_CTX_CF15EN_SHIFT           5
#define XSTORM_ROCE_CONN_AG_CTX_CF16EN_MASK            0x1
#define XSTORM_ROCE_CONN_AG_CTX_CF16EN_SHIFT           6
#define XSTORM_ROCE_CONN_AG_CTX_CF17EN_MASK            0x1
#define XSTORM_ROCE_CONN_AG_CTX_CF17EN_SHIFT           7
	u8 flags10;
#define XSTORM_ROCE_CONN_AG_CTX_CF18EN_MASK            0x1
#define XSTORM_ROCE_CONN_AG_CTX_CF18EN_SHIFT           0
#define XSTORM_ROCE_CONN_AG_CTX_CF19EN_MASK            0x1
#define XSTORM_ROCE_CONN_AG_CTX_CF19EN_SHIFT           1
#define XSTORM_ROCE_CONN_AG_CTX_CF20EN_MASK            0x1
#define XSTORM_ROCE_CONN_AG_CTX_CF20EN_SHIFT           2
#define XSTORM_ROCE_CONN_AG_CTX_CF21EN_MASK            0x1
#define XSTORM_ROCE_CONN_AG_CTX_CF21EN_SHIFT           3
#define XSTORM_ROCE_CONN_AG_CTX_SLOW_PATH_EN_MASK      0x1
#define XSTORM_ROCE_CONN_AG_CTX_SLOW_PATH_EN_SHIFT     4
#define XSTORM_ROCE_CONN_AG_CTX_CF23EN_MASK            0x1
#define XSTORM_ROCE_CONN_AG_CTX_CF23EN_SHIFT           5
#define XSTORM_ROCE_CONN_AG_CTX_RULE0EN_MASK           0x1
#define XSTORM_ROCE_CONN_AG_CTX_RULE0EN_SHIFT          6
#define XSTORM_ROCE_CONN_AG_CTX_RULE1EN_MASK           0x1
#define XSTORM_ROCE_CONN_AG_CTX_RULE1EN_SHIFT          7
	u8 flags11;
#define XSTORM_ROCE_CONN_AG_CTX_RULE2EN_MASK           0x1
#define XSTORM_ROCE_CONN_AG_CTX_RULE2EN_SHIFT          0
#define XSTORM_ROCE_CONN_AG_CTX_RULE3EN_MASK           0x1
#define XSTORM_ROCE_CONN_AG_CTX_RULE3EN_SHIFT          1
#define XSTORM_ROCE_CONN_AG_CTX_RULE4EN_MASK           0x1
#define XSTORM_ROCE_CONN_AG_CTX_RULE4EN_SHIFT          2
#define XSTORM_ROCE_CONN_AG_CTX_RULE5EN_MASK           0x1
#define XSTORM_ROCE_CONN_AG_CTX_RULE5EN_SHIFT          3
#define XSTORM_ROCE_CONN_AG_CTX_RULE6EN_MASK           0x1
#define XSTORM_ROCE_CONN_AG_CTX_RULE6EN_SHIFT          4
#define XSTORM_ROCE_CONN_AG_CTX_RULE7EN_MASK           0x1
#define XSTORM_ROCE_CONN_AG_CTX_RULE7EN_SHIFT          5
#define XSTORM_ROCE_CONN_AG_CTX_A0_RESERVED1_MASK      0x1
#define XSTORM_ROCE_CONN_AG_CTX_A0_RESERVED1_SHIFT     6
#define XSTORM_ROCE_CONN_AG_CTX_RULE9EN_MASK           0x1
#define XSTORM_ROCE_CONN_AG_CTX_RULE9EN_SHIFT          7
	u8 flags12;
#define XSTORM_ROCE_CONN_AG_CTX_RULE10EN_MASK          0x1
#define XSTORM_ROCE_CONN_AG_CTX_RULE10EN_SHIFT         0
#define XSTORM_ROCE_CONN_AG_CTX_RULE11EN_MASK          0x1
#define XSTORM_ROCE_CONN_AG_CTX_RULE11EN_SHIFT         1
#define XSTORM_ROCE_CONN_AG_CTX_A0_RESERVED2_MASK      0x1
#define XSTORM_ROCE_CONN_AG_CTX_A0_RESERVED2_SHIFT     2
#define XSTORM_ROCE_CONN_AG_CTX_A0_RESERVED3_MASK      0x1
#define XSTORM_ROCE_CONN_AG_CTX_A0_RESERVED3_SHIFT     3
#define XSTORM_ROCE_CONN_AG_CTX_RULE14EN_MASK          0x1
#define XSTORM_ROCE_CONN_AG_CTX_RULE14EN_SHIFT         4
#define XSTORM_ROCE_CONN_AG_CTX_RULE15EN_MASK          0x1
#define XSTORM_ROCE_CONN_AG_CTX_RULE15EN_SHIFT         5
#define XSTORM_ROCE_CONN_AG_CTX_RULE16EN_MASK          0x1
#define XSTORM_ROCE_CONN_AG_CTX_RULE16EN_SHIFT         6
#define XSTORM_ROCE_CONN_AG_CTX_RULE17EN_MASK          0x1
#define XSTORM_ROCE_CONN_AG_CTX_RULE17EN_SHIFT         7
	u8 flags13;
#define XSTORM_ROCE_CONN_AG_CTX_RULE18EN_MASK          0x1
#define XSTORM_ROCE_CONN_AG_CTX_RULE18EN_SHIFT         0
#define XSTORM_ROCE_CONN_AG_CTX_RULE19EN_MASK          0x1
#define XSTORM_ROCE_CONN_AG_CTX_RULE19EN_SHIFT         1
#define XSTORM_ROCE_CONN_AG_CTX_A0_RESERVED4_MASK      0x1
#define XSTORM_ROCE_CONN_AG_CTX_A0_RESERVED4_SHIFT     2
#define XSTORM_ROCE_CONN_AG_CTX_A0_RESERVED5_MASK      0x1
#define XSTORM_ROCE_CONN_AG_CTX_A0_RESERVED5_SHIFT     3
#define XSTORM_ROCE_CONN_AG_CTX_A0_RESERVED6_MASK      0x1
#define XSTORM_ROCE_CONN_AG_CTX_A0_RESERVED6_SHIFT     4
#define XSTORM_ROCE_CONN_AG_CTX_A0_RESERVED7_MASK      0x1
#define XSTORM_ROCE_CONN_AG_CTX_A0_RESERVED7_SHIFT     5
#define XSTORM_ROCE_CONN_AG_CTX_A0_RESERVED8_MASK      0x1
#define XSTORM_ROCE_CONN_AG_CTX_A0_RESERVED8_SHIFT     6
#define XSTORM_ROCE_CONN_AG_CTX_A0_RESERVED9_MASK      0x1
#define XSTORM_ROCE_CONN_AG_CTX_A0_RESERVED9_SHIFT     7
	u8 flags14;
#define XSTORM_ROCE_CONN_AG_CTX_MIGRATION_MASK         0x1
#define XSTORM_ROCE_CONN_AG_CTX_MIGRATION_SHIFT        0
#define XSTORM_ROCE_CONN_AG_CTX_BIT17_MASK             0x1
#define XSTORM_ROCE_CONN_AG_CTX_BIT17_SHIFT            1
#define XSTORM_ROCE_CONN_AG_CTX_DPM_PORT_NUM_MASK      0x3
#define XSTORM_ROCE_CONN_AG_CTX_DPM_PORT_NUM_SHIFT     2
#define XSTORM_ROCE_CONN_AG_CTX_RESERVED_MASK          0x1
#define XSTORM_ROCE_CONN_AG_CTX_RESERVED_SHIFT         4
#define XSTORM_ROCE_CONN_AG_CTX_ROCE_EDPM_ENABLE_MASK  0x1
#define XSTORM_ROCE_CONN_AG_CTX_ROCE_EDPM_ENABLE_SHIFT 5
#define XSTORM_ROCE_CONN_AG_CTX_CF23_MASK              0x3
#define XSTORM_ROCE_CONN_AG_CTX_CF23_SHIFT             6
	u8 byte2;
	__le16 physical_q0;
	__le16 word1;
	__le16 word2;
	__le16 word3;
	__le16 word4;
	__le16 word5;
	__le16 conn_dpi;
	u8 byte3;
	u8 byte4;
	u8 byte5;
	u8 byte6;
	__le32 reg0;
	__le32 reg1;
	__le32 reg2;
	__le32 snd_nxt_psn;
	__le32 reg4;
	__le32 reg5;
	__le32 reg6;
};

struct tstorm_roce_conn_ag_ctx {
	u8 reserved0;
	u8 byte1;
	u8 flags0;
#define TSTORM_ROCE_CONN_AG_CTX_EXIST_IN_QM0_MASK          0x1
#define TSTORM_ROCE_CONN_AG_CTX_EXIST_IN_QM0_SHIFT         0
#define TSTORM_ROCE_CONN_AG_CTX_BIT1_MASK                  0x1
#define TSTORM_ROCE_CONN_AG_CTX_BIT1_SHIFT                 1
#define TSTORM_ROCE_CONN_AG_CTX_BIT2_MASK                  0x1
#define TSTORM_ROCE_CONN_AG_CTX_BIT2_SHIFT                 2
#define TSTORM_ROCE_CONN_AG_CTX_BIT3_MASK                  0x1
#define TSTORM_ROCE_CONN_AG_CTX_BIT3_SHIFT                 3
#define TSTORM_ROCE_CONN_AG_CTX_BIT4_MASK                  0x1
#define TSTORM_ROCE_CONN_AG_CTX_BIT4_SHIFT                 4
#define TSTORM_ROCE_CONN_AG_CTX_BIT5_MASK                  0x1
#define TSTORM_ROCE_CONN_AG_CTX_BIT5_SHIFT                 5
#define TSTORM_ROCE_CONN_AG_CTX_CF0_MASK                   0x3
#define TSTORM_ROCE_CONN_AG_CTX_CF0_SHIFT                  6
	u8 flags1;
#define TSTORM_ROCE_CONN_AG_CTX_MSTORM_FLUSH_CF_MASK       0x3
#define TSTORM_ROCE_CONN_AG_CTX_MSTORM_FLUSH_CF_SHIFT      0
#define TSTORM_ROCE_CONN_AG_CTX_CF2_MASK                   0x3
#define TSTORM_ROCE_CONN_AG_CTX_CF2_SHIFT                  2
#define TSTORM_ROCE_CONN_AG_CTX_TIMER_STOP_ALL_CF_MASK     0x3
#define TSTORM_ROCE_CONN_AG_CTX_TIMER_STOP_ALL_CF_SHIFT    4
#define TSTORM_ROCE_CONN_AG_CTX_FLUSH_Q0_CF_MASK           0x3
#define TSTORM_ROCE_CONN_AG_CTX_FLUSH_Q0_CF_SHIFT          6
	u8 flags2;
#define TSTORM_ROCE_CONN_AG_CTX_CF5_MASK                   0x3
#define TSTORM_ROCE_CONN_AG_CTX_CF5_SHIFT                  0
#define TSTORM_ROCE_CONN_AG_CTX_CF6_MASK                   0x3
#define TSTORM_ROCE_CONN_AG_CTX_CF6_SHIFT                  2
#define TSTORM_ROCE_CONN_AG_CTX_CF7_MASK                   0x3
#define TSTORM_ROCE_CONN_AG_CTX_CF7_SHIFT                  4
#define TSTORM_ROCE_CONN_AG_CTX_CF8_MASK                   0x3
#define TSTORM_ROCE_CONN_AG_CTX_CF8_SHIFT                  6
	u8 flags3;
#define TSTORM_ROCE_CONN_AG_CTX_CF9_MASK                   0x3
#define TSTORM_ROCE_CONN_AG_CTX_CF9_SHIFT                  0
#define TSTORM_ROCE_CONN_AG_CTX_CF10_MASK                  0x3
#define TSTORM_ROCE_CONN_AG_CTX_CF10_SHIFT                 2
#define TSTORM_ROCE_CONN_AG_CTX_CF0EN_MASK                 0x1
#define TSTORM_ROCE_CONN_AG_CTX_CF0EN_SHIFT                4
#define TSTORM_ROCE_CONN_AG_CTX_MSTORM_FLUSH_CF_EN_MASK    0x1
#define TSTORM_ROCE_CONN_AG_CTX_MSTORM_FLUSH_CF_EN_SHIFT   5
#define TSTORM_ROCE_CONN_AG_CTX_CF2EN_MASK                 0x1
#define TSTORM_ROCE_CONN_AG_CTX_CF2EN_SHIFT                6
#define TSTORM_ROCE_CONN_AG_CTX_TIMER_STOP_ALL_CF_EN_MASK  0x1
#define TSTORM_ROCE_CONN_AG_CTX_TIMER_STOP_ALL_CF_EN_SHIFT 7
	u8 flags4;
#define TSTORM_ROCE_CONN_AG_CTX_FLUSH_Q0_CF_EN_MASK        0x1
#define TSTORM_ROCE_CONN_AG_CTX_FLUSH_Q0_CF_EN_SHIFT       0
#define TSTORM_ROCE_CONN_AG_CTX_CF5EN_MASK                 0x1
#define TSTORM_ROCE_CONN_AG_CTX_CF5EN_SHIFT                1
#define TSTORM_ROCE_CONN_AG_CTX_CF6EN_MASK                 0x1
#define TSTORM_ROCE_CONN_AG_CTX_CF6EN_SHIFT                2
#define TSTORM_ROCE_CONN_AG_CTX_CF7EN_MASK                 0x1
#define TSTORM_ROCE_CONN_AG_CTX_CF7EN_SHIFT                3
#define TSTORM_ROCE_CONN_AG_CTX_CF8EN_MASK                 0x1
#define TSTORM_ROCE_CONN_AG_CTX_CF8EN_SHIFT                4
#define TSTORM_ROCE_CONN_AG_CTX_CF9EN_MASK                 0x1
#define TSTORM_ROCE_CONN_AG_CTX_CF9EN_SHIFT                5
#define TSTORM_ROCE_CONN_AG_CTX_CF10EN_MASK                0x1
#define TSTORM_ROCE_CONN_AG_CTX_CF10EN_SHIFT               6
#define TSTORM_ROCE_CONN_AG_CTX_RULE0EN_MASK               0x1
#define TSTORM_ROCE_CONN_AG_CTX_RULE0EN_SHIFT              7
	u8 flags5;
#define TSTORM_ROCE_CONN_AG_CTX_RULE1EN_MASK               0x1
#define TSTORM_ROCE_CONN_AG_CTX_RULE1EN_SHIFT              0
#define TSTORM_ROCE_CONN_AG_CTX_RULE2EN_MASK               0x1
#define TSTORM_ROCE_CONN_AG_CTX_RULE2EN_SHIFT              1
#define TSTORM_ROCE_CONN_AG_CTX_RULE3EN_MASK               0x1
#define TSTORM_ROCE_CONN_AG_CTX_RULE3EN_SHIFT              2
#define TSTORM_ROCE_CONN_AG_CTX_RULE4EN_MASK               0x1
#define TSTORM_ROCE_CONN_AG_CTX_RULE4EN_SHIFT              3
#define TSTORM_ROCE_CONN_AG_CTX_RULE5EN_MASK               0x1
#define TSTORM_ROCE_CONN_AG_CTX_RULE5EN_SHIFT              4
#define TSTORM_ROCE_CONN_AG_CTX_RULE6EN_MASK               0x1
#define TSTORM_ROCE_CONN_AG_CTX_RULE6EN_SHIFT              5
#define TSTORM_ROCE_CONN_AG_CTX_RULE7EN_MASK               0x1
#define TSTORM_ROCE_CONN_AG_CTX_RULE7EN_SHIFT              6
#define TSTORM_ROCE_CONN_AG_CTX_RULE8EN_MASK               0x1
#define TSTORM_ROCE_CONN_AG_CTX_RULE8EN_SHIFT              7
	__le32 reg0;
	__le32 reg1;
	__le32 reg2;
	__le32 reg3;
	__le32 reg4;
	__le32 reg5;
	__le32 reg6;
	__le32 reg7;
	__le32 reg8;
	u8 byte2;
	u8 byte3;
	__le16 word0;
	u8 byte4;
	u8 byte5;
	__le16 word1;
	__le16 word2;
	__le16 word3;
	__le32 reg9;
	__le32 reg10;
};

/* The roce storm context of Ystorm */
struct ystorm_roce_conn_st_ctx {
	struct regpair temp[2];
};

/* The roce storm context of Mstorm */
struct pstorm_roce_conn_st_ctx {
	struct regpair temp[16];
};

/* The roce storm context of Xstorm */
struct xstorm_roce_conn_st_ctx {
	struct regpair temp[24];
};

/* The roce storm context of Tstorm */
struct tstorm_roce_conn_st_ctx {
	struct regpair temp[30];
};

/* The roce storm context of Mstorm */
struct mstorm_roce_conn_st_ctx {
	struct regpair temp[6];
};

/* The roce storm context of Ustorm */
struct ustorm_roce_conn_st_ctx {
	struct regpair temp[14];
};

/* roce connection context */
struct roce_conn_context {
	struct ystorm_roce_conn_st_ctx ystorm_st_context;
	struct regpair ystorm_st_padding[2];
	struct pstorm_roce_conn_st_ctx pstorm_st_context;
	struct xstorm_roce_conn_st_ctx xstorm_st_context;
	struct xstorm_roce_conn_ag_ctx xstorm_ag_context;
	struct tstorm_roce_conn_ag_ctx tstorm_ag_context;
	struct timers_context timer_context;
	struct ustorm_rdma_conn_ag_ctx ustorm_ag_context;
	struct tstorm_roce_conn_st_ctx tstorm_st_context;
	struct regpair tstorm_st_padding[2];
	struct mstorm_roce_conn_st_ctx mstorm_st_context;
	struct regpair mstorm_st_padding[2];
	struct ustorm_roce_conn_st_ctx ustorm_st_context;
	struct regpair ustorm_st_padding[2];
};

/* roce cqes statistics */
struct roce_cqe_stats {
	__le32 req_cqe_error;
	__le32 req_remote_access_errors;
	__le32 req_remote_invalid_request;
	__le32 resp_cqe_error;
	__le32 resp_local_length_error;
	__le32 reserved;
};

/* roce create qp requester ramrod data */
struct roce_create_qp_req_ramrod_data {
	__le16 flags;
#define ROCE_CREATE_QP_REQ_RAMROD_DATA_ROCE_FLAVOR_MASK			0x3
#define ROCE_CREATE_QP_REQ_RAMROD_DATA_ROCE_FLAVOR_SHIFT		0
#define ROCE_CREATE_QP_REQ_RAMROD_DATA_FMR_AND_RESERVED_EN_MASK		0x1
#define ROCE_CREATE_QP_REQ_RAMROD_DATA_FMR_AND_RESERVED_EN_SHIFT	2
#define ROCE_CREATE_QP_REQ_RAMROD_DATA_SIGNALED_COMP_MASK		0x1
#define ROCE_CREATE_QP_REQ_RAMROD_DATA_SIGNALED_COMP_SHIFT		3
#define ROCE_CREATE_QP_REQ_RAMROD_DATA_PRI_MASK				0x7
#define ROCE_CREATE_QP_REQ_RAMROD_DATA_PRI_SHIFT			4
#define ROCE_CREATE_QP_REQ_RAMROD_DATA_XRC_FLAG_MASK			0x1
#define ROCE_CREATE_QP_REQ_RAMROD_DATA_XRC_FLAG_SHIFT			7
#define ROCE_CREATE_QP_REQ_RAMROD_DATA_ERR_RETRY_CNT_MASK		0xF
#define ROCE_CREATE_QP_REQ_RAMROD_DATA_ERR_RETRY_CNT_SHIFT		8
#define ROCE_CREATE_QP_REQ_RAMROD_DATA_RNR_NAK_CNT_MASK			0xF
#define ROCE_CREATE_QP_REQ_RAMROD_DATA_RNR_NAK_CNT_SHIFT		12
	u8 max_ord;
	u8 traffic_class;
	u8 hop_limit;
	u8 orq_num_pages;
	__le16 p_key;
	__le32 flow_label;
	__le32 dst_qp_id;
	__le32 ack_timeout_val;
	__le32 initial_psn;
	__le16 mtu;
	__le16 pd;
	__le16 sq_num_pages;
	__le16 low_latency_phy_queue;
	struct regpair sq_pbl_addr;
	struct regpair orq_pbl_addr;
	__le16 local_mac_addr[3];
	__le16 remote_mac_addr[3];
	__le16 vlan_id;
	__le16 udp_src_port;
	__le32 src_gid[4];
	__le32 dst_gid[4];
	__le32 cq_cid;
	struct regpair qp_handle_for_cqe;
	struct regpair qp_handle_for_async;
	u8 stats_counter_id;
	u8 vf_id;
	u8 vport_id;
	u8 flags2;
#define ROCE_CREATE_QP_REQ_RAMROD_DATA_EDPM_MODE_MASK			0x1
#define ROCE_CREATE_QP_REQ_RAMROD_DATA_EDPM_MODE_SHIFT			0
#define ROCE_CREATE_QP_REQ_RAMROD_DATA_VF_ID_VALID_MASK			0x1
#define ROCE_CREATE_QP_REQ_RAMROD_DATA_VF_ID_VALID_SHIFT		1
#define ROCE_CREATE_QP_REQ_RAMROD_DATA_FORCE_LB_MASK			0x1
#define ROCE_CREATE_QP_REQ_RAMROD_DATA_FORCE_LB_SHIFT			2
#define ROCE_CREATE_QP_REQ_RAMROD_DATA_RESERVED_MASK			0x1F
#define ROCE_CREATE_QP_REQ_RAMROD_DATA_RESERVED_SHIFT			3
	u8 name_space;
	u8 reserved3[3];
	__le16 regular_latency_phy_queue;
	__le16 dpi;
};

/* roce create qp responder ramrod data */
struct roce_create_qp_resp_ramrod_data {
	__le32 flags;
#define ROCE_CREATE_QP_RESP_RAMROD_DATA_ROCE_FLAVOR_MASK		0x3
#define ROCE_CREATE_QP_RESP_RAMROD_DATA_ROCE_FLAVOR_SHIFT		0
#define ROCE_CREATE_QP_RESP_RAMROD_DATA_RDMA_RD_EN_MASK			0x1
#define ROCE_CREATE_QP_RESP_RAMROD_DATA_RDMA_RD_EN_SHIFT		2
#define ROCE_CREATE_QP_RESP_RAMROD_DATA_RDMA_WR_EN_MASK			0x1
#define ROCE_CREATE_QP_RESP_RAMROD_DATA_RDMA_WR_EN_SHIFT		3
#define ROCE_CREATE_QP_RESP_RAMROD_DATA_ATOMIC_EN_MASK			0x1
#define ROCE_CREATE_QP_RESP_RAMROD_DATA_ATOMIC_EN_SHIFT			4
#define ROCE_CREATE_QP_RESP_RAMROD_DATA_SRQ_FLG_MASK			0x1
#define ROCE_CREATE_QP_RESP_RAMROD_DATA_SRQ_FLG_SHIFT			5
#define ROCE_CREATE_QP_RESP_RAMROD_DATA_E2E_FLOW_CONTROL_EN_MASK	0x1
#define ROCE_CREATE_QP_RESP_RAMROD_DATA_E2E_FLOW_CONTROL_EN_SHIFT	6
#define ROCE_CREATE_QP_RESP_RAMROD_DATA_RESERVED_KEY_EN_MASK		0x1
#define ROCE_CREATE_QP_RESP_RAMROD_DATA_RESERVED_KEY_EN_SHIFT		7
#define ROCE_CREATE_QP_RESP_RAMROD_DATA_PRI_MASK			0x7
#define ROCE_CREATE_QP_RESP_RAMROD_DATA_PRI_SHIFT			8
#define ROCE_CREATE_QP_RESP_RAMROD_DATA_MIN_RNR_NAK_TIMER_MASK		0x1F
#define ROCE_CREATE_QP_RESP_RAMROD_DATA_MIN_RNR_NAK_TIMER_SHIFT		11
#define ROCE_CREATE_QP_RESP_RAMROD_DATA_XRC_FLAG_MASK             0x1
#define ROCE_CREATE_QP_RESP_RAMROD_DATA_XRC_FLAG_SHIFT            16
#define ROCE_CREATE_QP_RESP_RAMROD_DATA_VF_ID_VALID_MASK	0x1
#define ROCE_CREATE_QP_RESP_RAMROD_DATA_VF_ID_VALID_SHIFT	17
#define ROCE_CREATE_QP_RESP_RAMROD_DATA_FORCE_LB_MASK			0x1
#define ROCE_CREATE_QP_RESP_RAMROD_DATA_FORCE_LB_SHIFT			18
#define ROCE_CREATE_QP_RESP_RAMROD_DATA_RESERVED_MASK			0x1FFF
#define ROCE_CREATE_QP_RESP_RAMROD_DATA_RESERVED_SHIFT			19
	__le16 xrc_domain;
	u8 max_ird;
	u8 traffic_class;
	u8 hop_limit;
	u8 irq_num_pages;
	__le16 p_key;
	__le32 flow_label;
	__le32 dst_qp_id;
	u8 stats_counter_id;
	u8 reserved1;
	__le16 mtu;
	__le32 initial_psn;
	__le16 pd;
	__le16 rq_num_pages;
	struct rdma_srq_id srq_id;
	struct regpair rq_pbl_addr;
	struct regpair irq_pbl_addr;
	__le16 local_mac_addr[3];
	__le16 remote_mac_addr[3];
	__le16 vlan_id;
	__le16 udp_src_port;
	__le32 src_gid[4];
	__le32 dst_gid[4];
	struct regpair qp_handle_for_cqe;
	struct regpair qp_handle_for_async;
	__le16 low_latency_phy_queue;
	u8 vf_id;
	u8 vport_id;
	__le32 cq_cid;
	__le16 regular_latency_phy_queue;
	__le16 dpi;
	__le32 src_qp_id;
	u8 name_space;
	u8 reserved3[3];
};

/* RoCE Create Suspended qp requester runtime ramrod data */
struct roce_create_suspended_qp_req_runtime_ramrod_data {
	__le32 flags;
#define ROCE_CREATE_SUSPENDED_QP_REQ_RUNTIME_RAMROD_DATA_ERR_FLG_MASK 0x1
#define ROCE_CREATE_SUSPENDED_QP_REQ_RUNTIME_RAMROD_DATA_ERR_FLG_SHIFT 0
#define ROCE_CREATE_SUSPENDED_QP_REQ_RUNTIME_RAMROD_DATA_RESERVED0_MASK \
								 0x7FFFFFFF
#define ROCE_CREATE_SUSPENDED_QP_REQ_RUNTIME_RAMROD_DATA_RESERVED0_SHIFT 1
	__le32 send_msg_psn;
	__le32 inflight_sends;
	__le32 ssn;
};

/* RoCE Create Suspended QP requester ramrod data */
struct roce_create_suspended_qp_req_ramrod_data {
	struct roce_create_qp_req_ramrod_data qp_params;
	struct roce_create_suspended_qp_req_runtime_ramrod_data
	 qp_runtime_params;
};

/* RoCE Create Suspended QP responder runtime params */
struct roce_create_suspended_qp_resp_runtime_params {
	__le32 flags;
#define ROCE_CREATE_SUSPENDED_QP_RESP_RUNTIME_PARAMS_ERR_FLG_MASK 0x1
#define ROCE_CREATE_SUSPENDED_QP_RESP_RUNTIME_PARAMS_ERR_FLG_SHIFT 0
#define ROCE_CREATE_SUSPENDED_QP_RESP_RUNTIME_PARAMS_RDMA_ACTIVE_MASK 0x1
#define ROCE_CREATE_SUSPENDED_QP_RESP_RUNTIME_PARAMS_RDMA_ACTIVE_SHIFT 1
#define ROCE_CREATE_SUSPENDED_QP_RESP_RUNTIME_PARAMS_RESERVED0_MASK 0x3FFFFFFF
#define ROCE_CREATE_SUSPENDED_QP_RESP_RUNTIME_PARAMS_RESERVED0_SHIFT 2
	__le32 receive_msg_psn;
	__le32 inflight_receives;
	__le32 rmsn;
	__le32 rdma_key;
	struct regpair rdma_va;
	__le32 rdma_length;
	__le32 num_rdb_entries;
	__le32 resreved;
};

/* RoCE RDB array entry */
struct roce_resp_qp_rdb_entry {
	struct regpair atomic_data;
	struct regpair va;
	__le32 psn;
	__le32 rkey;
	__le32 byte_count;
	u8 op_type;
	u8 reserved[3];
};

/* RoCE Create Suspended QP responder runtime ramrod data */
struct roce_create_suspended_qp_resp_runtime_ramrod_data {
	struct roce_create_suspended_qp_resp_runtime_params params;
	struct roce_resp_qp_rdb_entry
	 rdb_array_entries[RDMA_MAX_IRQ_ELEMS_IN_PAGE];
};

/* RoCE Create Suspended QP responder ramrod data */
struct roce_create_suspended_qp_resp_ramrod_data {
	struct roce_create_qp_resp_ramrod_data
	 qp_params;
	struct roce_create_suspended_qp_resp_runtime_ramrod_data
	 qp_runtime_params;
};

/* RoCE create ud qp ramrod data */
struct roce_create_ud_qp_ramrod_data {
	__le16 local_mac_addr[3];
	__le16 vlan_id;
	__le32 src_qp_id;
	u8 name_space;
	u8 reserved[3];
};

/* roce DCQCN received statistics */
struct roce_dcqcn_received_stats {
	struct regpair ecn_pkt_rcv;
	struct regpair cnp_pkt_rcv;
	struct regpair cnp_pkt_reject;
};

/* roce DCQCN sent statistics */
struct roce_dcqcn_sent_stats {
	struct regpair cnp_pkt_sent;
};

/* RoCE destroy qp requester output params */
struct roce_destroy_qp_req_output_params {
	__le32 cq_prod;
	__le32 reserved;
};

/* RoCE destroy qp requester ramrod data */
struct roce_destroy_qp_req_ramrod_data {
	struct regpair output_params_addr;
};

/* RoCE destroy qp responder output params */
struct roce_destroy_qp_resp_output_params {
	__le32 cq_prod;
	__le32 reserved;
};

/* RoCE destroy qp responder ramrod data */
struct roce_destroy_qp_resp_ramrod_data {
	struct regpair output_params_addr;
	__le32 src_qp_id;
	__le32 reserved;
};

/* RoCE destroy ud qp ramrod data */
struct roce_destroy_ud_qp_ramrod_data {
	__le32 src_qp_id;
	__le32 reserved;
};

/* roce error statistics */
struct roce_error_stats {
	__le32 resp_remote_access_errors;
	__le32 reserved;
};

/* roce special events statistics */
struct roce_events_stats {
	__le32 silent_drops;
	__le32 rnr_naks_sent;
	__le32 retransmit_count;
	__le32 icrc_error_count;
	__le32 implied_nak_seq_err;
	__le32 duplicate_request;
	__le32 local_ack_timeout_err;
	__le32 out_of_sequence;
	__le32 packet_seq_err;
	__le32 rnr_nak_retry_err;
};

/* roce slow path EQ cmd IDs */
enum roce_event_opcode {
	ROCE_EVENT_CREATE_QP = 13,
	ROCE_EVENT_MODIFY_QP,
	ROCE_EVENT_QUERY_QP,
	ROCE_EVENT_DESTROY_QP,
	ROCE_EVENT_CREATE_UD_QP,
	ROCE_EVENT_DESTROY_UD_QP,
	ROCE_EVENT_FUNC_UPDATE,
	ROCE_EVENT_SUSPEND_QP,
	ROCE_EVENT_QUERY_SUSPENDED_QP,
	ROCE_EVENT_CREATE_SUSPENDED_QP,
	ROCE_EVENT_RESUME_QP,
	ROCE_EVENT_SUSPEND_UD_QP,
	ROCE_EVENT_RESUME_UD_QP,
	ROCE_EVENT_CREATE_SUSPENDED_UD_QP,
	ROCE_EVENT_FLUSH_DPT_QP,
	MAX_ROCE_EVENT_OPCODE
};

/* roce func init ramrod data */
struct roce_init_func_params {
	u8 ll2_queue_id;
	u8 cnp_vlan_priority;
	u8 cnp_dscp;
	u8 flags;
#define ROCE_INIT_FUNC_PARAMS_DCQCN_NP_EN_MASK		0x1
#define ROCE_INIT_FUNC_PARAMS_DCQCN_NP_EN_SHIFT		0
#define ROCE_INIT_FUNC_PARAMS_DCQCN_RP_EN_MASK		0x1
#define ROCE_INIT_FUNC_PARAMS_DCQCN_RP_EN_SHIFT		1
#define ROCE_INIT_FUNC_PARAMS_RESERVED0_MASK		0x3F
#define ROCE_INIT_FUNC_PARAMS_RESERVED0_SHIFT		2
	__le32 cnp_send_timeout;
	__le16 rl_offset;
	u8 rl_count_log;
	u8 reserved1[5];
};

/* roce func init ramrod data */
struct roce_init_func_ramrod_data {
	struct rdma_init_func_ramrod_data rdma;
	struct roce_init_func_params roce;
};

/* roce_ll2_cqe_data */
struct roce_ll2_cqe_data {
	u8 name_space;
	u8 flags;
#define ROCE_LL2_CQE_DATA_QP_SUSPENDED_MASK	0x1
#define ROCE_LL2_CQE_DATA_QP_SUSPENDED_SHIFT	0
#define ROCE_LL2_CQE_DATA_RESERVED0_MASK	0x7F
#define ROCE_LL2_CQE_DATA_RESERVED0_SHIFT	1
	u8 reserved1[2];
	__le32 cid;
};

/* roce modify qp requester ramrod data */
struct roce_modify_qp_req_ramrod_data {
	__le16 flags;
#define ROCE_MODIFY_QP_REQ_RAMROD_DATA_MOVE_TO_ERR_FLG_MASK		0x1
#define ROCE_MODIFY_QP_REQ_RAMROD_DATA_MOVE_TO_ERR_FLG_SHIFT		0
#define ROCE_MODIFY_QP_REQ_RAMROD_DATA_MOVE_TO_SQD_FLG_MASK		0x1
#define ROCE_MODIFY_QP_REQ_RAMROD_DATA_MOVE_TO_SQD_FLG_SHIFT		1
#define ROCE_MODIFY_QP_REQ_RAMROD_DATA_EN_SQD_ASYNC_NOTIFY_MASK		0x1
#define ROCE_MODIFY_QP_REQ_RAMROD_DATA_EN_SQD_ASYNC_NOTIFY_SHIFT	2
#define ROCE_MODIFY_QP_REQ_RAMROD_DATA_P_KEY_FLG_MASK			0x1
#define ROCE_MODIFY_QP_REQ_RAMROD_DATA_P_KEY_FLG_SHIFT			3
#define ROCE_MODIFY_QP_REQ_RAMROD_DATA_ADDRESS_VECTOR_FLG_MASK		0x1
#define ROCE_MODIFY_QP_REQ_RAMROD_DATA_ADDRESS_VECTOR_FLG_SHIFT		4
#define ROCE_MODIFY_QP_REQ_RAMROD_DATA_MAX_ORD_FLG_MASK			0x1
#define ROCE_MODIFY_QP_REQ_RAMROD_DATA_MAX_ORD_FLG_SHIFT		5
#define ROCE_MODIFY_QP_REQ_RAMROD_DATA_RNR_NAK_CNT_FLG_MASK		0x1
#define ROCE_MODIFY_QP_REQ_RAMROD_DATA_RNR_NAK_CNT_FLG_SHIFT		6
#define ROCE_MODIFY_QP_REQ_RAMROD_DATA_ERR_RETRY_CNT_FLG_MASK		0x1
#define ROCE_MODIFY_QP_REQ_RAMROD_DATA_ERR_RETRY_CNT_FLG_SHIFT		7
#define ROCE_MODIFY_QP_REQ_RAMROD_DATA_ACK_TIMEOUT_FLG_MASK		0x1
#define ROCE_MODIFY_QP_REQ_RAMROD_DATA_ACK_TIMEOUT_FLG_SHIFT		8
#define ROCE_MODIFY_QP_REQ_RAMROD_DATA_PRI_FLG_MASK			0x1
#define ROCE_MODIFY_QP_REQ_RAMROD_DATA_PRI_FLG_SHIFT			9
#define ROCE_MODIFY_QP_REQ_RAMROD_DATA_PRI_MASK				0x7
#define ROCE_MODIFY_QP_REQ_RAMROD_DATA_PRI_SHIFT			10
#define ROCE_MODIFY_QP_REQ_RAMROD_DATA_PHYSICAL_QUEUE_FLG_MASK		0x1
#define ROCE_MODIFY_QP_REQ_RAMROD_DATA_PHYSICAL_QUEUE_FLG_SHIFT		13
#define ROCE_MODIFY_QP_REQ_RAMROD_DATA_FORCE_LB_MASK			0x1
#define ROCE_MODIFY_QP_REQ_RAMROD_DATA_FORCE_LB_SHIFT			14
#define ROCE_MODIFY_QP_REQ_RAMROD_DATA_RESERVED1_MASK			0x1
#define ROCE_MODIFY_QP_REQ_RAMROD_DATA_RESERVED1_SHIFT			15
	u8 fields;
#define ROCE_MODIFY_QP_REQ_RAMROD_DATA_ERR_RETRY_CNT_MASK	0xF
#define ROCE_MODIFY_QP_REQ_RAMROD_DATA_ERR_RETRY_CNT_SHIFT	0
#define ROCE_MODIFY_QP_REQ_RAMROD_DATA_RNR_NAK_CNT_MASK		0xF
#define ROCE_MODIFY_QP_REQ_RAMROD_DATA_RNR_NAK_CNT_SHIFT	4
	u8 max_ord;
	u8 traffic_class;
	u8 hop_limit;
	__le16 p_key;
	__le32 flow_label;
	__le32 ack_timeout_val;
	__le16 mtu;
	__le16 reserved2;
	__le32 reserved3[2];
	__le16 low_latency_phy_queue;
	__le16 regular_latency_phy_queue;
	__le32 src_gid[4];
	__le32 dst_gid[4];
};

/* roce modify qp responder ramrod data */
struct roce_modify_qp_resp_ramrod_data {
	__le16 flags;
#define ROCE_MODIFY_QP_RESP_RAMROD_DATA_MOVE_TO_ERR_FLG_MASK		0x1
#define ROCE_MODIFY_QP_RESP_RAMROD_DATA_MOVE_TO_ERR_FLG_SHIFT		0
#define ROCE_MODIFY_QP_RESP_RAMROD_DATA_RDMA_RD_EN_MASK			0x1
#define ROCE_MODIFY_QP_RESP_RAMROD_DATA_RDMA_RD_EN_SHIFT		1
#define ROCE_MODIFY_QP_RESP_RAMROD_DATA_RDMA_WR_EN_MASK			0x1
#define ROCE_MODIFY_QP_RESP_RAMROD_DATA_RDMA_WR_EN_SHIFT		2
#define ROCE_MODIFY_QP_RESP_RAMROD_DATA_ATOMIC_EN_MASK			0x1
#define ROCE_MODIFY_QP_RESP_RAMROD_DATA_ATOMIC_EN_SHIFT			3
#define ROCE_MODIFY_QP_RESP_RAMROD_DATA_P_KEY_FLG_MASK			0x1
#define ROCE_MODIFY_QP_RESP_RAMROD_DATA_P_KEY_FLG_SHIFT			4
#define ROCE_MODIFY_QP_RESP_RAMROD_DATA_ADDRESS_VECTOR_FLG_MASK		0x1
#define ROCE_MODIFY_QP_RESP_RAMROD_DATA_ADDRESS_VECTOR_FLG_SHIFT	5
#define ROCE_MODIFY_QP_RESP_RAMROD_DATA_MAX_IRD_FLG_MASK		0x1
#define ROCE_MODIFY_QP_RESP_RAMROD_DATA_MAX_IRD_FLG_SHIFT		6
#define ROCE_MODIFY_QP_RESP_RAMROD_DATA_PRI_FLG_MASK			0x1
#define ROCE_MODIFY_QP_RESP_RAMROD_DATA_PRI_FLG_SHIFT			7
#define ROCE_MODIFY_QP_RESP_RAMROD_DATA_MIN_RNR_NAK_TIMER_FLG_MASK	0x1
#define ROCE_MODIFY_QP_RESP_RAMROD_DATA_MIN_RNR_NAK_TIMER_FLG_SHIFT	8
#define ROCE_MODIFY_QP_RESP_RAMROD_DATA_RDMA_OPS_EN_FLG_MASK		0x1
#define ROCE_MODIFY_QP_RESP_RAMROD_DATA_RDMA_OPS_EN_FLG_SHIFT		9
#define ROCE_MODIFY_QP_RESP_RAMROD_DATA_PHYSICAL_QUEUE_FLG_MASK		0x1
#define ROCE_MODIFY_QP_RESP_RAMROD_DATA_PHYSICAL_QUEUE_FLG_SHIFT	10
#define ROCE_MODIFY_QP_RESP_RAMROD_DATA_FORCE_LB_MASK			0x1
#define ROCE_MODIFY_QP_RESP_RAMROD_DATA_FORCE_LB_SHIFT			11
#define ROCE_MODIFY_QP_RESP_RAMROD_DATA_RESERVED1_MASK			0xF
#define ROCE_MODIFY_QP_RESP_RAMROD_DATA_RESERVED1_SHIFT			12
	u8 fields;
#define ROCE_MODIFY_QP_RESP_RAMROD_DATA_PRI_MASK		0x7
#define ROCE_MODIFY_QP_RESP_RAMROD_DATA_PRI_SHIFT		0
#define ROCE_MODIFY_QP_RESP_RAMROD_DATA_MIN_RNR_NAK_TIMER_MASK	0x1F
#define ROCE_MODIFY_QP_RESP_RAMROD_DATA_MIN_RNR_NAK_TIMER_SHIFT	3
	u8 max_ird;
	u8 traffic_class;
	u8 hop_limit;
	__le16 p_key;
	__le32 flow_label;
	__le16 mtu;
	__le16 low_latency_phy_queue;
	__le16 regular_latency_phy_queue;
	u8 reserved2[6];
	__le32 src_gid[4];
	__le32 dst_gid[4];
};

/* RoCE query qp requester output params */
struct roce_query_qp_req_output_params {
	__le32 psn;
	__le32 flags;
#define ROCE_QUERY_QP_REQ_OUTPUT_PARAMS_ERR_FLG_MASK		0x1
#define ROCE_QUERY_QP_REQ_OUTPUT_PARAMS_ERR_FLG_SHIFT		0
#define ROCE_QUERY_QP_REQ_OUTPUT_PARAMS_SQ_DRAINING_FLG_MASK	0x1
#define ROCE_QUERY_QP_REQ_OUTPUT_PARAMS_SQ_DRAINING_FLG_SHIFT	1
#define ROCE_QUERY_QP_REQ_OUTPUT_PARAMS_RESERVED0_MASK		0x3FFFFFFF
#define ROCE_QUERY_QP_REQ_OUTPUT_PARAMS_RESERVED0_SHIFT		2
};

/* RoCE query qp requester ramrod data */
struct roce_query_qp_req_ramrod_data {
	struct regpair output_params_addr;
};

/* RoCE query qp responder output params */
struct roce_query_qp_resp_output_params {
	__le32 psn;
	__le32 flags;
#define ROCE_QUERY_QP_RESP_OUTPUT_PARAMS_ERROR_FLG_MASK  0x1
#define ROCE_QUERY_QP_RESP_OUTPUT_PARAMS_ERROR_FLG_SHIFT 0
#define ROCE_QUERY_QP_RESP_OUTPUT_PARAMS_RESERVED0_MASK  0x7FFFFFFF
#define ROCE_QUERY_QP_RESP_OUTPUT_PARAMS_RESERVED0_SHIFT 1
};

/* RoCE query qp responder ramrod data */
struct roce_query_qp_resp_ramrod_data {
	struct regpair output_params_addr;
};

/* RoCE Query Suspended QP requester output params */
struct roce_query_suspended_qp_req_output_params {
	__le32 psn;
	__le32 flags;
#define ROCE_QUERY_SUSPENDED_QP_REQ_OUTPUT_PARAMS_ERR_FLG_MASK		0x1
#define ROCE_QUERY_SUSPENDED_QP_REQ_OUTPUT_PARAMS_ERR_FLG_SHIFT		0
#define ROCE_QUERY_SUSPENDED_QP_REQ_OUTPUT_PARAMS_RESERVED0_MASK 0x7FFFFFFF
#define ROCE_QUERY_SUSPENDED_QP_REQ_OUTPUT_PARAMS_RESERVED0_SHIFT	1
	__le32 send_msg_psn;
	__le32 inflight_sends;
	__le32 ssn;
	__le32 reserved;
};

/* RoCE Query Suspended QP requester ramrod data */
struct roce_query_suspended_qp_req_ramrod_data {
	struct regpair output_params_addr;
};

/* RoCE Query Suspended QP responder runtime params */
struct roce_query_suspended_qp_resp_runtime_params {
	__le32 psn;
	__le32 flags;
#define ROCE_QUERY_SUSPENDED_QP_RESP_RUNTIME_PARAMS_ERR_FLG_MASK 0x1
#define ROCE_QUERY_SUSPENDED_QP_RESP_RUNTIME_PARAMS_ERR_FLG_SHIFT 0
#define ROCE_QUERY_SUSPENDED_QP_RESP_RUNTIME_PARAMS_RDMA_ACTIVE_MASK 0x1
#define ROCE_QUERY_SUSPENDED_QP_RESP_RUNTIME_PARAMS_RDMA_ACTIVE_SHIFT 1
#define ROCE_QUERY_SUSPENDED_QP_RESP_RUNTIME_PARAMS_RESERVED0_MASK 0x3FFFFFFF
#define ROCE_QUERY_SUSPENDED_QP_RESP_RUNTIME_PARAMS_RESERVED0_SHIFT 2
	__le32 receive_msg_psn;
	__le32 inflight_receives;
	__le32 rmsn;
	__le32 rdma_key;
	struct regpair rdma_va;
	__le32 rdma_length;
	__le32 num_rdb_entries;
};

/* RoCE Query Suspended QP responder output params */
struct roce_query_suspended_qp_resp_output_params {
	struct roce_query_suspended_qp_resp_runtime_params runtime_params;
	struct roce_resp_qp_rdb_entry
	 rdb_array_entries[RDMA_MAX_IRQ_ELEMS_IN_PAGE];
};

/* RoCE Query Suspended QP responder ramrod data */
struct roce_query_suspended_qp_resp_ramrod_data {
	struct regpair output_params_addr;
};

/* ROCE ramrod command IDs */
enum roce_ramrod_cmd_id {
	ROCE_RAMROD_CREATE_QP = 13,
	ROCE_RAMROD_MODIFY_QP,
	ROCE_RAMROD_QUERY_QP,
	ROCE_RAMROD_DESTROY_QP,
	ROCE_RAMROD_CREATE_UD_QP,
	ROCE_RAMROD_DESTROY_UD_QP,
	ROCE_RAMROD_FUNC_UPDATE,
	ROCE_RAMROD_SUSPEND_QP,
	ROCE_RAMROD_QUERY_SUSPENDED_QP,
	ROCE_RAMROD_CREATE_SUSPENDED_QP,
	ROCE_RAMROD_RESUME_QP,
	ROCE_RAMROD_SUSPEND_UD_QP,
	ROCE_RAMROD_RESUME_UD_QP,
	ROCE_RAMROD_CREATE_SUSPENDED_UD_QP,
	ROCE_RAMROD_FLUSH_DPT_QP,
	MAX_ROCE_RAMROD_CMD_ID
};

/* ROCE RDB array entry type */
enum roce_resp_qp_rdb_entry_type {
	ROCE_QP_RDB_ENTRY_RDMA_RESPONSE = 0,
	ROCE_QP_RDB_ENTRY_ATOMIC_RESPONSE = 1,
	ROCE_QP_RDB_ENTRY_INVALID = 2,
	MAX_ROCE_RESP_QP_RDB_ENTRY_TYPE
};

/* RoCE func init ramrod data */
struct roce_update_func_params {
	u8 cnp_vlan_priority;
	u8 cnp_dscp;
	__le16 flags;
#define ROCE_UPDATE_FUNC_PARAMS_DCQCN_NP_EN_MASK	0x1
#define ROCE_UPDATE_FUNC_PARAMS_DCQCN_NP_EN_SHIFT	0
#define ROCE_UPDATE_FUNC_PARAMS_DCQCN_RP_EN_MASK	0x1
#define ROCE_UPDATE_FUNC_PARAMS_DCQCN_RP_EN_SHIFT	1
#define ROCE_UPDATE_FUNC_PARAMS_RESERVED0_MASK		0x3FFF
#define ROCE_UPDATE_FUNC_PARAMS_RESERVED0_SHIFT		2
	__le32 cnp_send_timeout;
};

struct xstorm_roce_conn_ag_ctx_dq_ext_ld_part {
	u8 reserved0;
	u8 state;
	u8 flags0;
#define E4XSTORMROCECONNAGCTXDQEXTLDPART_EXIST_IN_QM0_MASK	0x1
#define E4XSTORMROCECONNAGCTXDQEXTLDPART_EXIST_IN_QM0_SHIFT	0
#define E4XSTORMROCECONNAGCTXDQEXTLDPART_BIT1_MASK		0x1
#define E4XSTORMROCECONNAGCTXDQEXTLDPART_BIT1_SHIFT		1
#define E4XSTORMROCECONNAGCTXDQEXTLDPART_BIT2_MASK		0x1
#define E4XSTORMROCECONNAGCTXDQEXTLDPART_BIT2_SHIFT		2
#define E4XSTORMROCECONNAGCTXDQEXTLDPART_EXIST_IN_QM3_MASK	0x1
#define E4XSTORMROCECONNAGCTXDQEXTLDPART_EXIST_IN_QM3_SHIFT	3
#define E4XSTORMROCECONNAGCTXDQEXTLDPART_BIT4_MASK		0x1
#define E4XSTORMROCECONNAGCTXDQEXTLDPART_BIT4_SHIFT		4
#define E4XSTORMROCECONNAGCTXDQEXTLDPART_BIT5_MASK		0x1
#define E4XSTORMROCECONNAGCTXDQEXTLDPART_BIT5_SHIFT		5
#define E4XSTORMROCECONNAGCTXDQEXTLDPART_BIT6_MASK		0x1
#define E4XSTORMROCECONNAGCTXDQEXTLDPART_BIT6_SHIFT		6
#define E4XSTORMROCECONNAGCTXDQEXTLDPART_BIT7_MASK		0x1
#define E4XSTORMROCECONNAGCTXDQEXTLDPART_BIT7_SHIFT		7
	u8 flags1;
#define E4XSTORMROCECONNAGCTXDQEXTLDPART_BIT8_MASK		0x1
#define E4XSTORMROCECONNAGCTXDQEXTLDPART_BIT8_SHIFT		0
#define E4XSTORMROCECONNAGCTXDQEXTLDPART_BIT9_MASK		0x1
#define E4XSTORMROCECONNAGCTXDQEXTLDPART_BIT9_SHIFT		1
#define E4XSTORMROCECONNAGCTXDQEXTLDPART_BIT10_MASK		0x1
#define E4XSTORMROCECONNAGCTXDQEXTLDPART_BIT10_SHIFT		2
#define E4XSTORMROCECONNAGCTXDQEXTLDPART_BIT11_MASK		0x1
#define E4XSTORMROCECONNAGCTXDQEXTLDPART_BIT11_SHIFT		3
#define E4XSTORMROCECONNAGCTXDQEXTLDPART_MSDM_FLUSH_MASK	0x1
#define E4XSTORMROCECONNAGCTXDQEXTLDPART_MSDM_FLUSH_SHIFT	4
#define E4XSTORMROCECONNAGCTXDQEXTLDPART_MSEM_FLUSH_MASK	0x1
#define E4XSTORMROCECONNAGCTXDQEXTLDPART_MSEM_FLUSH_SHIFT	5
#define E4XSTORMROCECONNAGCTXDQEXTLDPART_BIT14_MASK		0x1
#define E4XSTORMROCECONNAGCTXDQEXTLDPART_BIT14_SHIFT		6
#define E4XSTORMROCECONNAGCTXDQEXTLDPART_YSTORM_FLUSH_MASK	0x1
#define E4XSTORMROCECONNAGCTXDQEXTLDPART_YSTORM_FLUSH_SHIFT	7
	u8 flags2;
#define E4XSTORMROCECONNAGCTXDQEXTLDPART_CF0_MASK	0x3
#define E4XSTORMROCECONNAGCTXDQEXTLDPART_CF0_SHIFT	0
#define E4XSTORMROCECONNAGCTXDQEXTLDPART_CF1_MASK	0x3
#define E4XSTORMROCECONNAGCTXDQEXTLDPART_CF1_SHIFT	2
#define E4XSTORMROCECONNAGCTXDQEXTLDPART_CF2_MASK	0x3
#define E4XSTORMROCECONNAGCTXDQEXTLDPART_CF2_SHIFT	4
#define E4XSTORMROCECONNAGCTXDQEXTLDPART_CF3_MASK	0x3
#define E4XSTORMROCECONNAGCTXDQEXTLDPART_CF3_SHIFT	6
	u8 flags3;
#define E4XSTORMROCECONNAGCTXDQEXTLDPART_CF4_MASK		0x3
#define E4XSTORMROCECONNAGCTXDQEXTLDPART_CF4_SHIFT		0
#define E4XSTORMROCECONNAGCTXDQEXTLDPART_CF5_MASK		0x3
#define E4XSTORMROCECONNAGCTXDQEXTLDPART_CF5_SHIFT		2
#define E4XSTORMROCECONNAGCTXDQEXTLDPART_CF6_MASK		0x3
#define E4XSTORMROCECONNAGCTXDQEXTLDPART_CF6_SHIFT		4
#define E4XSTORMROCECONNAGCTXDQEXTLDPART_FLUSH_Q0_CF_MASK	0x3
#define E4XSTORMROCECONNAGCTXDQEXTLDPART_FLUSH_Q0_CF_SHIFT	6
	u8 flags4;
#define E4XSTORMROCECONNAGCTXDQEXTLDPART_CF8_MASK	0x3
#define E4XSTORMROCECONNAGCTXDQEXTLDPART_CF8_SHIFT	0
#define E4XSTORMROCECONNAGCTXDQEXTLDPART_CF9_MASK	0x3
#define E4XSTORMROCECONNAGCTXDQEXTLDPART_CF9_SHIFT	2
#define E4XSTORMROCECONNAGCTXDQEXTLDPART_CF10_MASK	0x3
#define E4XSTORMROCECONNAGCTXDQEXTLDPART_CF10_SHIFT	4
#define E4XSTORMROCECONNAGCTXDQEXTLDPART_CF11_MASK	0x3
#define E4XSTORMROCECONNAGCTXDQEXTLDPART_CF11_SHIFT	6
	u8 flags5;
#define E4XSTORMROCECONNAGCTXDQEXTLDPART_CF12_MASK	0x3
#define E4XSTORMROCECONNAGCTXDQEXTLDPART_CF12_SHIFT	0
#define E4XSTORMROCECONNAGCTXDQEXTLDPART_CF13_MASK	0x3
#define E4XSTORMROCECONNAGCTXDQEXTLDPART_CF13_SHIFT	2
#define E4XSTORMROCECONNAGCTXDQEXTLDPART_CF14_MASK	0x3
#define E4XSTORMROCECONNAGCTXDQEXTLDPART_CF14_SHIFT	4
#define E4XSTORMROCECONNAGCTXDQEXTLDPART_CF15_MASK	0x3
#define E4XSTORMROCECONNAGCTXDQEXTLDPART_CF15_SHIFT	6
	u8 flags6;
#define E4XSTORMROCECONNAGCTXDQEXTLDPART_CF16_MASK	0x3
#define E4XSTORMROCECONNAGCTXDQEXTLDPART_CF16_SHIFT	0
#define E4XSTORMROCECONNAGCTXDQEXTLDPART_CF17_MASK	0x3
#define E4XSTORMROCECONNAGCTXDQEXTLDPART_CF17_SHIFT	2
#define E4XSTORMROCECONNAGCTXDQEXTLDPART_CF18_MASK	0x3
#define E4XSTORMROCECONNAGCTXDQEXTLDPART_CF18_SHIFT	4
#define E4XSTORMROCECONNAGCTXDQEXTLDPART_CF19_MASK	0x3
#define E4XSTORMROCECONNAGCTXDQEXTLDPART_CF19_SHIFT	6
	u8 flags7;
#define E4XSTORMROCECONNAGCTXDQEXTLDPART_CF20_MASK		0x3
#define E4XSTORMROCECONNAGCTXDQEXTLDPART_CF20_SHIFT		0
#define E4XSTORMROCECONNAGCTXDQEXTLDPART_CF21_MASK		0x3
#define E4XSTORMROCECONNAGCTXDQEXTLDPART_CF21_SHIFT		2
#define E4XSTORMROCECONNAGCTXDQEXTLDPART_SLOW_PATH_MASK		0x3
#define E4XSTORMROCECONNAGCTXDQEXTLDPART_SLOW_PATH_SHIFT	4
#define E4XSTORMROCECONNAGCTXDQEXTLDPART_CF0EN_MASK		0x1
#define E4XSTORMROCECONNAGCTXDQEXTLDPART_CF0EN_SHIFT		6
#define E4XSTORMROCECONNAGCTXDQEXTLDPART_CF1EN_MASK		0x1
#define E4XSTORMROCECONNAGCTXDQEXTLDPART_CF1EN_SHIFT		7
	u8 flags8;
#define E4XSTORMROCECONNAGCTXDQEXTLDPART_CF2EN_MASK		0x1
#define E4XSTORMROCECONNAGCTXDQEXTLDPART_CF2EN_SHIFT		0
#define E4XSTORMROCECONNAGCTXDQEXTLDPART_CF3EN_MASK		0x1
#define E4XSTORMROCECONNAGCTXDQEXTLDPART_CF3EN_SHIFT		1
#define E4XSTORMROCECONNAGCTXDQEXTLDPART_CF4EN_MASK		0x1
#define E4XSTORMROCECONNAGCTXDQEXTLDPART_CF4EN_SHIFT		2
#define E4XSTORMROCECONNAGCTXDQEXTLDPART_CF5EN_MASK		0x1
#define E4XSTORMROCECONNAGCTXDQEXTLDPART_CF5EN_SHIFT		3
#define E4XSTORMROCECONNAGCTXDQEXTLDPART_CF6EN_MASK		0x1
#define E4XSTORMROCECONNAGCTXDQEXTLDPART_CF6EN_SHIFT		4
#define E4XSTORMROCECONNAGCTXDQEXTLDPART_FLUSH_Q0_CF_EN_MASK	0x1
#define E4XSTORMROCECONNAGCTXDQEXTLDPART_FLUSH_Q0_CF_EN_SHIFT	5
#define E4XSTORMROCECONNAGCTXDQEXTLDPART_CF8EN_MASK		0x1
#define E4XSTORMROCECONNAGCTXDQEXTLDPART_CF8EN_SHIFT		6
#define E4XSTORMROCECONNAGCTXDQEXTLDPART_CF9EN_MASK		0x1
#define E4XSTORMROCECONNAGCTXDQEXTLDPART_CF9EN_SHIFT		7
	u8 flags9;
#define E4XSTORMROCECONNAGCTXDQEXTLDPART_CF10EN_MASK	0x1
#define E4XSTORMROCECONNAGCTXDQEXTLDPART_CF10EN_SHIFT	0
#define E4XSTORMROCECONNAGCTXDQEXTLDPART_CF11EN_MASK	0x1
#define E4XSTORMROCECONNAGCTXDQEXTLDPART_CF11EN_SHIFT	1
#define E4XSTORMROCECONNAGCTXDQEXTLDPART_CF12EN_MASK	0x1
#define E4XSTORMROCECONNAGCTXDQEXTLDPART_CF12EN_SHIFT	2
#define E4XSTORMROCECONNAGCTXDQEXTLDPART_CF13EN_MASK	0x1
#define E4XSTORMROCECONNAGCTXDQEXTLDPART_CF13EN_SHIFT	3
#define E4XSTORMROCECONNAGCTXDQEXTLDPART_CF14EN_MASK	0x1
#define E4XSTORMROCECONNAGCTXDQEXTLDPART_CF14EN_SHIFT	4
#define E4XSTORMROCECONNAGCTXDQEXTLDPART_CF15EN_MASK	0x1
#define E4XSTORMROCECONNAGCTXDQEXTLDPART_CF15EN_SHIFT	5
#define E4XSTORMROCECONNAGCTXDQEXTLDPART_CF16EN_MASK	0x1
#define E4XSTORMROCECONNAGCTXDQEXTLDPART_CF16EN_SHIFT	6
#define E4XSTORMROCECONNAGCTXDQEXTLDPART_CF17EN_MASK	0x1
#define E4XSTORMROCECONNAGCTXDQEXTLDPART_CF17EN_SHIFT	7
	u8 flags10;
#define E4XSTORMROCECONNAGCTXDQEXTLDPART_CF18EN_MASK		0x1
#define E4XSTORMROCECONNAGCTXDQEXTLDPART_CF18EN_SHIFT		0
#define E4XSTORMROCECONNAGCTXDQEXTLDPART_CF19EN_MASK		0x1
#define E4XSTORMROCECONNAGCTXDQEXTLDPART_CF19EN_SHIFT		1
#define E4XSTORMROCECONNAGCTXDQEXTLDPART_CF20EN_MASK		0x1
#define E4XSTORMROCECONNAGCTXDQEXTLDPART_CF20EN_SHIFT		2
#define E4XSTORMROCECONNAGCTXDQEXTLDPART_CF21EN_MASK		0x1
#define E4XSTORMROCECONNAGCTXDQEXTLDPART_CF21EN_SHIFT		3
#define E4XSTORMROCECONNAGCTXDQEXTLDPART_SLOW_PATH_EN_MASK	0x1
#define E4XSTORMROCECONNAGCTXDQEXTLDPART_SLOW_PATH_EN_SHIFT	4
#define E4XSTORMROCECONNAGCTXDQEXTLDPART_CF23EN_MASK		0x1
#define E4XSTORMROCECONNAGCTXDQEXTLDPART_CF23EN_SHIFT		5
#define E4XSTORMROCECONNAGCTXDQEXTLDPART_RULE0EN_MASK		0x1
#define E4XSTORMROCECONNAGCTXDQEXTLDPART_RULE0EN_SHIFT		6
#define E4XSTORMROCECONNAGCTXDQEXTLDPART_RULE1EN_MASK		0x1
#define E4XSTORMROCECONNAGCTXDQEXTLDPART_RULE1EN_SHIFT		7
	u8 flags11;
#define E4XSTORMROCECONNAGCTXDQEXTLDPART_RULE2EN_MASK		0x1
#define E4XSTORMROCECONNAGCTXDQEXTLDPART_RULE2EN_SHIFT		0
#define E4XSTORMROCECONNAGCTXDQEXTLDPART_RULE3EN_MASK		0x1
#define E4XSTORMROCECONNAGCTXDQEXTLDPART_RULE3EN_SHIFT		1
#define E4XSTORMROCECONNAGCTXDQEXTLDPART_RULE4EN_MASK		0x1
#define E4XSTORMROCECONNAGCTXDQEXTLDPART_RULE4EN_SHIFT		2
#define E4XSTORMROCECONNAGCTXDQEXTLDPART_RULE5EN_MASK		0x1
#define E4XSTORMROCECONNAGCTXDQEXTLDPART_RULE5EN_SHIFT		3
#define E4XSTORMROCECONNAGCTXDQEXTLDPART_RULE6EN_MASK		0x1
#define E4XSTORMROCECONNAGCTXDQEXTLDPART_RULE6EN_SHIFT		4
#define E4XSTORMROCECONNAGCTXDQEXTLDPART_RULE7EN_MASK		0x1
#define E4XSTORMROCECONNAGCTXDQEXTLDPART_RULE7EN_SHIFT		5
#define E4XSTORMROCECONNAGCTXDQEXTLDPART_A0_RESERVED1_MASK	0x1
#define E4XSTORMROCECONNAGCTXDQEXTLDPART_A0_RESERVED1_SHIFT	6
#define E4XSTORMROCECONNAGCTXDQEXTLDPART_RULE9EN_MASK		0x1
#define E4XSTORMROCECONNAGCTXDQEXTLDPART_RULE9EN_SHIFT		7
	u8 flags12;
#define E4XSTORMROCECONNAGCTXDQEXTLDPART_RULE10EN_MASK		0x1
#define E4XSTORMROCECONNAGCTXDQEXTLDPART_RULE10EN_SHIFT		0
#define E4XSTORMROCECONNAGCTXDQEXTLDPART_RULE11EN_MASK		0x1
#define E4XSTORMROCECONNAGCTXDQEXTLDPART_RULE11EN_SHIFT		1
#define E4XSTORMROCECONNAGCTXDQEXTLDPART_A0_RESERVED2_MASK	0x1
#define E4XSTORMROCECONNAGCTXDQEXTLDPART_A0_RESERVED2_SHIFT	2
#define E4XSTORMROCECONNAGCTXDQEXTLDPART_A0_RESERVED3_MASK	0x1
#define E4XSTORMROCECONNAGCTXDQEXTLDPART_A0_RESERVED3_SHIFT	3
#define E4XSTORMROCECONNAGCTXDQEXTLDPART_RULE14EN_MASK		0x1
#define E4XSTORMROCECONNAGCTXDQEXTLDPART_RULE14EN_SHIFT		4
#define E4XSTORMROCECONNAGCTXDQEXTLDPART_RULE15EN_MASK		0x1
#define E4XSTORMROCECONNAGCTXDQEXTLDPART_RULE15EN_SHIFT		5
#define E4XSTORMROCECONNAGCTXDQEXTLDPART_RULE16EN_MASK		0x1
#define E4XSTORMROCECONNAGCTXDQEXTLDPART_RULE16EN_SHIFT		6
#define E4XSTORMROCECONNAGCTXDQEXTLDPART_RULE17EN_MASK		0x1
#define E4XSTORMROCECONNAGCTXDQEXTLDPART_RULE17EN_SHIFT		7
	u8 flags13;
#define E4XSTORMROCECONNAGCTXDQEXTLDPART_RULE18EN_MASK		0x1
#define E4XSTORMROCECONNAGCTXDQEXTLDPART_RULE18EN_SHIFT		0
#define E4XSTORMROCECONNAGCTXDQEXTLDPART_RULE19EN_MASK		0x1
#define E4XSTORMROCECONNAGCTXDQEXTLDPART_RULE19EN_SHIFT		1
#define E4XSTORMROCECONNAGCTXDQEXTLDPART_A0_RESERVED4_MASK	0x1
#define E4XSTORMROCECONNAGCTXDQEXTLDPART_A0_RESERVED4_SHIFT	2
#define E4XSTORMROCECONNAGCTXDQEXTLDPART_A0_RESERVED5_MASK	0x1
#define E4XSTORMROCECONNAGCTXDQEXTLDPART_A0_RESERVED5_SHIFT	3
#define E4XSTORMROCECONNAGCTXDQEXTLDPART_A0_RESERVED6_MASK	0x1
#define E4XSTORMROCECONNAGCTXDQEXTLDPART_A0_RESERVED6_SHIFT	4
#define E4XSTORMROCECONNAGCTXDQEXTLDPART_A0_RESERVED7_MASK	0x1
#define E4XSTORMROCECONNAGCTXDQEXTLDPART_A0_RESERVED7_SHIFT	5
#define E4XSTORMROCECONNAGCTXDQEXTLDPART_A0_RESERVED8_MASK	0x1
#define E4XSTORMROCECONNAGCTXDQEXTLDPART_A0_RESERVED8_SHIFT	6
#define E4XSTORMROCECONNAGCTXDQEXTLDPART_A0_RESERVED9_MASK	0x1
#define E4XSTORMROCECONNAGCTXDQEXTLDPART_A0_RESERVED9_SHIFT	7
	u8 flags14;
#define E4XSTORMROCECONNAGCTXDQEXTLDPART_MIGRATION_MASK		0x1
#define E4XSTORMROCECONNAGCTXDQEXTLDPART_MIGRATION_SHIFT	0
#define E4XSTORMROCECONNAGCTXDQEXTLDPART_BIT17_MASK		0x1
#define E4XSTORMROCECONNAGCTXDQEXTLDPART_BIT17_SHIFT		1
#define E4XSTORMROCECONNAGCTXDQEXTLDPART_DPM_PORT_NUM_MASK	0x3
#define E4XSTORMROCECONNAGCTXDQEXTLDPART_DPM_PORT_NUM_SHIFT	2
#define E4XSTORMROCECONNAGCTXDQEXTLDPART_RESERVED_MASK		0x1
#define E4XSTORMROCECONNAGCTXDQEXTLDPART_RESERVED_SHIFT		4
#define E4XSTORMROCECONNAGCTXDQEXTLDPART_ROCE_EDPM_ENABLE_MASK	0x1
#define E4XSTORMROCECONNAGCTXDQEXTLDPART_ROCE_EDPM_ENABLE_SHIFT	5
#define E4XSTORMROCECONNAGCTXDQEXTLDPART_CF23_MASK		0x3
#define E4XSTORMROCECONNAGCTXDQEXTLDPART_CF23_SHIFT		6
	u8 byte2;
	__le16 physical_q0;
	__le16 word1;
	__le16 word2;
	__le16 word3;
	__le16 word4;
	__le16 word5;
	__le16 conn_dpi;
	u8 byte3;
	u8 byte4;
	u8 byte5;
	u8 byte6;
	__le32 reg0;
	__le32 reg1;
	__le32 reg2;
	__le32 snd_nxt_psn;
	__le32 reg4;
};

struct mstorm_roce_conn_ag_ctx {
	u8 byte0;
	u8 byte1;
	u8 flags0;
#define MSTORM_ROCE_CONN_AG_CTX_BIT0_MASK     0x1
#define MSTORM_ROCE_CONN_AG_CTX_BIT0_SHIFT    0
#define MSTORM_ROCE_CONN_AG_CTX_BIT1_MASK     0x1
#define MSTORM_ROCE_CONN_AG_CTX_BIT1_SHIFT    1
#define MSTORM_ROCE_CONN_AG_CTX_CF0_MASK      0x3
#define MSTORM_ROCE_CONN_AG_CTX_CF0_SHIFT     2
#define MSTORM_ROCE_CONN_AG_CTX_CF1_MASK      0x3
#define MSTORM_ROCE_CONN_AG_CTX_CF1_SHIFT     4
#define MSTORM_ROCE_CONN_AG_CTX_CF2_MASK      0x3
#define MSTORM_ROCE_CONN_AG_CTX_CF2_SHIFT     6
	u8 flags1;
#define MSTORM_ROCE_CONN_AG_CTX_CF0EN_MASK    0x1
#define MSTORM_ROCE_CONN_AG_CTX_CF0EN_SHIFT   0
#define MSTORM_ROCE_CONN_AG_CTX_CF1EN_MASK    0x1
#define MSTORM_ROCE_CONN_AG_CTX_CF1EN_SHIFT   1
#define MSTORM_ROCE_CONN_AG_CTX_CF2EN_MASK    0x1
#define MSTORM_ROCE_CONN_AG_CTX_CF2EN_SHIFT   2
#define MSTORM_ROCE_CONN_AG_CTX_RULE0EN_MASK  0x1
#define MSTORM_ROCE_CONN_AG_CTX_RULE0EN_SHIFT 3
#define MSTORM_ROCE_CONN_AG_CTX_RULE1EN_MASK  0x1
#define MSTORM_ROCE_CONN_AG_CTX_RULE1EN_SHIFT 4
#define MSTORM_ROCE_CONN_AG_CTX_RULE2EN_MASK  0x1
#define MSTORM_ROCE_CONN_AG_CTX_RULE2EN_SHIFT 5
#define MSTORM_ROCE_CONN_AG_CTX_RULE3EN_MASK  0x1
#define MSTORM_ROCE_CONN_AG_CTX_RULE3EN_SHIFT 6
#define MSTORM_ROCE_CONN_AG_CTX_RULE4EN_MASK  0x1
#define MSTORM_ROCE_CONN_AG_CTX_RULE4EN_SHIFT 7
	__le16 word0;
	__le16 word1;
	__le32 reg0;
	__le32 reg1;
};

struct mstorm_roce_req_conn_ag_ctx {
	u8 byte0;
	u8 byte1;
	u8 flags0;
#define MSTORM_ROCE_REQ_CONN_AG_CTX_BIT0_MASK	0x1
#define MSTORM_ROCE_REQ_CONN_AG_CTX_BIT0_SHIFT	0
#define MSTORM_ROCE_REQ_CONN_AG_CTX_BIT1_MASK	0x1
#define MSTORM_ROCE_REQ_CONN_AG_CTX_BIT1_SHIFT	1
#define MSTORM_ROCE_REQ_CONN_AG_CTX_CF0_MASK		0x3
#define MSTORM_ROCE_REQ_CONN_AG_CTX_CF0_SHIFT	2
#define MSTORM_ROCE_REQ_CONN_AG_CTX_CF1_MASK		0x3
#define MSTORM_ROCE_REQ_CONN_AG_CTX_CF1_SHIFT	4
#define MSTORM_ROCE_REQ_CONN_AG_CTX_CF2_MASK		0x3
#define MSTORM_ROCE_REQ_CONN_AG_CTX_CF2_SHIFT	6
	u8 flags1;
#define MSTORM_ROCE_REQ_CONN_AG_CTX_CF0EN_MASK	0x1
#define MSTORM_ROCE_REQ_CONN_AG_CTX_CF0EN_SHIFT	0
#define MSTORM_ROCE_REQ_CONN_AG_CTX_CF1EN_MASK	0x1
#define MSTORM_ROCE_REQ_CONN_AG_CTX_CF1EN_SHIFT	1
#define MSTORM_ROCE_REQ_CONN_AG_CTX_CF2EN_MASK	0x1
#define MSTORM_ROCE_REQ_CONN_AG_CTX_CF2EN_SHIFT	2
#define MSTORM_ROCE_REQ_CONN_AG_CTX_RULE0EN_MASK	0x1
#define MSTORM_ROCE_REQ_CONN_AG_CTX_RULE0EN_SHIFT	3
#define MSTORM_ROCE_REQ_CONN_AG_CTX_RULE1EN_MASK	0x1
#define MSTORM_ROCE_REQ_CONN_AG_CTX_RULE1EN_SHIFT	4
#define MSTORM_ROCE_REQ_CONN_AG_CTX_RULE2EN_MASK	0x1
#define MSTORM_ROCE_REQ_CONN_AG_CTX_RULE2EN_SHIFT	5
#define MSTORM_ROCE_REQ_CONN_AG_CTX_RULE3EN_MASK	0x1
#define MSTORM_ROCE_REQ_CONN_AG_CTX_RULE3EN_SHIFT	6
#define MSTORM_ROCE_REQ_CONN_AG_CTX_RULE4EN_MASK	0x1
#define MSTORM_ROCE_REQ_CONN_AG_CTX_RULE4EN_SHIFT	7
	__le16 word0;
	__le16 word1;
	__le32 reg0;
	__le32 reg1;
};

struct mstorm_roce_resp_conn_ag_ctx {
	u8 byte0;
	u8 byte1;
	u8 flags0;
#define MSTORM_ROCE_RESP_CONN_AG_CTX_BIT0_MASK	0x1
#define MSTORM_ROCE_RESP_CONN_AG_CTX_BIT0_SHIFT	0
#define MSTORM_ROCE_RESP_CONN_AG_CTX_BIT1_MASK	0x1
#define MSTORM_ROCE_RESP_CONN_AG_CTX_BIT1_SHIFT	1
#define MSTORM_ROCE_RESP_CONN_AG_CTX_CF0_MASK	0x3
#define MSTORM_ROCE_RESP_CONN_AG_CTX_CF0_SHIFT	2
#define MSTORM_ROCE_RESP_CONN_AG_CTX_CF1_MASK	0x3
#define MSTORM_ROCE_RESP_CONN_AG_CTX_CF1_SHIFT	4
#define MSTORM_ROCE_RESP_CONN_AG_CTX_CF2_MASK	0x3
#define MSTORM_ROCE_RESP_CONN_AG_CTX_CF2_SHIFT	6
	u8 flags1;
#define MSTORM_ROCE_RESP_CONN_AG_CTX_CF0EN_MASK	0x1
#define MSTORM_ROCE_RESP_CONN_AG_CTX_CF0EN_SHIFT	0
#define MSTORM_ROCE_RESP_CONN_AG_CTX_CF1EN_MASK	0x1
#define MSTORM_ROCE_RESP_CONN_AG_CTX_CF1EN_SHIFT	1
#define MSTORM_ROCE_RESP_CONN_AG_CTX_CF2EN_MASK	0x1
#define MSTORM_ROCE_RESP_CONN_AG_CTX_CF2EN_SHIFT	2
#define MSTORM_ROCE_RESP_CONN_AG_CTX_RULE0EN_MASK	0x1
#define MSTORM_ROCE_RESP_CONN_AG_CTX_RULE0EN_SHIFT	3
#define MSTORM_ROCE_RESP_CONN_AG_CTX_RULE1EN_MASK	0x1
#define MSTORM_ROCE_RESP_CONN_AG_CTX_RULE1EN_SHIFT	4
#define MSTORM_ROCE_RESP_CONN_AG_CTX_RULE2EN_MASK	0x1
#define MSTORM_ROCE_RESP_CONN_AG_CTX_RULE2EN_SHIFT	5
#define MSTORM_ROCE_RESP_CONN_AG_CTX_RULE3EN_MASK	0x1
#define MSTORM_ROCE_RESP_CONN_AG_CTX_RULE3EN_SHIFT	6
#define MSTORM_ROCE_RESP_CONN_AG_CTX_RULE4EN_MASK	0x1
#define MSTORM_ROCE_RESP_CONN_AG_CTX_RULE4EN_SHIFT	7
	__le16 word0;
	__le16 word1;
	__le32 reg0;
	__le32 reg1;
};

struct tstorm_roce_req_conn_ag_ctx {
	u8 reserved0;
	u8 state;
	u8 flags0;
#define TSTORM_ROCE_REQ_CONN_AG_CTX_EXIST_IN_QM0_MASK		0x1
#define TSTORM_ROCE_REQ_CONN_AG_CTX_EXIST_IN_QM0_SHIFT		0
#define TSTORM_ROCE_REQ_CONN_AG_CTX_RX_ERROR_OCCURRED_MASK		0x1
#define TSTORM_ROCE_REQ_CONN_AG_CTX_RX_ERROR_OCCURRED_SHIFT		1
#define TSTORM_ROCE_REQ_CONN_AG_CTX_TX_CQE_ERROR_OCCURRED_MASK	0x1
#define TSTORM_ROCE_REQ_CONN_AG_CTX_TX_CQE_ERROR_OCCURRED_SHIFT	2
#define TSTORM_ROCE_REQ_CONN_AG_CTX_BIT3_MASK			0x1
#define TSTORM_ROCE_REQ_CONN_AG_CTX_BIT3_SHIFT			3
#define TSTORM_ROCE_REQ_CONN_AG_CTX_MSTORM_FLUSH_MASK		0x1
#define TSTORM_ROCE_REQ_CONN_AG_CTX_MSTORM_FLUSH_SHIFT		4
#define TSTORM_ROCE_REQ_CONN_AG_CTX_CACHED_ORQ_MASK			0x1
#define TSTORM_ROCE_REQ_CONN_AG_CTX_CACHED_ORQ_SHIFT			5
#define TSTORM_ROCE_REQ_CONN_AG_CTX_TIMER_CF_MASK			0x3
#define TSTORM_ROCE_REQ_CONN_AG_CTX_TIMER_CF_SHIFT			6
	u8 flags1;
#define TSTORM_ROCE_REQ_CONN_AG_CTX_MSTORM_FLUSH_CF_MASK             0x3
#define TSTORM_ROCE_REQ_CONN_AG_CTX_MSTORM_FLUSH_CF_SHIFT            0
#define TSTORM_ROCE_REQ_CONN_AG_CTX_FLUSH_SQ_CF_MASK			0x3
#define TSTORM_ROCE_REQ_CONN_AG_CTX_FLUSH_SQ_CF_SHIFT		2
#define TSTORM_ROCE_REQ_CONN_AG_CTX_TIMER_STOP_ALL_CF_MASK		0x3
#define TSTORM_ROCE_REQ_CONN_AG_CTX_TIMER_STOP_ALL_CF_SHIFT		4
#define TSTORM_ROCE_REQ_CONN_AG_CTX_FLUSH_Q0_CF_MASK			0x3
#define TSTORM_ROCE_REQ_CONN_AG_CTX_FLUSH_Q0_CF_SHIFT		6
	u8 flags2;
#define TSTORM_ROCE_REQ_CONN_AG_CTX_FORCE_COMP_CF_MASK               0x3
#define TSTORM_ROCE_REQ_CONN_AG_CTX_FORCE_COMP_CF_SHIFT              0
#define TSTORM_ROCE_REQ_CONN_AG_CTX_SET_TIMER_CF_MASK	0x3
#define TSTORM_ROCE_REQ_CONN_AG_CTX_SET_TIMER_CF_SHIFT	2
#define TSTORM_ROCE_REQ_CONN_AG_CTX_TX_ASYNC_ERROR_CF_MASK	0x3
#define TSTORM_ROCE_REQ_CONN_AG_CTX_TX_ASYNC_ERROR_CF_SHIFT	4
#define TSTORM_ROCE_REQ_CONN_AG_CTX_RXMIT_DONE_CF_MASK	0x3
#define TSTORM_ROCE_REQ_CONN_AG_CTX_RXMIT_DONE_CF_SHIFT	6
	u8 flags3;
#define TSTORM_ROCE_REQ_CONN_AG_CTX_ERROR_SCAN_COMPLETED_CF_MASK	0x3
#define TSTORM_ROCE_REQ_CONN_AG_CTX_ERROR_SCAN_COMPLETED_CF_SHIFT	0
#define TSTORM_ROCE_REQ_CONN_AG_CTX_SQ_DRAIN_COMPLETED_CF_MASK	0x3
#define TSTORM_ROCE_REQ_CONN_AG_CTX_SQ_DRAIN_COMPLETED_CF_SHIFT	2
#define TSTORM_ROCE_REQ_CONN_AG_CTX_TIMER_CF_EN_MASK			0x1
#define TSTORM_ROCE_REQ_CONN_AG_CTX_TIMER_CF_EN_SHIFT		4
#define TSTORM_ROCE_REQ_CONN_AG_CTX_MSTORM_FLUSH_CF_EN_MASK          0x1
#define TSTORM_ROCE_REQ_CONN_AG_CTX_MSTORM_FLUSH_CF_EN_SHIFT         5
#define TSTORM_ROCE_REQ_CONN_AG_CTX_FLUSH_SQ_CF_EN_MASK		0x1
#define TSTORM_ROCE_REQ_CONN_AG_CTX_FLUSH_SQ_CF_EN_SHIFT		6
#define TSTORM_ROCE_REQ_CONN_AG_CTX_TIMER_STOP_ALL_CF_EN_MASK	0x1
#define TSTORM_ROCE_REQ_CONN_AG_CTX_TIMER_STOP_ALL_CF_EN_SHIFT	7
	u8 flags4;
#define TSTORM_ROCE_REQ_CONN_AG_CTX_FLUSH_Q0_CF_EN_MASK		0x1
#define TSTORM_ROCE_REQ_CONN_AG_CTX_FLUSH_Q0_CF_EN_SHIFT		0
#define TSTORM_ROCE_REQ_CONN_AG_CTX_FORCE_COMP_CF_EN_MASK            0x1
#define TSTORM_ROCE_REQ_CONN_AG_CTX_FORCE_COMP_CF_EN_SHIFT           1
#define TSTORM_ROCE_REQ_CONN_AG_CTX_SET_TIMER_CF_EN_MASK		0x1
#define TSTORM_ROCE_REQ_CONN_AG_CTX_SET_TIMER_CF_EN_SHIFT		2
#define TSTORM_ROCE_REQ_CONN_AG_CTX_TX_ASYNC_ERROR_CF_EN_MASK	0x1
#define TSTORM_ROCE_REQ_CONN_AG_CTX_TX_ASYNC_ERROR_CF_EN_SHIFT	3
#define TSTORM_ROCE_REQ_CONN_AG_CTX_RXMIT_DONE_CF_EN_MASK		0x1
#define TSTORM_ROCE_REQ_CONN_AG_CTX_RXMIT_DONE_CF_EN_SHIFT		4
#define TSTORM_ROCE_REQ_CONN_AG_CTX_ERROR_SCAN_COMPLETED_CF_EN_MASK	0x1
#define TSTORM_ROCE_REQ_CONN_AG_CTX_ERROR_SCAN_COMPLETED_CF_EN_SHIFT	5
#define TSTORM_ROCE_REQ_CONN_AG_CTX_SQ_DRAIN_COMPLETED_CF_EN_MASK	0x1
#define TSTORM_ROCE_REQ_CONN_AG_CTX_SQ_DRAIN_COMPLETED_CF_EN_SHIFT	6
#define TSTORM_ROCE_REQ_CONN_AG_CTX_RULE0EN_MASK			0x1
#define TSTORM_ROCE_REQ_CONN_AG_CTX_RULE0EN_SHIFT			7
	u8 flags5;
#define TSTORM_ROCE_REQ_CONN_AG_CTX_RULE1EN_MASK		0x1
#define TSTORM_ROCE_REQ_CONN_AG_CTX_RULE1EN_SHIFT		0
#define TSTORM_ROCE_REQ_CONN_AG_CTX_DIF_CNT_EN_MASK		0x1
#define TSTORM_ROCE_REQ_CONN_AG_CTX_DIF_CNT_EN_SHIFT		1
#define TSTORM_ROCE_REQ_CONN_AG_CTX_RULE3EN_MASK		0x1
#define TSTORM_ROCE_REQ_CONN_AG_CTX_RULE3EN_SHIFT		2
#define TSTORM_ROCE_REQ_CONN_AG_CTX_RULE4EN_MASK		0x1
#define TSTORM_ROCE_REQ_CONN_AG_CTX_RULE4EN_SHIFT		3
#define TSTORM_ROCE_REQ_CONN_AG_CTX_RULE5EN_MASK		0x1
#define TSTORM_ROCE_REQ_CONN_AG_CTX_RULE5EN_SHIFT		4
#define TSTORM_ROCE_REQ_CONN_AG_CTX_SND_SQ_CONS_EN_MASK	0x1
#define TSTORM_ROCE_REQ_CONN_AG_CTX_SND_SQ_CONS_EN_SHIFT	5
#define TSTORM_ROCE_REQ_CONN_AG_CTX_RULE7EN_MASK		0x1
#define TSTORM_ROCE_REQ_CONN_AG_CTX_RULE7EN_SHIFT		6
#define TSTORM_ROCE_REQ_CONN_AG_CTX_RULE8EN_MASK		0x1
#define TSTORM_ROCE_REQ_CONN_AG_CTX_RULE8EN_SHIFT		7
	__le32 dif_rxmit_cnt;
	__le32 snd_nxt_psn;
	__le32 snd_max_psn;
	__le32 orq_prod;
	__le32 reg4;
	__le32 dif_acked_cnt;
	__le32 dif_cnt;
	__le32 reg7;
	__le32 reg8;
	u8 tx_cqe_error_type;
	u8 orq_cache_idx;
	__le16 snd_sq_cons_th;
	u8 byte4;
	u8 byte5;
	__le16 snd_sq_cons;
	__le16 conn_dpi;
	__le16 force_comp_cons;
	__le32 dif_rxmit_acked_cnt;
	__le32 reg10;
};

struct tstorm_roce_resp_conn_ag_ctx {
	u8 byte0;
	u8 state;
	u8 flags0;
#define TSTORM_ROCE_RESP_CONN_AG_CTX_EXIST_IN_QM0_MASK		0x1
#define TSTORM_ROCE_RESP_CONN_AG_CTX_EXIST_IN_QM0_SHIFT		0
#define TSTORM_ROCE_RESP_CONN_AG_CTX_RX_ERROR_NOTIFY_REQUESTER_MASK	0x1
#define TSTORM_ROCE_RESP_CONN_AG_CTX_RX_ERROR_NOTIFY_REQUESTER_SHIFT	1
#define TSTORM_ROCE_RESP_CONN_AG_CTX_BIT2_MASK			0x1
#define TSTORM_ROCE_RESP_CONN_AG_CTX_BIT2_SHIFT			2
#define TSTORM_ROCE_RESP_CONN_AG_CTX_BIT3_MASK			0x1
#define TSTORM_ROCE_RESP_CONN_AG_CTX_BIT3_SHIFT			3
#define TSTORM_ROCE_RESP_CONN_AG_CTX_MSTORM_FLUSH_MASK		0x1
#define TSTORM_ROCE_RESP_CONN_AG_CTX_MSTORM_FLUSH_SHIFT		4
#define TSTORM_ROCE_RESP_CONN_AG_CTX_BIT5_MASK			0x1
#define TSTORM_ROCE_RESP_CONN_AG_CTX_BIT5_SHIFT			5
#define TSTORM_ROCE_RESP_CONN_AG_CTX_CF0_MASK			0x3
#define TSTORM_ROCE_RESP_CONN_AG_CTX_CF0_SHIFT			6
	u8 flags1;
#define TSTORM_ROCE_RESP_CONN_AG_CTX_MSTORM_FLUSH_CF_MASK            0x3
#define TSTORM_ROCE_RESP_CONN_AG_CTX_MSTORM_FLUSH_CF_SHIFT           0
#define TSTORM_ROCE_RESP_CONN_AG_CTX_TX_ERROR_CF_MASK	0x3
#define TSTORM_ROCE_RESP_CONN_AG_CTX_TX_ERROR_CF_SHIFT	2
#define TSTORM_ROCE_RESP_CONN_AG_CTX_CF3_MASK		0x3
#define TSTORM_ROCE_RESP_CONN_AG_CTX_CF3_SHIFT		4
#define TSTORM_ROCE_RESP_CONN_AG_CTX_FLUSH_Q0_CF_MASK	0x3
#define TSTORM_ROCE_RESP_CONN_AG_CTX_FLUSH_Q0_CF_SHIFT	6
	u8 flags2;
#define TSTORM_ROCE_RESP_CONN_AG_CTX_RX_ERROR_CF_MASK                0x3
#define TSTORM_ROCE_RESP_CONN_AG_CTX_RX_ERROR_CF_SHIFT               0
#define TSTORM_ROCE_RESP_CONN_AG_CTX_CF6_MASK		0x3
#define TSTORM_ROCE_RESP_CONN_AG_CTX_CF6_SHIFT		2
#define TSTORM_ROCE_RESP_CONN_AG_CTX_CF7_MASK		0x3
#define TSTORM_ROCE_RESP_CONN_AG_CTX_CF7_SHIFT		4
#define TSTORM_ROCE_RESP_CONN_AG_CTX_CF8_MASK		0x3
#define TSTORM_ROCE_RESP_CONN_AG_CTX_CF8_SHIFT		6
	u8 flags3;
#define TSTORM_ROCE_RESP_CONN_AG_CTX_CF9_MASK		0x3
#define TSTORM_ROCE_RESP_CONN_AG_CTX_CF9_SHIFT		0
#define TSTORM_ROCE_RESP_CONN_AG_CTX_CF10_MASK		0x3
#define TSTORM_ROCE_RESP_CONN_AG_CTX_CF10_SHIFT		2
#define TSTORM_ROCE_RESP_CONN_AG_CTX_CF0EN_MASK		0x1
#define TSTORM_ROCE_RESP_CONN_AG_CTX_CF0EN_SHIFT		4
#define TSTORM_ROCE_RESP_CONN_AG_CTX_MSTORM_FLUSH_CF_EN_MASK         0x1
#define TSTORM_ROCE_RESP_CONN_AG_CTX_MSTORM_FLUSH_CF_EN_SHIFT        5
#define TSTORM_ROCE_RESP_CONN_AG_CTX_TX_ERROR_CF_EN_MASK	0x1
#define TSTORM_ROCE_RESP_CONN_AG_CTX_TX_ERROR_CF_EN_SHIFT	6
#define TSTORM_ROCE_RESP_CONN_AG_CTX_CF3EN_MASK		0x1
#define TSTORM_ROCE_RESP_CONN_AG_CTX_CF3EN_SHIFT		7
	u8 flags4;
#define TSTORM_ROCE_RESP_CONN_AG_CTX_FLUSH_Q0_CF_EN_MASK		0x1
#define TSTORM_ROCE_RESP_CONN_AG_CTX_FLUSH_Q0_CF_EN_SHIFT		0
#define TSTORM_ROCE_RESP_CONN_AG_CTX_RX_ERROR_CF_EN_MASK             0x1
#define TSTORM_ROCE_RESP_CONN_AG_CTX_RX_ERROR_CF_EN_SHIFT            1
#define TSTORM_ROCE_RESP_CONN_AG_CTX_CF6EN_MASK			0x1
#define TSTORM_ROCE_RESP_CONN_AG_CTX_CF6EN_SHIFT			2
#define TSTORM_ROCE_RESP_CONN_AG_CTX_CF7EN_MASK			0x1
#define TSTORM_ROCE_RESP_CONN_AG_CTX_CF7EN_SHIFT			3
#define TSTORM_ROCE_RESP_CONN_AG_CTX_CF8EN_MASK			0x1
#define TSTORM_ROCE_RESP_CONN_AG_CTX_CF8EN_SHIFT			4
#define TSTORM_ROCE_RESP_CONN_AG_CTX_CF9EN_MASK			0x1
#define TSTORM_ROCE_RESP_CONN_AG_CTX_CF9EN_SHIFT			5
#define TSTORM_ROCE_RESP_CONN_AG_CTX_CF10EN_MASK			0x1
#define TSTORM_ROCE_RESP_CONN_AG_CTX_CF10EN_SHIFT			6
#define TSTORM_ROCE_RESP_CONN_AG_CTX_RULE0EN_MASK			0x1
#define TSTORM_ROCE_RESP_CONN_AG_CTX_RULE0EN_SHIFT			7
	u8 flags5;
#define TSTORM_ROCE_RESP_CONN_AG_CTX_RULE1EN_MASK		0x1
#define TSTORM_ROCE_RESP_CONN_AG_CTX_RULE1EN_SHIFT		0
#define TSTORM_ROCE_RESP_CONN_AG_CTX_RULE2EN_MASK		0x1
#define TSTORM_ROCE_RESP_CONN_AG_CTX_RULE2EN_SHIFT		1
#define TSTORM_ROCE_RESP_CONN_AG_CTX_RULE3EN_MASK		0x1
#define TSTORM_ROCE_RESP_CONN_AG_CTX_RULE3EN_SHIFT		2
#define TSTORM_ROCE_RESP_CONN_AG_CTX_RULE4EN_MASK		0x1
#define TSTORM_ROCE_RESP_CONN_AG_CTX_RULE4EN_SHIFT		3
#define TSTORM_ROCE_RESP_CONN_AG_CTX_RULE5EN_MASK		0x1
#define TSTORM_ROCE_RESP_CONN_AG_CTX_RULE5EN_SHIFT		4
#define TSTORM_ROCE_RESP_CONN_AG_CTX_RQ_RULE_EN_MASK		0x1
#define TSTORM_ROCE_RESP_CONN_AG_CTX_RQ_RULE_EN_SHIFT	5
#define TSTORM_ROCE_RESP_CONN_AG_CTX_RULE7EN_MASK		0x1
#define TSTORM_ROCE_RESP_CONN_AG_CTX_RULE7EN_SHIFT		6
#define TSTORM_ROCE_RESP_CONN_AG_CTX_RULE8EN_MASK		0x1
#define TSTORM_ROCE_RESP_CONN_AG_CTX_RULE8EN_SHIFT		7
	__le32 psn_and_rxmit_id_echo;
	__le32 reg1;
	__le32 reg2;
	__le32 reg3;
	__le32 reg4;
	__le32 reg5;
	__le32 reg6;
	__le32 reg7;
	__le32 reg8;
	u8 tx_async_error_type;
	u8 byte3;
	__le16 rq_cons;
	u8 byte4;
	u8 byte5;
	__le16 rq_prod;
	__le16 conn_dpi;
	__le16 irq_cons;
	__le32 reg9;
	__le32 reg10;
};

struct ustorm_roce_req_conn_ag_ctx {
	u8 byte0;
	u8 byte1;
	u8 flags0;
#define USTORM_ROCE_REQ_CONN_AG_CTX_BIT0_MASK	0x1
#define USTORM_ROCE_REQ_CONN_AG_CTX_BIT0_SHIFT	0
#define USTORM_ROCE_REQ_CONN_AG_CTX_BIT1_MASK	0x1
#define USTORM_ROCE_REQ_CONN_AG_CTX_BIT1_SHIFT	1
#define USTORM_ROCE_REQ_CONN_AG_CTX_CF0_MASK		0x3
#define USTORM_ROCE_REQ_CONN_AG_CTX_CF0_SHIFT	2
#define USTORM_ROCE_REQ_CONN_AG_CTX_CF1_MASK		0x3
#define USTORM_ROCE_REQ_CONN_AG_CTX_CF1_SHIFT	4
#define USTORM_ROCE_REQ_CONN_AG_CTX_CF2_MASK		0x3
#define USTORM_ROCE_REQ_CONN_AG_CTX_CF2_SHIFT	6
	u8 flags1;
#define USTORM_ROCE_REQ_CONN_AG_CTX_CF3_MASK		0x3
#define USTORM_ROCE_REQ_CONN_AG_CTX_CF3_SHIFT	0
#define USTORM_ROCE_REQ_CONN_AG_CTX_CF4_MASK		0x3
#define USTORM_ROCE_REQ_CONN_AG_CTX_CF4_SHIFT	2
#define USTORM_ROCE_REQ_CONN_AG_CTX_CF5_MASK		0x3
#define USTORM_ROCE_REQ_CONN_AG_CTX_CF5_SHIFT	4
#define USTORM_ROCE_REQ_CONN_AG_CTX_CF6_MASK		0x3
#define USTORM_ROCE_REQ_CONN_AG_CTX_CF6_SHIFT	6
	u8 flags2;
#define USTORM_ROCE_REQ_CONN_AG_CTX_CF0EN_MASK	0x1
#define USTORM_ROCE_REQ_CONN_AG_CTX_CF0EN_SHIFT	0
#define USTORM_ROCE_REQ_CONN_AG_CTX_CF1EN_MASK	0x1
#define USTORM_ROCE_REQ_CONN_AG_CTX_CF1EN_SHIFT	1
#define USTORM_ROCE_REQ_CONN_AG_CTX_CF2EN_MASK	0x1
#define USTORM_ROCE_REQ_CONN_AG_CTX_CF2EN_SHIFT	2
#define USTORM_ROCE_REQ_CONN_AG_CTX_CF3EN_MASK	0x1
#define USTORM_ROCE_REQ_CONN_AG_CTX_CF3EN_SHIFT	3
#define USTORM_ROCE_REQ_CONN_AG_CTX_CF4EN_MASK	0x1
#define USTORM_ROCE_REQ_CONN_AG_CTX_CF4EN_SHIFT	4
#define USTORM_ROCE_REQ_CONN_AG_CTX_CF5EN_MASK	0x1
#define USTORM_ROCE_REQ_CONN_AG_CTX_CF5EN_SHIFT	5
#define USTORM_ROCE_REQ_CONN_AG_CTX_CF6EN_MASK	0x1
#define USTORM_ROCE_REQ_CONN_AG_CTX_CF6EN_SHIFT	6
#define USTORM_ROCE_REQ_CONN_AG_CTX_RULE0EN_MASK	0x1
#define USTORM_ROCE_REQ_CONN_AG_CTX_RULE0EN_SHIFT	7
	u8 flags3;
#define USTORM_ROCE_REQ_CONN_AG_CTX_RULE1EN_MASK	0x1
#define USTORM_ROCE_REQ_CONN_AG_CTX_RULE1EN_SHIFT	0
#define USTORM_ROCE_REQ_CONN_AG_CTX_RULE2EN_MASK	0x1
#define USTORM_ROCE_REQ_CONN_AG_CTX_RULE2EN_SHIFT	1
#define USTORM_ROCE_REQ_CONN_AG_CTX_RULE3EN_MASK	0x1
#define USTORM_ROCE_REQ_CONN_AG_CTX_RULE3EN_SHIFT	2
#define USTORM_ROCE_REQ_CONN_AG_CTX_RULE4EN_MASK	0x1
#define USTORM_ROCE_REQ_CONN_AG_CTX_RULE4EN_SHIFT	3
#define USTORM_ROCE_REQ_CONN_AG_CTX_RULE5EN_MASK	0x1
#define USTORM_ROCE_REQ_CONN_AG_CTX_RULE5EN_SHIFT	4
#define USTORM_ROCE_REQ_CONN_AG_CTX_RULE6EN_MASK	0x1
#define USTORM_ROCE_REQ_CONN_AG_CTX_RULE6EN_SHIFT	5
#define USTORM_ROCE_REQ_CONN_AG_CTX_RULE7EN_MASK	0x1
#define USTORM_ROCE_REQ_CONN_AG_CTX_RULE7EN_SHIFT	6
#define USTORM_ROCE_REQ_CONN_AG_CTX_RULE8EN_MASK	0x1
#define USTORM_ROCE_REQ_CONN_AG_CTX_RULE8EN_SHIFT	7
	u8 byte2;
	u8 byte3;
	__le16 word0;
	__le16 word1;
	__le32 reg0;
	__le32 reg1;
	__le32 reg2;
	__le32 reg3;
	__le16 word2;
	__le16 word3;
};

struct ustorm_roce_resp_conn_ag_ctx {
	u8 byte0;
	u8 byte1;
	u8 flags0;
#define USTORM_ROCE_RESP_CONN_AG_CTX_BIT0_MASK	0x1
#define USTORM_ROCE_RESP_CONN_AG_CTX_BIT0_SHIFT	0
#define USTORM_ROCE_RESP_CONN_AG_CTX_BIT1_MASK	0x1
#define USTORM_ROCE_RESP_CONN_AG_CTX_BIT1_SHIFT	1
#define USTORM_ROCE_RESP_CONN_AG_CTX_CF0_MASK	0x3
#define USTORM_ROCE_RESP_CONN_AG_CTX_CF0_SHIFT	2
#define USTORM_ROCE_RESP_CONN_AG_CTX_CF1_MASK	0x3
#define USTORM_ROCE_RESP_CONN_AG_CTX_CF1_SHIFT	4
#define USTORM_ROCE_RESP_CONN_AG_CTX_CF2_MASK	0x3
#define USTORM_ROCE_RESP_CONN_AG_CTX_CF2_SHIFT	6
	u8 flags1;
#define USTORM_ROCE_RESP_CONN_AG_CTX_CF3_MASK	0x3
#define USTORM_ROCE_RESP_CONN_AG_CTX_CF3_SHIFT	0
#define USTORM_ROCE_RESP_CONN_AG_CTX_CF4_MASK	0x3
#define USTORM_ROCE_RESP_CONN_AG_CTX_CF4_SHIFT	2
#define USTORM_ROCE_RESP_CONN_AG_CTX_CF5_MASK	0x3
#define USTORM_ROCE_RESP_CONN_AG_CTX_CF5_SHIFT	4
#define USTORM_ROCE_RESP_CONN_AG_CTX_CF6_MASK	0x3
#define USTORM_ROCE_RESP_CONN_AG_CTX_CF6_SHIFT	6
	u8 flags2;
#define USTORM_ROCE_RESP_CONN_AG_CTX_CF0EN_MASK	0x1
#define USTORM_ROCE_RESP_CONN_AG_CTX_CF0EN_SHIFT	0
#define USTORM_ROCE_RESP_CONN_AG_CTX_CF1EN_MASK	0x1
#define USTORM_ROCE_RESP_CONN_AG_CTX_CF1EN_SHIFT	1
#define USTORM_ROCE_RESP_CONN_AG_CTX_CF2EN_MASK	0x1
#define USTORM_ROCE_RESP_CONN_AG_CTX_CF2EN_SHIFT	2
#define USTORM_ROCE_RESP_CONN_AG_CTX_CF3EN_MASK	0x1
#define USTORM_ROCE_RESP_CONN_AG_CTX_CF3EN_SHIFT	3
#define USTORM_ROCE_RESP_CONN_AG_CTX_CF4EN_MASK	0x1
#define USTORM_ROCE_RESP_CONN_AG_CTX_CF4EN_SHIFT	4
#define USTORM_ROCE_RESP_CONN_AG_CTX_CF5EN_MASK	0x1
#define USTORM_ROCE_RESP_CONN_AG_CTX_CF5EN_SHIFT	5
#define USTORM_ROCE_RESP_CONN_AG_CTX_CF6EN_MASK	0x1
#define USTORM_ROCE_RESP_CONN_AG_CTX_CF6EN_SHIFT	6
#define USTORM_ROCE_RESP_CONN_AG_CTX_RULE0EN_MASK	0x1
#define USTORM_ROCE_RESP_CONN_AG_CTX_RULE0EN_SHIFT	7
	u8 flags3;
#define USTORM_ROCE_RESP_CONN_AG_CTX_RULE1EN_MASK	0x1
#define USTORM_ROCE_RESP_CONN_AG_CTX_RULE1EN_SHIFT	0
#define USTORM_ROCE_RESP_CONN_AG_CTX_RULE2EN_MASK	0x1
#define USTORM_ROCE_RESP_CONN_AG_CTX_RULE2EN_SHIFT	1
#define USTORM_ROCE_RESP_CONN_AG_CTX_RULE3EN_MASK	0x1
#define USTORM_ROCE_RESP_CONN_AG_CTX_RULE3EN_SHIFT	2
#define USTORM_ROCE_RESP_CONN_AG_CTX_RULE4EN_MASK	0x1
#define USTORM_ROCE_RESP_CONN_AG_CTX_RULE4EN_SHIFT	3
#define USTORM_ROCE_RESP_CONN_AG_CTX_RULE5EN_MASK	0x1
#define USTORM_ROCE_RESP_CONN_AG_CTX_RULE5EN_SHIFT	4
#define USTORM_ROCE_RESP_CONN_AG_CTX_RULE6EN_MASK	0x1
#define USTORM_ROCE_RESP_CONN_AG_CTX_RULE6EN_SHIFT	5
#define USTORM_ROCE_RESP_CONN_AG_CTX_RULE7EN_MASK	0x1
#define USTORM_ROCE_RESP_CONN_AG_CTX_RULE7EN_SHIFT	6
#define USTORM_ROCE_RESP_CONN_AG_CTX_RULE8EN_MASK	0x1
#define USTORM_ROCE_RESP_CONN_AG_CTX_RULE8EN_SHIFT	7
	u8 byte2;
	u8 byte3;
	__le16 word0;
	__le16 word1;
	__le32 reg0;
	__le32 reg1;
	__le32 reg2;
	__le32 reg3;
	__le16 word2;
	__le16 word3;
};

struct xstorm_roce_req_conn_ag_ctx {
	u8 reserved0;
	u8 state;
	u8 flags0;
#define XSTORM_ROCE_REQ_CONN_AG_CTX_EXIST_IN_QM0_MASK	0x1
#define XSTORM_ROCE_REQ_CONN_AG_CTX_EXIST_IN_QM0_SHIFT	0
#define XSTORM_ROCE_REQ_CONN_AG_CTX_RESERVED1_MASK		0x1
#define XSTORM_ROCE_REQ_CONN_AG_CTX_RESERVED1_SHIFT		1
#define XSTORM_ROCE_REQ_CONN_AG_CTX_RESERVED2_MASK		0x1
#define XSTORM_ROCE_REQ_CONN_AG_CTX_RESERVED2_SHIFT		2
#define XSTORM_ROCE_REQ_CONN_AG_CTX_EXIST_IN_QM3_MASK	0x1
#define XSTORM_ROCE_REQ_CONN_AG_CTX_EXIST_IN_QM3_SHIFT	3
#define XSTORM_ROCE_REQ_CONN_AG_CTX_RESERVED3_MASK		0x1
#define XSTORM_ROCE_REQ_CONN_AG_CTX_RESERVED3_SHIFT		4
#define XSTORM_ROCE_REQ_CONN_AG_CTX_RESERVED4_MASK		0x1
#define XSTORM_ROCE_REQ_CONN_AG_CTX_RESERVED4_SHIFT		5
#define XSTORM_ROCE_REQ_CONN_AG_CTX_RESERVED5_MASK		0x1
#define XSTORM_ROCE_REQ_CONN_AG_CTX_RESERVED5_SHIFT		6
#define XSTORM_ROCE_REQ_CONN_AG_CTX_RESERVED6_MASK		0x1
#define XSTORM_ROCE_REQ_CONN_AG_CTX_RESERVED6_SHIFT		7
	u8 flags1;
#define XSTORM_ROCE_REQ_CONN_AG_CTX_RESERVED7_MASK		0x1
#define XSTORM_ROCE_REQ_CONN_AG_CTX_RESERVED7_SHIFT		0
#define XSTORM_ROCE_REQ_CONN_AG_CTX_RESERVED8_MASK		0x1
#define XSTORM_ROCE_REQ_CONN_AG_CTX_RESERVED8_SHIFT		1
#define XSTORM_ROCE_REQ_CONN_AG_CTX_BIT10_MASK		0x1
#define XSTORM_ROCE_REQ_CONN_AG_CTX_BIT10_SHIFT		2
#define XSTORM_ROCE_REQ_CONN_AG_CTX_BIT11_MASK		0x1
#define XSTORM_ROCE_REQ_CONN_AG_CTX_BIT11_SHIFT		3
#define XSTORM_ROCE_REQ_CONN_AG_CTX_MSDM_FLUSH_MASK		0x1
#define XSTORM_ROCE_REQ_CONN_AG_CTX_MSDM_FLUSH_SHIFT		4
#define XSTORM_ROCE_REQ_CONN_AG_CTX_MSEM_FLUSH_MASK		0x1
#define XSTORM_ROCE_REQ_CONN_AG_CTX_MSEM_FLUSH_SHIFT		5
#define XSTORM_ROCE_REQ_CONN_AG_CTX_ERROR_STATE_MASK		0x1
#define XSTORM_ROCE_REQ_CONN_AG_CTX_ERROR_STATE_SHIFT	6
#define XSTORM_ROCE_REQ_CONN_AG_CTX_YSTORM_FLUSH_MASK	0x1
#define XSTORM_ROCE_REQ_CONN_AG_CTX_YSTORM_FLUSH_SHIFT	7
	u8 flags2;
#define XSTORM_ROCE_REQ_CONN_AG_CTX_CF0_MASK		0x3
#define XSTORM_ROCE_REQ_CONN_AG_CTX_CF0_SHIFT	0
#define XSTORM_ROCE_REQ_CONN_AG_CTX_CF1_MASK		0x3
#define XSTORM_ROCE_REQ_CONN_AG_CTX_CF1_SHIFT	2
#define XSTORM_ROCE_REQ_CONN_AG_CTX_CF2_MASK		0x3
#define XSTORM_ROCE_REQ_CONN_AG_CTX_CF2_SHIFT	4
#define XSTORM_ROCE_REQ_CONN_AG_CTX_CF3_MASK		0x3
#define XSTORM_ROCE_REQ_CONN_AG_CTX_CF3_SHIFT	6
	u8 flags3;
#define XSTORM_ROCE_REQ_CONN_AG_CTX_SQ_FLUSH_CF_MASK		0x3
#define XSTORM_ROCE_REQ_CONN_AG_CTX_SQ_FLUSH_CF_SHIFT	0
#define XSTORM_ROCE_REQ_CONN_AG_CTX_RX_ERROR_CF_MASK		0x3
#define XSTORM_ROCE_REQ_CONN_AG_CTX_RX_ERROR_CF_SHIFT	2
#define XSTORM_ROCE_REQ_CONN_AG_CTX_SND_RXMIT_CF_MASK	0x3
#define XSTORM_ROCE_REQ_CONN_AG_CTX_SND_RXMIT_CF_SHIFT	4
#define XSTORM_ROCE_REQ_CONN_AG_CTX_FLUSH_Q0_CF_MASK		0x3
#define XSTORM_ROCE_REQ_CONN_AG_CTX_FLUSH_Q0_CF_SHIFT	6
	u8 flags4;
#define XSTORM_ROCE_REQ_CONN_AG_CTX_DIF_ERROR_CF_MASK        0x3
#define XSTORM_ROCE_REQ_CONN_AG_CTX_DIF_ERROR_CF_SHIFT       0
#define XSTORM_ROCE_REQ_CONN_AG_CTX_SCAN_SQ_FOR_COMP_CF_MASK     0x3
#define XSTORM_ROCE_REQ_CONN_AG_CTX_SCAN_SQ_FOR_COMP_CF_SHIFT    2
#define XSTORM_ROCE_REQ_CONN_AG_CTX_CF10_MASK	0x3
#define XSTORM_ROCE_REQ_CONN_AG_CTX_CF10_SHIFT	4
#define XSTORM_ROCE_REQ_CONN_AG_CTX_CF11_MASK	0x3
#define XSTORM_ROCE_REQ_CONN_AG_CTX_CF11_SHIFT	6
	u8 flags5;
#define XSTORM_ROCE_REQ_CONN_AG_CTX_CF12_MASK		0x3
#define XSTORM_ROCE_REQ_CONN_AG_CTX_CF12_SHIFT		0
#define XSTORM_ROCE_REQ_CONN_AG_CTX_CF13_MASK		0x3
#define XSTORM_ROCE_REQ_CONN_AG_CTX_CF13_SHIFT		2
#define XSTORM_ROCE_REQ_CONN_AG_CTX_FMR_ENDED_CF_MASK	0x3
#define XSTORM_ROCE_REQ_CONN_AG_CTX_FMR_ENDED_CF_SHIFT	4
#define XSTORM_ROCE_REQ_CONN_AG_CTX_CF15_MASK		0x3
#define XSTORM_ROCE_REQ_CONN_AG_CTX_CF15_SHIFT		6
	u8 flags6;
#define XSTORM_ROCE_REQ_CONN_AG_CTX_CF16_MASK	0x3
#define XSTORM_ROCE_REQ_CONN_AG_CTX_CF16_SHIFT	0
#define XSTORM_ROCE_REQ_CONN_AG_CTX_CF17_MASK	0x3
#define XSTORM_ROCE_REQ_CONN_AG_CTX_CF17_SHIFT	2
#define XSTORM_ROCE_REQ_CONN_AG_CTX_CF18_MASK	0x3
#define XSTORM_ROCE_REQ_CONN_AG_CTX_CF18_SHIFT	4
#define XSTORM_ROCE_REQ_CONN_AG_CTX_CF19_MASK	0x3
#define XSTORM_ROCE_REQ_CONN_AG_CTX_CF19_SHIFT	6
	u8 flags7;
#define XSTORM_ROCE_REQ_CONN_AG_CTX_CF20_MASK	0x3
#define XSTORM_ROCE_REQ_CONN_AG_CTX_CF20_SHIFT	0
#define XSTORM_ROCE_REQ_CONN_AG_CTX_CF21_MASK	0x3
#define XSTORM_ROCE_REQ_CONN_AG_CTX_CF21_SHIFT	2
#define XSTORM_ROCE_REQ_CONN_AG_CTX_SLOW_PATH_MASK	0x3
#define XSTORM_ROCE_REQ_CONN_AG_CTX_SLOW_PATH_SHIFT	4
#define XSTORM_ROCE_REQ_CONN_AG_CTX_CF0EN_MASK	0x1
#define XSTORM_ROCE_REQ_CONN_AG_CTX_CF0EN_SHIFT	6
#define XSTORM_ROCE_REQ_CONN_AG_CTX_CF1EN_MASK	0x1
#define XSTORM_ROCE_REQ_CONN_AG_CTX_CF1EN_SHIFT	7
	u8 flags8;
#define XSTORM_ROCE_REQ_CONN_AG_CTX_CF2EN_MASK		0x1
#define XSTORM_ROCE_REQ_CONN_AG_CTX_CF2EN_SHIFT		0
#define XSTORM_ROCE_REQ_CONN_AG_CTX_CF3EN_MASK		0x1
#define XSTORM_ROCE_REQ_CONN_AG_CTX_CF3EN_SHIFT		1
#define XSTORM_ROCE_REQ_CONN_AG_CTX_SQ_FLUSH_CF_EN_MASK	0x1
#define XSTORM_ROCE_REQ_CONN_AG_CTX_SQ_FLUSH_CF_EN_SHIFT	2
#define XSTORM_ROCE_REQ_CONN_AG_CTX_RX_ERROR_CF_EN_MASK	0x1
#define XSTORM_ROCE_REQ_CONN_AG_CTX_RX_ERROR_CF_EN_SHIFT	3
#define XSTORM_ROCE_REQ_CONN_AG_CTX_SND_RXMIT_CF_EN_MASK	0x1
#define XSTORM_ROCE_REQ_CONN_AG_CTX_SND_RXMIT_CF_EN_SHIFT	4
#define XSTORM_ROCE_REQ_CONN_AG_CTX_FLUSH_Q0_CF_EN_MASK	0x1
#define XSTORM_ROCE_REQ_CONN_AG_CTX_FLUSH_Q0_CF_EN_SHIFT	5
#define XSTORM_ROCE_REQ_CONN_AG_CTX_DIF_ERROR_CF_EN_MASK     0x1
#define XSTORM_ROCE_REQ_CONN_AG_CTX_DIF_ERROR_CF_EN_SHIFT    6
#define XSTORM_ROCE_REQ_CONN_AG_CTX_SCAN_SQ_FOR_COMP_CF_EN_MASK  0x1
#define XSTORM_ROCE_REQ_CONN_AG_CTX_SCAN_SQ_FOR_COMP_CF_EN_SHIFT 7
	u8 flags9;
#define XSTORM_ROCE_REQ_CONN_AG_CTX_CF10EN_MASK		0x1
#define XSTORM_ROCE_REQ_CONN_AG_CTX_CF10EN_SHIFT		0
#define XSTORM_ROCE_REQ_CONN_AG_CTX_CF11EN_MASK		0x1
#define XSTORM_ROCE_REQ_CONN_AG_CTX_CF11EN_SHIFT		1
#define XSTORM_ROCE_REQ_CONN_AG_CTX_CF12EN_MASK		0x1
#define XSTORM_ROCE_REQ_CONN_AG_CTX_CF12EN_SHIFT		2
#define XSTORM_ROCE_REQ_CONN_AG_CTX_CF13EN_MASK		0x1
#define XSTORM_ROCE_REQ_CONN_AG_CTX_CF13EN_SHIFT		3
#define XSTORM_ROCE_REQ_CONN_AG_CTX_FME_ENDED_CF_EN_MASK	0x1
#define XSTORM_ROCE_REQ_CONN_AG_CTX_FME_ENDED_CF_EN_SHIFT	4
#define XSTORM_ROCE_REQ_CONN_AG_CTX_CF15EN_MASK		0x1
#define XSTORM_ROCE_REQ_CONN_AG_CTX_CF15EN_SHIFT		5
#define XSTORM_ROCE_REQ_CONN_AG_CTX_CF16EN_MASK		0x1
#define XSTORM_ROCE_REQ_CONN_AG_CTX_CF16EN_SHIFT		6
#define XSTORM_ROCE_REQ_CONN_AG_CTX_CF17EN_MASK		0x1
#define XSTORM_ROCE_REQ_CONN_AG_CTX_CF17EN_SHIFT		7
	u8 flags10;
#define XSTORM_ROCE_REQ_CONN_AG_CTX_CF18EN_MASK		0x1
#define XSTORM_ROCE_REQ_CONN_AG_CTX_CF18EN_SHIFT		0
#define XSTORM_ROCE_REQ_CONN_AG_CTX_CF19EN_MASK		0x1
#define XSTORM_ROCE_REQ_CONN_AG_CTX_CF19EN_SHIFT		1
#define XSTORM_ROCE_REQ_CONN_AG_CTX_CF20EN_MASK		0x1
#define XSTORM_ROCE_REQ_CONN_AG_CTX_CF20EN_SHIFT		2
#define XSTORM_ROCE_REQ_CONN_AG_CTX_CF21EN_MASK		0x1
#define XSTORM_ROCE_REQ_CONN_AG_CTX_CF21EN_SHIFT		3
#define XSTORM_ROCE_REQ_CONN_AG_CTX_SLOW_PATH_EN_MASK	0x1
#define XSTORM_ROCE_REQ_CONN_AG_CTX_SLOW_PATH_EN_SHIFT	4
#define XSTORM_ROCE_REQ_CONN_AG_CTX_CF23EN_MASK		0x1
#define XSTORM_ROCE_REQ_CONN_AG_CTX_CF23EN_SHIFT		5
#define XSTORM_ROCE_REQ_CONN_AG_CTX_RULE0EN_MASK		0x1
#define XSTORM_ROCE_REQ_CONN_AG_CTX_RULE0EN_SHIFT		6
#define XSTORM_ROCE_REQ_CONN_AG_CTX_RULE1EN_MASK		0x1
#define XSTORM_ROCE_REQ_CONN_AG_CTX_RULE1EN_SHIFT		7
	u8 flags11;
#define XSTORM_ROCE_REQ_CONN_AG_CTX_RULE2EN_MASK		0x1
#define XSTORM_ROCE_REQ_CONN_AG_CTX_RULE2EN_SHIFT		0
#define XSTORM_ROCE_REQ_CONN_AG_CTX_RULE3EN_MASK		0x1
#define XSTORM_ROCE_REQ_CONN_AG_CTX_RULE3EN_SHIFT		1
#define XSTORM_ROCE_REQ_CONN_AG_CTX_RULE4EN_MASK		0x1
#define XSTORM_ROCE_REQ_CONN_AG_CTX_RULE4EN_SHIFT		2
#define XSTORM_ROCE_REQ_CONN_AG_CTX_RULE5EN_MASK		0x1
#define XSTORM_ROCE_REQ_CONN_AG_CTX_RULE5EN_SHIFT		3
#define XSTORM_ROCE_REQ_CONN_AG_CTX_RULE6EN_MASK		0x1
#define XSTORM_ROCE_REQ_CONN_AG_CTX_RULE6EN_SHIFT		4
#define XSTORM_ROCE_REQ_CONN_AG_CTX_E2E_CREDIT_RULE_EN_MASK	0x1
#define XSTORM_ROCE_REQ_CONN_AG_CTX_E2E_CREDIT_RULE_EN_SHIFT	5
#define XSTORM_ROCE_REQ_CONN_AG_CTX_A0_RESERVED1_MASK	0x1
#define XSTORM_ROCE_REQ_CONN_AG_CTX_A0_RESERVED1_SHIFT	6
#define XSTORM_ROCE_REQ_CONN_AG_CTX_RULE9EN_MASK		0x1
#define XSTORM_ROCE_REQ_CONN_AG_CTX_RULE9EN_SHIFT		7
	u8 flags12;
#define XSTORM_ROCE_REQ_CONN_AG_CTX_SQ_PROD_EN_MASK		0x1
#define XSTORM_ROCE_REQ_CONN_AG_CTX_SQ_PROD_EN_SHIFT		0
#define XSTORM_ROCE_REQ_CONN_AG_CTX_RULE11EN_MASK		0x1
#define XSTORM_ROCE_REQ_CONN_AG_CTX_RULE11EN_SHIFT		1
#define XSTORM_ROCE_REQ_CONN_AG_CTX_A0_RESERVED2_MASK	0x1
#define XSTORM_ROCE_REQ_CONN_AG_CTX_A0_RESERVED2_SHIFT	2
#define XSTORM_ROCE_REQ_CONN_AG_CTX_A0_RESERVED3_MASK	0x1
#define XSTORM_ROCE_REQ_CONN_AG_CTX_A0_RESERVED3_SHIFT	3
#define XSTORM_ROCE_REQ_CONN_AG_CTX_INV_FENCE_RULE_EN_MASK	0x1
#define XSTORM_ROCE_REQ_CONN_AG_CTX_INV_FENCE_RULE_EN_SHIFT	4
#define XSTORM_ROCE_REQ_CONN_AG_CTX_RULE15EN_MASK		0x1
#define XSTORM_ROCE_REQ_CONN_AG_CTX_RULE15EN_SHIFT		5
#define XSTORM_ROCE_REQ_CONN_AG_CTX_ORQ_FENCE_RULE_EN_MASK	0x1
#define XSTORM_ROCE_REQ_CONN_AG_CTX_ORQ_FENCE_RULE_EN_SHIFT	6
#define XSTORM_ROCE_REQ_CONN_AG_CTX_MAX_ORD_RULE_EN_MASK	0x1
#define XSTORM_ROCE_REQ_CONN_AG_CTX_MAX_ORD_RULE_EN_SHIFT	7
	u8 flags13;
#define XSTORM_ROCE_REQ_CONN_AG_CTX_RULE18EN_MASK		0x1
#define XSTORM_ROCE_REQ_CONN_AG_CTX_RULE18EN_SHIFT		0
#define XSTORM_ROCE_REQ_CONN_AG_CTX_RULE19EN_MASK		0x1
#define XSTORM_ROCE_REQ_CONN_AG_CTX_RULE19EN_SHIFT		1
#define XSTORM_ROCE_REQ_CONN_AG_CTX_A0_RESERVED4_MASK	0x1
#define XSTORM_ROCE_REQ_CONN_AG_CTX_A0_RESERVED4_SHIFT	2
#define XSTORM_ROCE_REQ_CONN_AG_CTX_A0_RESERVED5_MASK	0x1
#define XSTORM_ROCE_REQ_CONN_AG_CTX_A0_RESERVED5_SHIFT	3
#define XSTORM_ROCE_REQ_CONN_AG_CTX_A0_RESERVED6_MASK	0x1
#define XSTORM_ROCE_REQ_CONN_AG_CTX_A0_RESERVED6_SHIFT	4
#define XSTORM_ROCE_REQ_CONN_AG_CTX_A0_RESERVED7_MASK	0x1
#define XSTORM_ROCE_REQ_CONN_AG_CTX_A0_RESERVED7_SHIFT	5
#define XSTORM_ROCE_REQ_CONN_AG_CTX_A0_RESERVED8_MASK	0x1
#define XSTORM_ROCE_REQ_CONN_AG_CTX_A0_RESERVED8_SHIFT	6
#define XSTORM_ROCE_REQ_CONN_AG_CTX_A0_RESERVED9_MASK	0x1
#define XSTORM_ROCE_REQ_CONN_AG_CTX_A0_RESERVED9_SHIFT	7
	u8 flags14;
#define XSTORM_ROCE_REQ_CONN_AG_CTX_MIGRATION_FLAG_MASK	0x1
#define XSTORM_ROCE_REQ_CONN_AG_CTX_MIGRATION_FLAG_SHIFT	0
#define XSTORM_ROCE_REQ_CONN_AG_CTX_BIT17_MASK		0x1
#define XSTORM_ROCE_REQ_CONN_AG_CTX_BIT17_SHIFT		1
#define XSTORM_ROCE_REQ_CONN_AG_CTX_DPM_PORT_NUM_MASK	0x3
#define XSTORM_ROCE_REQ_CONN_AG_CTX_DPM_PORT_NUM_SHIFT	2
#define XSTORM_ROCE_REQ_CONN_AG_CTX_RESERVED_MASK		0x1
#define XSTORM_ROCE_REQ_CONN_AG_CTX_RESERVED_SHIFT		4
#define XSTORM_ROCE_REQ_CONN_AG_CTX_ROCE_EDPM_ENABLE_MASK	0x1
#define XSTORM_ROCE_REQ_CONN_AG_CTX_ROCE_EDPM_ENABLE_SHIFT	5
#define XSTORM_ROCE_REQ_CONN_AG_CTX_CF23_MASK		0x3
#define XSTORM_ROCE_REQ_CONN_AG_CTX_CF23_SHIFT		6
	u8 byte2;
	__le16 physical_q0;
	__le16 word1;
	__le16 sq_cmp_cons;
	__le16 sq_cons;
	__le16 sq_prod;
	__le16 dif_error_first_sq_cons;
	__le16 conn_dpi;
	u8 dif_error_sge_index;
	u8 byte4;
	u8 byte5;
	u8 byte6;
	__le32 lsn;
	__le32 ssn;
	__le32 snd_una_psn;
	__le32 snd_nxt_psn;
	__le32 dif_error_offset;
	__le32 orq_cons_th;
	__le32 orq_cons;
};

struct xstorm_roce_resp_conn_ag_ctx {
	u8 reserved0;
	u8 state;
	u8 flags0;
#define XSTORM_ROCE_RESP_CONN_AG_CTX_EXIST_IN_QM0_MASK	0x1
#define XSTORM_ROCE_RESP_CONN_AG_CTX_EXIST_IN_QM0_SHIFT	0
#define XSTORM_ROCE_RESP_CONN_AG_CTX_RESERVED1_MASK		0x1
#define XSTORM_ROCE_RESP_CONN_AG_CTX_RESERVED1_SHIFT		1
#define XSTORM_ROCE_RESP_CONN_AG_CTX_RESERVED2_MASK		0x1
#define XSTORM_ROCE_RESP_CONN_AG_CTX_RESERVED2_SHIFT		2
#define XSTORM_ROCE_RESP_CONN_AG_CTX_EXIST_IN_QM3_MASK	0x1
#define XSTORM_ROCE_RESP_CONN_AG_CTX_EXIST_IN_QM3_SHIFT	3
#define XSTORM_ROCE_RESP_CONN_AG_CTX_RESERVED3_MASK		0x1
#define XSTORM_ROCE_RESP_CONN_AG_CTX_RESERVED3_SHIFT		4
#define XSTORM_ROCE_RESP_CONN_AG_CTX_RESERVED4_MASK		0x1
#define XSTORM_ROCE_RESP_CONN_AG_CTX_RESERVED4_SHIFT		5
#define XSTORM_ROCE_RESP_CONN_AG_CTX_RESERVED5_MASK		0x1
#define XSTORM_ROCE_RESP_CONN_AG_CTX_RESERVED5_SHIFT		6
#define XSTORM_ROCE_RESP_CONN_AG_CTX_RESERVED6_MASK		0x1
#define XSTORM_ROCE_RESP_CONN_AG_CTX_RESERVED6_SHIFT		7
	u8 flags1;
#define XSTORM_ROCE_RESP_CONN_AG_CTX_RESERVED7_MASK		0x1
#define XSTORM_ROCE_RESP_CONN_AG_CTX_RESERVED7_SHIFT		0
#define XSTORM_ROCE_RESP_CONN_AG_CTX_RESERVED8_MASK		0x1
#define XSTORM_ROCE_RESP_CONN_AG_CTX_RESERVED8_SHIFT		1
#define XSTORM_ROCE_RESP_CONN_AG_CTX_BIT10_MASK		0x1
#define XSTORM_ROCE_RESP_CONN_AG_CTX_BIT10_SHIFT		2
#define XSTORM_ROCE_RESP_CONN_AG_CTX_BIT11_MASK		0x1
#define XSTORM_ROCE_RESP_CONN_AG_CTX_BIT11_SHIFT		3
#define XSTORM_ROCE_RESP_CONN_AG_CTX_MSDM_FLUSH_MASK		0x1
#define XSTORM_ROCE_RESP_CONN_AG_CTX_MSDM_FLUSH_SHIFT	4
#define XSTORM_ROCE_RESP_CONN_AG_CTX_MSEM_FLUSH_MASK		0x1
#define XSTORM_ROCE_RESP_CONN_AG_CTX_MSEM_FLUSH_SHIFT	5
#define XSTORM_ROCE_RESP_CONN_AG_CTX_ERROR_STATE_MASK	0x1
#define XSTORM_ROCE_RESP_CONN_AG_CTX_ERROR_STATE_SHIFT	6
#define XSTORM_ROCE_RESP_CONN_AG_CTX_YSTORM_FLUSH_MASK	0x1
#define XSTORM_ROCE_RESP_CONN_AG_CTX_YSTORM_FLUSH_SHIFT	7
	u8 flags2;
#define XSTORM_ROCE_RESP_CONN_AG_CTX_CF0_MASK	0x3
#define XSTORM_ROCE_RESP_CONN_AG_CTX_CF0_SHIFT	0
#define XSTORM_ROCE_RESP_CONN_AG_CTX_CF1_MASK	0x3
#define XSTORM_ROCE_RESP_CONN_AG_CTX_CF1_SHIFT	2
#define XSTORM_ROCE_RESP_CONN_AG_CTX_CF2_MASK	0x3
#define XSTORM_ROCE_RESP_CONN_AG_CTX_CF2_SHIFT	4
#define XSTORM_ROCE_RESP_CONN_AG_CTX_CF3_MASK	0x3
#define XSTORM_ROCE_RESP_CONN_AG_CTX_CF3_SHIFT	6
	u8 flags3;
#define XSTORM_ROCE_RESP_CONN_AG_CTX_RXMIT_CF_MASK		0x3
#define XSTORM_ROCE_RESP_CONN_AG_CTX_RXMIT_CF_SHIFT		0
#define XSTORM_ROCE_RESP_CONN_AG_CTX_RX_ERROR_CF_MASK	0x3
#define XSTORM_ROCE_RESP_CONN_AG_CTX_RX_ERROR_CF_SHIFT	2
#define XSTORM_ROCE_RESP_CONN_AG_CTX_FORCE_ACK_CF_MASK	0x3
#define XSTORM_ROCE_RESP_CONN_AG_CTX_FORCE_ACK_CF_SHIFT	4
#define XSTORM_ROCE_RESP_CONN_AG_CTX_FLUSH_Q0_CF_MASK	0x3
#define XSTORM_ROCE_RESP_CONN_AG_CTX_FLUSH_Q0_CF_SHIFT	6
	u8 flags4;
#define XSTORM_ROCE_RESP_CONN_AG_CTX_CF8_MASK	0x3
#define XSTORM_ROCE_RESP_CONN_AG_CTX_CF8_SHIFT	0
#define XSTORM_ROCE_RESP_CONN_AG_CTX_CF9_MASK	0x3
#define XSTORM_ROCE_RESP_CONN_AG_CTX_CF9_SHIFT	2
#define XSTORM_ROCE_RESP_CONN_AG_CTX_CF10_MASK	0x3
#define XSTORM_ROCE_RESP_CONN_AG_CTX_CF10_SHIFT	4
#define XSTORM_ROCE_RESP_CONN_AG_CTX_CF11_MASK	0x3
#define XSTORM_ROCE_RESP_CONN_AG_CTX_CF11_SHIFT	6
	u8 flags5;
#define XSTORM_ROCE_RESP_CONN_AG_CTX_CF12_MASK	0x3
#define XSTORM_ROCE_RESP_CONN_AG_CTX_CF12_SHIFT	0
#define XSTORM_ROCE_RESP_CONN_AG_CTX_CF13_MASK	0x3
#define XSTORM_ROCE_RESP_CONN_AG_CTX_CF13_SHIFT	2
#define XSTORM_ROCE_RESP_CONN_AG_CTX_CF14_MASK	0x3
#define XSTORM_ROCE_RESP_CONN_AG_CTX_CF14_SHIFT	4
#define XSTORM_ROCE_RESP_CONN_AG_CTX_CF15_MASK	0x3
#define XSTORM_ROCE_RESP_CONN_AG_CTX_CF15_SHIFT	6
	u8 flags6;
#define XSTORM_ROCE_RESP_CONN_AG_CTX_CF16_MASK	0x3
#define XSTORM_ROCE_RESP_CONN_AG_CTX_CF16_SHIFT	0
#define XSTORM_ROCE_RESP_CONN_AG_CTX_CF17_MASK	0x3
#define XSTORM_ROCE_RESP_CONN_AG_CTX_CF17_SHIFT	2
#define XSTORM_ROCE_RESP_CONN_AG_CTX_CF18_MASK	0x3
#define XSTORM_ROCE_RESP_CONN_AG_CTX_CF18_SHIFT	4
#define XSTORM_ROCE_RESP_CONN_AG_CTX_CF19_MASK	0x3
#define XSTORM_ROCE_RESP_CONN_AG_CTX_CF19_SHIFT	6
	u8 flags7;
#define XSTORM_ROCE_RESP_CONN_AG_CTX_CF20_MASK	0x3
#define XSTORM_ROCE_RESP_CONN_AG_CTX_CF20_SHIFT	0
#define XSTORM_ROCE_RESP_CONN_AG_CTX_CF21_MASK	0x3
#define XSTORM_ROCE_RESP_CONN_AG_CTX_CF21_SHIFT	2
#define XSTORM_ROCE_RESP_CONN_AG_CTX_SLOW_PATH_MASK	0x3
#define XSTORM_ROCE_RESP_CONN_AG_CTX_SLOW_PATH_SHIFT	4
#define XSTORM_ROCE_RESP_CONN_AG_CTX_CF0EN_MASK	0x1
#define XSTORM_ROCE_RESP_CONN_AG_CTX_CF0EN_SHIFT	6
#define XSTORM_ROCE_RESP_CONN_AG_CTX_CF1EN_MASK	0x1
#define XSTORM_ROCE_RESP_CONN_AG_CTX_CF1EN_SHIFT	7
	u8 flags8;
#define XSTORM_ROCE_RESP_CONN_AG_CTX_CF2EN_MASK		0x1
#define XSTORM_ROCE_RESP_CONN_AG_CTX_CF2EN_SHIFT		0
#define XSTORM_ROCE_RESP_CONN_AG_CTX_CF3EN_MASK		0x1
#define XSTORM_ROCE_RESP_CONN_AG_CTX_CF3EN_SHIFT		1
#define XSTORM_ROCE_RESP_CONN_AG_CTX_RXMIT_CF_EN_MASK	0x1
#define XSTORM_ROCE_RESP_CONN_AG_CTX_RXMIT_CF_EN_SHIFT	2
#define XSTORM_ROCE_RESP_CONN_AG_CTX_RX_ERROR_CF_EN_MASK	0x1
#define XSTORM_ROCE_RESP_CONN_AG_CTX_RX_ERROR_CF_EN_SHIFT	3
#define XSTORM_ROCE_RESP_CONN_AG_CTX_FORCE_ACK_CF_EN_MASK	0x1
#define XSTORM_ROCE_RESP_CONN_AG_CTX_FORCE_ACK_CF_EN_SHIFT	4
#define XSTORM_ROCE_RESP_CONN_AG_CTX_FLUSH_Q0_CF_EN_MASK	0x1
#define XSTORM_ROCE_RESP_CONN_AG_CTX_FLUSH_Q0_CF_EN_SHIFT	5
#define XSTORM_ROCE_RESP_CONN_AG_CTX_CF8EN_MASK		0x1
#define XSTORM_ROCE_RESP_CONN_AG_CTX_CF8EN_SHIFT		6
#define XSTORM_ROCE_RESP_CONN_AG_CTX_CF9EN_MASK		0x1
#define XSTORM_ROCE_RESP_CONN_AG_CTX_CF9EN_SHIFT		7
	u8 flags9;
#define XSTORM_ROCE_RESP_CONN_AG_CTX_CF10EN_MASK	0x1
#define XSTORM_ROCE_RESP_CONN_AG_CTX_CF10EN_SHIFT	0
#define XSTORM_ROCE_RESP_CONN_AG_CTX_CF11EN_MASK	0x1
#define XSTORM_ROCE_RESP_CONN_AG_CTX_CF11EN_SHIFT	1
#define XSTORM_ROCE_RESP_CONN_AG_CTX_CF12EN_MASK	0x1
#define XSTORM_ROCE_RESP_CONN_AG_CTX_CF12EN_SHIFT	2
#define XSTORM_ROCE_RESP_CONN_AG_CTX_CF13EN_MASK	0x1
#define XSTORM_ROCE_RESP_CONN_AG_CTX_CF13EN_SHIFT	3
#define XSTORM_ROCE_RESP_CONN_AG_CTX_CF14EN_MASK	0x1
#define XSTORM_ROCE_RESP_CONN_AG_CTX_CF14EN_SHIFT	4
#define XSTORM_ROCE_RESP_CONN_AG_CTX_CF15EN_MASK	0x1
#define XSTORM_ROCE_RESP_CONN_AG_CTX_CF15EN_SHIFT	5
#define XSTORM_ROCE_RESP_CONN_AG_CTX_CF16EN_MASK	0x1
#define XSTORM_ROCE_RESP_CONN_AG_CTX_CF16EN_SHIFT	6
#define XSTORM_ROCE_RESP_CONN_AG_CTX_CF17EN_MASK	0x1
#define XSTORM_ROCE_RESP_CONN_AG_CTX_CF17EN_SHIFT	7
	u8 flags10;
#define XSTORM_ROCE_RESP_CONN_AG_CTX_CF18EN_MASK		0x1
#define XSTORM_ROCE_RESP_CONN_AG_CTX_CF18EN_SHIFT		0
#define XSTORM_ROCE_RESP_CONN_AG_CTX_CF19EN_MASK		0x1
#define XSTORM_ROCE_RESP_CONN_AG_CTX_CF19EN_SHIFT		1
#define XSTORM_ROCE_RESP_CONN_AG_CTX_CF20EN_MASK		0x1
#define XSTORM_ROCE_RESP_CONN_AG_CTX_CF20EN_SHIFT		2
#define XSTORM_ROCE_RESP_CONN_AG_CTX_CF21EN_MASK		0x1
#define XSTORM_ROCE_RESP_CONN_AG_CTX_CF21EN_SHIFT		3
#define XSTORM_ROCE_RESP_CONN_AG_CTX_SLOW_PATH_EN_MASK	0x1
#define XSTORM_ROCE_RESP_CONN_AG_CTX_SLOW_PATH_EN_SHIFT	4
#define XSTORM_ROCE_RESP_CONN_AG_CTX_CF23EN_MASK		0x1
#define XSTORM_ROCE_RESP_CONN_AG_CTX_CF23EN_SHIFT		5
#define XSTORM_ROCE_RESP_CONN_AG_CTX_RULE0EN_MASK		0x1
#define XSTORM_ROCE_RESP_CONN_AG_CTX_RULE0EN_SHIFT		6
#define XSTORM_ROCE_RESP_CONN_AG_CTX_RULE1EN_MASK		0x1
#define XSTORM_ROCE_RESP_CONN_AG_CTX_RULE1EN_SHIFT		7
	u8 flags11;
#define XSTORM_ROCE_RESP_CONN_AG_CTX_RULE2EN_MASK		0x1
#define XSTORM_ROCE_RESP_CONN_AG_CTX_RULE2EN_SHIFT		0
#define XSTORM_ROCE_RESP_CONN_AG_CTX_RULE3EN_MASK		0x1
#define XSTORM_ROCE_RESP_CONN_AG_CTX_RULE3EN_SHIFT		1
#define XSTORM_ROCE_RESP_CONN_AG_CTX_RULE4EN_MASK		0x1
#define XSTORM_ROCE_RESP_CONN_AG_CTX_RULE4EN_SHIFT		2
#define XSTORM_ROCE_RESP_CONN_AG_CTX_RULE5EN_MASK		0x1
#define XSTORM_ROCE_RESP_CONN_AG_CTX_RULE5EN_SHIFT		3
#define XSTORM_ROCE_RESP_CONN_AG_CTX_RULE6EN_MASK		0x1
#define XSTORM_ROCE_RESP_CONN_AG_CTX_RULE6EN_SHIFT		4
#define XSTORM_ROCE_RESP_CONN_AG_CTX_RULE7EN_MASK		0x1
#define XSTORM_ROCE_RESP_CONN_AG_CTX_RULE7EN_SHIFT		5
#define XSTORM_ROCE_RESP_CONN_AG_CTX_A0_RESERVED1_MASK	0x1
#define XSTORM_ROCE_RESP_CONN_AG_CTX_A0_RESERVED1_SHIFT	6
#define XSTORM_ROCE_RESP_CONN_AG_CTX_RULE9EN_MASK		0x1
#define XSTORM_ROCE_RESP_CONN_AG_CTX_RULE9EN_SHIFT		7
	u8 flags12;
#define XSTORM_ROCE_RESP_CONN_AG_CTX_IRQ_PROD_RULE_EN_MASK	0x1
#define XSTORM_ROCE_RESP_CONN_AG_CTX_IRQ_PROD_RULE_EN_SHIFT	0
#define XSTORM_ROCE_RESP_CONN_AG_CTX_RULE11EN_MASK		0x1
#define XSTORM_ROCE_RESP_CONN_AG_CTX_RULE11EN_SHIFT		1
#define XSTORM_ROCE_RESP_CONN_AG_CTX_A0_RESERVED2_MASK	0x1
#define XSTORM_ROCE_RESP_CONN_AG_CTX_A0_RESERVED2_SHIFT	2
#define XSTORM_ROCE_RESP_CONN_AG_CTX_A0_RESERVED3_MASK	0x1
#define XSTORM_ROCE_RESP_CONN_AG_CTX_A0_RESERVED3_SHIFT	3
#define XSTORM_ROCE_RESP_CONN_AG_CTX_RULE14EN_MASK		0x1
#define XSTORM_ROCE_RESP_CONN_AG_CTX_RULE14EN_SHIFT		4
#define XSTORM_ROCE_RESP_CONN_AG_CTX_RULE15EN_MASK		0x1
#define XSTORM_ROCE_RESP_CONN_AG_CTX_RULE15EN_SHIFT		5
#define XSTORM_ROCE_RESP_CONN_AG_CTX_RULE16EN_MASK		0x1
#define XSTORM_ROCE_RESP_CONN_AG_CTX_RULE16EN_SHIFT		6
#define XSTORM_ROCE_RESP_CONN_AG_CTX_RULE17EN_MASK		0x1
#define XSTORM_ROCE_RESP_CONN_AG_CTX_RULE17EN_SHIFT		7
	u8 flags13;
#define XSTORM_ROCE_RESP_CONN_AG_CTX_RULE18EN_MASK		0x1
#define XSTORM_ROCE_RESP_CONN_AG_CTX_RULE18EN_SHIFT		0
#define XSTORM_ROCE_RESP_CONN_AG_CTX_RULE19EN_MASK		0x1
#define XSTORM_ROCE_RESP_CONN_AG_CTX_RULE19EN_SHIFT		1
#define XSTORM_ROCE_RESP_CONN_AG_CTX_A0_RESERVED4_MASK	0x1
#define XSTORM_ROCE_RESP_CONN_AG_CTX_A0_RESERVED4_SHIFT	2
#define XSTORM_ROCE_RESP_CONN_AG_CTX_A0_RESERVED5_MASK	0x1
#define XSTORM_ROCE_RESP_CONN_AG_CTX_A0_RESERVED5_SHIFT	3
#define XSTORM_ROCE_RESP_CONN_AG_CTX_A0_RESERVED6_MASK	0x1
#define XSTORM_ROCE_RESP_CONN_AG_CTX_A0_RESERVED6_SHIFT	4
#define XSTORM_ROCE_RESP_CONN_AG_CTX_A0_RESERVED7_MASK	0x1
#define XSTORM_ROCE_RESP_CONN_AG_CTX_A0_RESERVED7_SHIFT	5
#define XSTORM_ROCE_RESP_CONN_AG_CTX_A0_RESERVED8_MASK	0x1
#define XSTORM_ROCE_RESP_CONN_AG_CTX_A0_RESERVED8_SHIFT	6
#define XSTORM_ROCE_RESP_CONN_AG_CTX_A0_RESERVED9_MASK	0x1
#define XSTORM_ROCE_RESP_CONN_AG_CTX_A0_RESERVED9_SHIFT	7
	u8 flags14;
#define XSTORM_ROCE_RESP_CONN_AG_CTX_BIT16_MASK	0x1
#define XSTORM_ROCE_RESP_CONN_AG_CTX_BIT16_SHIFT	0
#define XSTORM_ROCE_RESP_CONN_AG_CTX_BIT17_MASK	0x1
#define XSTORM_ROCE_RESP_CONN_AG_CTX_BIT17_SHIFT	1
#define XSTORM_ROCE_RESP_CONN_AG_CTX_BIT18_MASK	0x1
#define XSTORM_ROCE_RESP_CONN_AG_CTX_BIT18_SHIFT	2
#define XSTORM_ROCE_RESP_CONN_AG_CTX_BIT19_MASK	0x1
#define XSTORM_ROCE_RESP_CONN_AG_CTX_BIT19_SHIFT	3
#define XSTORM_ROCE_RESP_CONN_AG_CTX_BIT20_MASK	0x1
#define XSTORM_ROCE_RESP_CONN_AG_CTX_BIT20_SHIFT	4
#define XSTORM_ROCE_RESP_CONN_AG_CTX_BIT21_MASK	0x1
#define XSTORM_ROCE_RESP_CONN_AG_CTX_BIT21_SHIFT	5
#define XSTORM_ROCE_RESP_CONN_AG_CTX_CF23_MASK	0x3
#define XSTORM_ROCE_RESP_CONN_AG_CTX_CF23_SHIFT	6
	u8 byte2;
	__le16 physical_q0;
	__le16 irq_prod_shadow;
	__le16 word2;
	__le16 irq_cons;
	__le16 irq_prod;
	__le16 e5_reserved1;
	__le16 conn_dpi;
	u8 rxmit_opcode;
	u8 byte4;
	u8 byte5;
	u8 byte6;
	__le32 rxmit_psn_and_id;
	__le32 rxmit_bytes_length;
	__le32 psn;
	__le32 reg3;
	__le32 reg4;
	__le32 reg5;
	__le32 msn_and_syndrome;
};

struct ystorm_roce_conn_ag_ctx {
	u8 byte0;
	u8 byte1;
	u8 flags0;
#define YSTORM_ROCE_CONN_AG_CTX_BIT0_MASK     0x1
#define YSTORM_ROCE_CONN_AG_CTX_BIT0_SHIFT    0
#define YSTORM_ROCE_CONN_AG_CTX_BIT1_MASK     0x1
#define YSTORM_ROCE_CONN_AG_CTX_BIT1_SHIFT    1
#define YSTORM_ROCE_CONN_AG_CTX_CF0_MASK      0x3
#define YSTORM_ROCE_CONN_AG_CTX_CF0_SHIFT     2
#define YSTORM_ROCE_CONN_AG_CTX_CF1_MASK      0x3
#define YSTORM_ROCE_CONN_AG_CTX_CF1_SHIFT     4
#define YSTORM_ROCE_CONN_AG_CTX_CF2_MASK      0x3
#define YSTORM_ROCE_CONN_AG_CTX_CF2_SHIFT     6
	u8 flags1;
#define YSTORM_ROCE_CONN_AG_CTX_CF0EN_MASK    0x1
#define YSTORM_ROCE_CONN_AG_CTX_CF0EN_SHIFT   0
#define YSTORM_ROCE_CONN_AG_CTX_CF1EN_MASK    0x1
#define YSTORM_ROCE_CONN_AG_CTX_CF1EN_SHIFT   1
#define YSTORM_ROCE_CONN_AG_CTX_CF2EN_MASK    0x1
#define YSTORM_ROCE_CONN_AG_CTX_CF2EN_SHIFT   2
#define YSTORM_ROCE_CONN_AG_CTX_RULE0EN_MASK  0x1
#define YSTORM_ROCE_CONN_AG_CTX_RULE0EN_SHIFT 3
#define YSTORM_ROCE_CONN_AG_CTX_RULE1EN_MASK  0x1
#define YSTORM_ROCE_CONN_AG_CTX_RULE1EN_SHIFT 4
#define YSTORM_ROCE_CONN_AG_CTX_RULE2EN_MASK  0x1
#define YSTORM_ROCE_CONN_AG_CTX_RULE2EN_SHIFT 5
#define YSTORM_ROCE_CONN_AG_CTX_RULE3EN_MASK  0x1
#define YSTORM_ROCE_CONN_AG_CTX_RULE3EN_SHIFT 6
#define YSTORM_ROCE_CONN_AG_CTX_RULE4EN_MASK  0x1
#define YSTORM_ROCE_CONN_AG_CTX_RULE4EN_SHIFT 7
	u8 byte2;
	u8 byte3;
	__le16 word0;
	__le32 reg0;
	__le32 reg1;
	__le16 word1;
	__le16 word2;
	__le16 word3;
	__le16 word4;
	__le32 reg2;
	__le32 reg3;
};

struct ystorm_roce_req_conn_ag_ctx {
	u8 byte0;
	u8 byte1;
	u8 flags0;
#define YSTORM_ROCE_REQ_CONN_AG_CTX_BIT0_MASK	0x1
#define YSTORM_ROCE_REQ_CONN_AG_CTX_BIT0_SHIFT	0
#define YSTORM_ROCE_REQ_CONN_AG_CTX_BIT1_MASK	0x1
#define YSTORM_ROCE_REQ_CONN_AG_CTX_BIT1_SHIFT	1
#define YSTORM_ROCE_REQ_CONN_AG_CTX_CF0_MASK		0x3
#define YSTORM_ROCE_REQ_CONN_AG_CTX_CF0_SHIFT	2
#define YSTORM_ROCE_REQ_CONN_AG_CTX_CF1_MASK		0x3
#define YSTORM_ROCE_REQ_CONN_AG_CTX_CF1_SHIFT	4
#define YSTORM_ROCE_REQ_CONN_AG_CTX_CF2_MASK		0x3
#define YSTORM_ROCE_REQ_CONN_AG_CTX_CF2_SHIFT	6
	u8 flags1;
#define YSTORM_ROCE_REQ_CONN_AG_CTX_CF0EN_MASK	0x1
#define YSTORM_ROCE_REQ_CONN_AG_CTX_CF0EN_SHIFT	0
#define YSTORM_ROCE_REQ_CONN_AG_CTX_CF1EN_MASK	0x1
#define YSTORM_ROCE_REQ_CONN_AG_CTX_CF1EN_SHIFT	1
#define YSTORM_ROCE_REQ_CONN_AG_CTX_CF2EN_MASK	0x1
#define YSTORM_ROCE_REQ_CONN_AG_CTX_CF2EN_SHIFT	2
#define YSTORM_ROCE_REQ_CONN_AG_CTX_RULE0EN_MASK	0x1
#define YSTORM_ROCE_REQ_CONN_AG_CTX_RULE0EN_SHIFT	3
#define YSTORM_ROCE_REQ_CONN_AG_CTX_RULE1EN_MASK	0x1
#define YSTORM_ROCE_REQ_CONN_AG_CTX_RULE1EN_SHIFT	4
#define YSTORM_ROCE_REQ_CONN_AG_CTX_RULE2EN_MASK	0x1
#define YSTORM_ROCE_REQ_CONN_AG_CTX_RULE2EN_SHIFT	5
#define YSTORM_ROCE_REQ_CONN_AG_CTX_RULE3EN_MASK	0x1
#define YSTORM_ROCE_REQ_CONN_AG_CTX_RULE3EN_SHIFT	6
#define YSTORM_ROCE_REQ_CONN_AG_CTX_RULE4EN_MASK	0x1
#define YSTORM_ROCE_REQ_CONN_AG_CTX_RULE4EN_SHIFT	7
	u8 byte2;
	u8 byte3;
	__le16 word0;
	__le32 reg0;
	__le32 reg1;
	__le16 word1;
	__le16 word2;
	__le16 word3;
	__le16 word4;
	__le32 reg2;
	__le32 reg3;
};

struct ystorm_roce_resp_conn_ag_ctx {
	u8 byte0;
	u8 byte1;
	u8 flags0;
#define YSTORM_ROCE_RESP_CONN_AG_CTX_BIT0_MASK	0x1
#define YSTORM_ROCE_RESP_CONN_AG_CTX_BIT0_SHIFT	0
#define YSTORM_ROCE_RESP_CONN_AG_CTX_BIT1_MASK	0x1
#define YSTORM_ROCE_RESP_CONN_AG_CTX_BIT1_SHIFT	1
#define YSTORM_ROCE_RESP_CONN_AG_CTX_CF0_MASK	0x3
#define YSTORM_ROCE_RESP_CONN_AG_CTX_CF0_SHIFT	2
#define YSTORM_ROCE_RESP_CONN_AG_CTX_CF1_MASK	0x3
#define YSTORM_ROCE_RESP_CONN_AG_CTX_CF1_SHIFT	4
#define YSTORM_ROCE_RESP_CONN_AG_CTX_CF2_MASK	0x3
#define YSTORM_ROCE_RESP_CONN_AG_CTX_CF2_SHIFT	6
	u8 flags1;
#define YSTORM_ROCE_RESP_CONN_AG_CTX_CF0EN_MASK	0x1
#define YSTORM_ROCE_RESP_CONN_AG_CTX_CF0EN_SHIFT	0
#define YSTORM_ROCE_RESP_CONN_AG_CTX_CF1EN_MASK	0x1
#define YSTORM_ROCE_RESP_CONN_AG_CTX_CF1EN_SHIFT	1
#define YSTORM_ROCE_RESP_CONN_AG_CTX_CF2EN_MASK	0x1
#define YSTORM_ROCE_RESP_CONN_AG_CTX_CF2EN_SHIFT	2
#define YSTORM_ROCE_RESP_CONN_AG_CTX_RULE0EN_MASK	0x1
#define YSTORM_ROCE_RESP_CONN_AG_CTX_RULE0EN_SHIFT	3
#define YSTORM_ROCE_RESP_CONN_AG_CTX_RULE1EN_MASK	0x1
#define YSTORM_ROCE_RESP_CONN_AG_CTX_RULE1EN_SHIFT	4
#define YSTORM_ROCE_RESP_CONN_AG_CTX_RULE2EN_MASK	0x1
#define YSTORM_ROCE_RESP_CONN_AG_CTX_RULE2EN_SHIFT	5
#define YSTORM_ROCE_RESP_CONN_AG_CTX_RULE3EN_MASK	0x1
#define YSTORM_ROCE_RESP_CONN_AG_CTX_RULE3EN_SHIFT	6
#define YSTORM_ROCE_RESP_CONN_AG_CTX_RULE4EN_MASK	0x1
#define YSTORM_ROCE_RESP_CONN_AG_CTX_RULE4EN_SHIFT	7
	u8 byte2;
	u8 byte3;
	__le16 word0;
	__le32 reg0;
	__le32 reg1;
	__le16 word1;
	__le16 word2;
	__le16 word3;
	__le16 word4;
	__le32 reg2;
	__le32 reg3;
};

/* Roce doorbell data */
enum roce_flavor {
	PLAIN_ROCE,
	RROCE_IPV4,
	RROCE_IPV6,
	MAX_ROCE_FLAVOR
};

/* The iwarp storm context of Ystorm */
struct ystorm_iwarp_conn_st_ctx {
	__le32 reserved[4];
};

/* The iwarp storm context of Pstorm */
struct pstorm_iwarp_conn_st_ctx {
	__le32 reserved[36];
};

/* The iwarp storm context of Xstorm */
struct xstorm_iwarp_conn_st_ctx {
	__le32 reserved[48];
};

struct xstorm_iwarp_conn_ag_ctx {
	u8 reserved0;
	u8 state;
	u8 flags0;
#define XSTORM_IWARP_CONN_AG_CTX_EXIST_IN_QM0_MASK	0x1
#define XSTORM_IWARP_CONN_AG_CTX_EXIST_IN_QM0_SHIFT	0
#define XSTORM_IWARP_CONN_AG_CTX_EXIST_IN_QM1_MASK	0x1
#define XSTORM_IWARP_CONN_AG_CTX_EXIST_IN_QM1_SHIFT	1
#define XSTORM_IWARP_CONN_AG_CTX_EXIST_IN_QM2_MASK	0x1
#define XSTORM_IWARP_CONN_AG_CTX_EXIST_IN_QM2_SHIFT	2
#define XSTORM_IWARP_CONN_AG_CTX_EXIST_IN_QM3_MASK	0x1
#define XSTORM_IWARP_CONN_AG_CTX_EXIST_IN_QM3_SHIFT	3
#define XSTORM_IWARP_CONN_AG_CTX_BIT4_MASK		0x1
#define XSTORM_IWARP_CONN_AG_CTX_BIT4_SHIFT		4
#define XSTORM_IWARP_CONN_AG_CTX_RESERVED2_MASK	0x1
#define XSTORM_IWARP_CONN_AG_CTX_RESERVED2_SHIFT	5
#define XSTORM_IWARP_CONN_AG_CTX_BIT6_MASK		0x1
#define XSTORM_IWARP_CONN_AG_CTX_BIT6_SHIFT		6
#define XSTORM_IWARP_CONN_AG_CTX_BIT7_MASK		0x1
#define XSTORM_IWARP_CONN_AG_CTX_BIT7_SHIFT		7
	u8 flags1;
#define XSTORM_IWARP_CONN_AG_CTX_BIT8_MASK				0x1
#define XSTORM_IWARP_CONN_AG_CTX_BIT8_SHIFT				0
#define XSTORM_IWARP_CONN_AG_CTX_BIT9_MASK				0x1
#define XSTORM_IWARP_CONN_AG_CTX_BIT9_SHIFT				1
#define XSTORM_IWARP_CONN_AG_CTX_BIT10_MASK				0x1
#define XSTORM_IWARP_CONN_AG_CTX_BIT10_SHIFT				2
#define XSTORM_IWARP_CONN_AG_CTX_BIT11_MASK				0x1
#define XSTORM_IWARP_CONN_AG_CTX_BIT11_SHIFT				3
#define XSTORM_IWARP_CONN_AG_CTX_BIT12_MASK				0x1
#define XSTORM_IWARP_CONN_AG_CTX_BIT12_SHIFT				4
#define XSTORM_IWARP_CONN_AG_CTX_BIT13_MASK				0x1
#define XSTORM_IWARP_CONN_AG_CTX_BIT13_SHIFT				5
#define XSTORM_IWARP_CONN_AG_CTX_BIT14_MASK				0x1
#define XSTORM_IWARP_CONN_AG_CTX_BIT14_SHIFT				6
#define XSTORM_IWARP_CONN_AG_CTX_YSTORM_FLUSH_OR_REWIND_SND_MAX_MASK	0x1
#define XSTORM_IWARP_CONN_AG_CTX_YSTORM_FLUSH_OR_REWIND_SND_MAX_SHIFT 7
	u8 flags2;
#define XSTORM_IWARP_CONN_AG_CTX_CF0_MASK			0x3
#define XSTORM_IWARP_CONN_AG_CTX_CF0_SHIFT			0
#define XSTORM_IWARP_CONN_AG_CTX_CF1_MASK			0x3
#define XSTORM_IWARP_CONN_AG_CTX_CF1_SHIFT			2
#define XSTORM_IWARP_CONN_AG_CTX_CF2_MASK			0x3
#define XSTORM_IWARP_CONN_AG_CTX_CF2_SHIFT			4
#define XSTORM_IWARP_CONN_AG_CTX_TIMER_STOP_ALL_MASK		0x3
#define XSTORM_IWARP_CONN_AG_CTX_TIMER_STOP_ALL_SHIFT	6
	u8 flags3;
#define XSTORM_IWARP_CONN_AG_CTX_CF4_MASK	0x3
#define XSTORM_IWARP_CONN_AG_CTX_CF4_SHIFT	0
#define XSTORM_IWARP_CONN_AG_CTX_CF5_MASK	0x3
#define XSTORM_IWARP_CONN_AG_CTX_CF5_SHIFT	2
#define XSTORM_IWARP_CONN_AG_CTX_CF6_MASK	0x3
#define XSTORM_IWARP_CONN_AG_CTX_CF6_SHIFT	4
#define XSTORM_IWARP_CONN_AG_CTX_CF7_MASK	0x3
#define XSTORM_IWARP_CONN_AG_CTX_CF7_SHIFT	6
	u8 flags4;
#define XSTORM_IWARP_CONN_AG_CTX_CF8_MASK	0x3
#define XSTORM_IWARP_CONN_AG_CTX_CF8_SHIFT	0
#define XSTORM_IWARP_CONN_AG_CTX_CF9_MASK	0x3
#define XSTORM_IWARP_CONN_AG_CTX_CF9_SHIFT	2
#define XSTORM_IWARP_CONN_AG_CTX_CF10_MASK	0x3
#define XSTORM_IWARP_CONN_AG_CTX_CF10_SHIFT	4
#define XSTORM_IWARP_CONN_AG_CTX_CF11_MASK	0x3
#define XSTORM_IWARP_CONN_AG_CTX_CF11_SHIFT	6
	u8 flags5;
#define XSTORM_IWARP_CONN_AG_CTX_CF12_MASK		0x3
#define XSTORM_IWARP_CONN_AG_CTX_CF12_SHIFT		0
#define XSTORM_IWARP_CONN_AG_CTX_CF13_MASK		0x3
#define XSTORM_IWARP_CONN_AG_CTX_CF13_SHIFT		2
#define XSTORM_IWARP_CONN_AG_CTX_SQ_FLUSH_CF_MASK	0x3
#define XSTORM_IWARP_CONN_AG_CTX_SQ_FLUSH_CF_SHIFT	4
#define XSTORM_IWARP_CONN_AG_CTX_CF15_MASK		0x3
#define XSTORM_IWARP_CONN_AG_CTX_CF15_SHIFT		6
	u8 flags6;
#define XSTORM_IWARP_CONN_AG_CTX_MPA_OR_ERROR_WAKEUP_TRIGGER_CF_MASK	0x3
#define XSTORM_IWARP_CONN_AG_CTX_MPA_OR_ERROR_WAKEUP_TRIGGER_CF_SHIFT 0
#define XSTORM_IWARP_CONN_AG_CTX_CF17_MASK				0x3
#define XSTORM_IWARP_CONN_AG_CTX_CF17_SHIFT				2
#define XSTORM_IWARP_CONN_AG_CTX_CF18_MASK				0x3
#define XSTORM_IWARP_CONN_AG_CTX_CF18_SHIFT				4
#define XSTORM_IWARP_CONN_AG_CTX_DQ_FLUSH_MASK			0x3
#define XSTORM_IWARP_CONN_AG_CTX_DQ_FLUSH_SHIFT			6
	u8 flags7;
#define XSTORM_IWARP_CONN_AG_CTX_FLUSH_Q0_MASK	0x3
#define XSTORM_IWARP_CONN_AG_CTX_FLUSH_Q0_SHIFT	0
#define XSTORM_IWARP_CONN_AG_CTX_FLUSH_Q1_MASK	0x3
#define XSTORM_IWARP_CONN_AG_CTX_FLUSH_Q1_SHIFT	2
#define XSTORM_IWARP_CONN_AG_CTX_SLOW_PATH_MASK	0x3
#define XSTORM_IWARP_CONN_AG_CTX_SLOW_PATH_SHIFT	4
#define XSTORM_IWARP_CONN_AG_CTX_CF0EN_MASK		0x1
#define XSTORM_IWARP_CONN_AG_CTX_CF0EN_SHIFT		6
#define XSTORM_IWARP_CONN_AG_CTX_CF1EN_MASK		0x1
#define XSTORM_IWARP_CONN_AG_CTX_CF1EN_SHIFT		7
	u8 flags8;
#define XSTORM_IWARP_CONN_AG_CTX_CF2EN_MASK			0x1
#define XSTORM_IWARP_CONN_AG_CTX_CF2EN_SHIFT			0
#define XSTORM_IWARP_CONN_AG_CTX_TIMER_STOP_ALL_EN_MASK	0x1
#define XSTORM_IWARP_CONN_AG_CTX_TIMER_STOP_ALL_EN_SHIFT	1
#define XSTORM_IWARP_CONN_AG_CTX_CF4EN_MASK			0x1
#define XSTORM_IWARP_CONN_AG_CTX_CF4EN_SHIFT			2
#define XSTORM_IWARP_CONN_AG_CTX_CF5EN_MASK			0x1
#define XSTORM_IWARP_CONN_AG_CTX_CF5EN_SHIFT			3
#define XSTORM_IWARP_CONN_AG_CTX_CF6EN_MASK			0x1
#define XSTORM_IWARP_CONN_AG_CTX_CF6EN_SHIFT			4
#define XSTORM_IWARP_CONN_AG_CTX_CF7EN_MASK			0x1
#define XSTORM_IWARP_CONN_AG_CTX_CF7EN_SHIFT			5
#define XSTORM_IWARP_CONN_AG_CTX_CF8EN_MASK			0x1
#define XSTORM_IWARP_CONN_AG_CTX_CF8EN_SHIFT			6
#define XSTORM_IWARP_CONN_AG_CTX_CF9EN_MASK			0x1
#define XSTORM_IWARP_CONN_AG_CTX_CF9EN_SHIFT			7
	u8 flags9;
#define XSTORM_IWARP_CONN_AG_CTX_CF10EN_MASK				0x1
#define XSTORM_IWARP_CONN_AG_CTX_CF10EN_SHIFT			0
#define XSTORM_IWARP_CONN_AG_CTX_CF11EN_MASK				0x1
#define XSTORM_IWARP_CONN_AG_CTX_CF11EN_SHIFT			1
#define XSTORM_IWARP_CONN_AG_CTX_CF12EN_MASK				0x1
#define XSTORM_IWARP_CONN_AG_CTX_CF12EN_SHIFT			2
#define XSTORM_IWARP_CONN_AG_CTX_CF13EN_MASK				0x1
#define XSTORM_IWARP_CONN_AG_CTX_CF13EN_SHIFT			3
#define XSTORM_IWARP_CONN_AG_CTX_SQ_FLUSH_CF_EN_MASK			0x1
#define XSTORM_IWARP_CONN_AG_CTX_SQ_FLUSH_CF_EN_SHIFT		4
#define XSTORM_IWARP_CONN_AG_CTX_CF15EN_MASK				0x1
#define XSTORM_IWARP_CONN_AG_CTX_CF15EN_SHIFT			5
#define XSTORM_IWARP_CONN_AG_CTX_MPA_OR_ERROR_WAKEUP_TRIGGER_CF_EN_MASK 0x1
#define XSTORM_IWARP_CONN_AG_CTX_MPA_OR_ERROR_WAKEUP_TRIGGER_CF_EN_SHIFT 6
#define XSTORM_IWARP_CONN_AG_CTX_CF17EN_MASK				0x1
#define XSTORM_IWARP_CONN_AG_CTX_CF17EN_SHIFT			7
	u8 flags10;
#define XSTORM_IWARP_CONN_AG_CTX_CF18EN_MASK			0x1
#define XSTORM_IWARP_CONN_AG_CTX_CF18EN_SHIFT		0
#define XSTORM_IWARP_CONN_AG_CTX_DQ_FLUSH_EN_MASK		0x1
#define XSTORM_IWARP_CONN_AG_CTX_DQ_FLUSH_EN_SHIFT		1
#define XSTORM_IWARP_CONN_AG_CTX_FLUSH_Q0_EN_MASK		0x1
#define XSTORM_IWARP_CONN_AG_CTX_FLUSH_Q0_EN_SHIFT		2
#define XSTORM_IWARP_CONN_AG_CTX_FLUSH_Q1_EN_MASK		0x1
#define XSTORM_IWARP_CONN_AG_CTX_FLUSH_Q1_EN_SHIFT		3
#define XSTORM_IWARP_CONN_AG_CTX_SLOW_PATH_EN_MASK		0x1
#define XSTORM_IWARP_CONN_AG_CTX_SLOW_PATH_EN_SHIFT		4
#define XSTORM_IWARP_CONN_AG_CTX_SEND_TERMINATE_CF_EN_MASK               0x1
#define XSTORM_IWARP_CONN_AG_CTX_SEND_TERMINATE_CF_EN_SHIFT              5
#define XSTORM_IWARP_CONN_AG_CTX_RULE0EN_MASK		0x1
#define XSTORM_IWARP_CONN_AG_CTX_RULE0EN_SHIFT		6
#define XSTORM_IWARP_CONN_AG_CTX_MORE_TO_SEND_RULE_EN_MASK	0x1
#define XSTORM_IWARP_CONN_AG_CTX_MORE_TO_SEND_RULE_EN_SHIFT	7
	u8 flags11;
#define XSTORM_IWARP_CONN_AG_CTX_TX_BLOCKED_EN_MASK	0x1
#define XSTORM_IWARP_CONN_AG_CTX_TX_BLOCKED_EN_SHIFT	0
#define XSTORM_IWARP_CONN_AG_CTX_RULE3EN_MASK	0x1
#define XSTORM_IWARP_CONN_AG_CTX_RULE3EN_SHIFT	1
#define XSTORM_IWARP_CONN_AG_CTX_RESERVED3_MASK	0x1
#define XSTORM_IWARP_CONN_AG_CTX_RESERVED3_SHIFT	2
#define XSTORM_IWARP_CONN_AG_CTX_RULE5EN_MASK	0x1
#define XSTORM_IWARP_CONN_AG_CTX_RULE5EN_SHIFT	3
#define XSTORM_IWARP_CONN_AG_CTX_RULE6EN_MASK	0x1
#define XSTORM_IWARP_CONN_AG_CTX_RULE6EN_SHIFT	4
#define XSTORM_IWARP_CONN_AG_CTX_RULE7EN_MASK	0x1
#define XSTORM_IWARP_CONN_AG_CTX_RULE7EN_SHIFT	5
#define XSTORM_IWARP_CONN_AG_CTX_A0_RESERVED1_MASK	0x1
#define XSTORM_IWARP_CONN_AG_CTX_A0_RESERVED1_SHIFT	6
#define XSTORM_IWARP_CONN_AG_CTX_RULE9EN_MASK	0x1
#define XSTORM_IWARP_CONN_AG_CTX_RULE9EN_SHIFT	7
	u8 flags12;
#define XSTORM_IWARP_CONN_AG_CTX_SQ_NOT_EMPTY_RULE_EN_MASK	0x1
#define XSTORM_IWARP_CONN_AG_CTX_SQ_NOT_EMPTY_RULE_EN_SHIFT	0
#define XSTORM_IWARP_CONN_AG_CTX_RULE11EN_MASK		0x1
#define XSTORM_IWARP_CONN_AG_CTX_RULE11EN_SHIFT		1
#define XSTORM_IWARP_CONN_AG_CTX_A0_RESERVED2_MASK		0x1
#define XSTORM_IWARP_CONN_AG_CTX_A0_RESERVED2_SHIFT		2
#define XSTORM_IWARP_CONN_AG_CTX_A0_RESERVED3_MASK		0x1
#define XSTORM_IWARP_CONN_AG_CTX_A0_RESERVED3_SHIFT		3
#define XSTORM_IWARP_CONN_AG_CTX_SQ_FENCE_RULE_EN_MASK	0x1
#define XSTORM_IWARP_CONN_AG_CTX_SQ_FENCE_RULE_EN_SHIFT	4
#define XSTORM_IWARP_CONN_AG_CTX_RULE15EN_MASK		0x1
#define XSTORM_IWARP_CONN_AG_CTX_RULE15EN_SHIFT		5
#define XSTORM_IWARP_CONN_AG_CTX_RULE16EN_MASK		0x1
#define XSTORM_IWARP_CONN_AG_CTX_RULE16EN_SHIFT		6
#define XSTORM_IWARP_CONN_AG_CTX_RULE17EN_MASK		0x1
#define XSTORM_IWARP_CONN_AG_CTX_RULE17EN_SHIFT		7
	u8 flags13;
#define XSTORM_IWARP_CONN_AG_CTX_IRQ_NOT_EMPTY_RULE_EN_MASK	0x1
#define XSTORM_IWARP_CONN_AG_CTX_IRQ_NOT_EMPTY_RULE_EN_SHIFT	0
#define XSTORM_IWARP_CONN_AG_CTX_HQ_NOT_FULL_RULE_EN_MASK	0x1
#define XSTORM_IWARP_CONN_AG_CTX_HQ_NOT_FULL_RULE_EN_SHIFT	1
#define XSTORM_IWARP_CONN_AG_CTX_ORQ_RD_FENCE_RULE_EN_MASK	0x1
#define XSTORM_IWARP_CONN_AG_CTX_ORQ_RD_FENCE_RULE_EN_SHIFT	2
#define XSTORM_IWARP_CONN_AG_CTX_RULE21EN_MASK		0x1
#define XSTORM_IWARP_CONN_AG_CTX_RULE21EN_SHIFT		3
#define XSTORM_IWARP_CONN_AG_CTX_A0_RESERVED6_MASK		0x1
#define XSTORM_IWARP_CONN_AG_CTX_A0_RESERVED6_SHIFT		4
#define XSTORM_IWARP_CONN_AG_CTX_ORQ_NOT_FULL_RULE_EN_MASK	0x1
#define XSTORM_IWARP_CONN_AG_CTX_ORQ_NOT_FULL_RULE_EN_SHIFT	5
#define XSTORM_IWARP_CONN_AG_CTX_A0_RESERVED8_MASK		0x1
#define XSTORM_IWARP_CONN_AG_CTX_A0_RESERVED8_SHIFT		6
#define XSTORM_IWARP_CONN_AG_CTX_A0_RESERVED9_MASK		0x1
#define XSTORM_IWARP_CONN_AG_CTX_A0_RESERVED9_SHIFT		7
	u8 flags14;
#define XSTORM_IWARP_CONN_AG_CTX_BIT16_MASK		0x1
#define XSTORM_IWARP_CONN_AG_CTX_BIT16_SHIFT		0
#define XSTORM_IWARP_CONN_AG_CTX_BIT17_MASK		0x1
#define XSTORM_IWARP_CONN_AG_CTX_BIT17_SHIFT		1
#define XSTORM_IWARP_CONN_AG_CTX_BIT18_MASK		0x1
#define XSTORM_IWARP_CONN_AG_CTX_BIT18_SHIFT		2
#define XSTORM_IWARP_CONN_AG_CTX_E5_RESERVED1_MASK	0x1
#define XSTORM_IWARP_CONN_AG_CTX_E5_RESERVED1_SHIFT	3
#define XSTORM_IWARP_CONN_AG_CTX_E5_RESERVED2_MASK	0x1
#define XSTORM_IWARP_CONN_AG_CTX_E5_RESERVED2_SHIFT	4
#define XSTORM_IWARP_CONN_AG_CTX_E5_RESERVED3_MASK	0x1
#define XSTORM_IWARP_CONN_AG_CTX_E5_RESERVED3_SHIFT	5
#define XSTORM_IWARP_CONN_AG_CTX_SEND_TERMINATE_CF_MASK	0x3
#define XSTORM_IWARP_CONN_AG_CTX_SEND_TERMINATE_CF_SHIFT	6
	u8 byte2;
	__le16 physical_q0;
	__le16 physical_q1;
	__le16 sq_comp_cons;
	__le16 sq_tx_cons;
	__le16 sq_prod;
	__le16 word5;
	__le16 conn_dpi;
	u8 byte3;
	u8 byte4;
	u8 byte5;
	u8 byte6;
	__le32 reg0;
	__le32 reg1;
	__le32 reg2;
	__le32 more_to_send_seq;
	__le32 reg4;
	__le32 rewinded_snd_max_or_term_opcode;
	__le32 rd_msn;
	__le16 irq_prod_via_msdm;
	__le16 irq_cons;
	__le16 hq_cons_th_or_mpa_data;
	__le16 hq_cons;
	__le32 atom_msn;
	__le32 orq_cons;
	__le32 orq_cons_th;
	u8 byte7;
	u8 wqe_data_pad_bytes;
	u8 max_ord;
	u8 former_hq_prod;
	u8 irq_prod_via_msem;
	u8 byte12;
	u8 max_pkt_pdu_size_lo;
	u8 max_pkt_pdu_size_hi;
	u8 byte15;
	u8 e5_reserved;
	__le16 e5_reserved4;
	__le32 reg10;
	__le32 reg11;
	__le32 shared_queue_page_addr_lo;
	__le32 shared_queue_page_addr_hi;
	__le32 reg14;
	__le32 reg15;
	__le32 reg16;
	__le32 reg17;
};

struct tstorm_iwarp_conn_ag_ctx {
	u8 reserved0;
	u8 state;
	u8 flags0;
#define TSTORM_IWARP_CONN_AG_CTX_EXIST_IN_QM0_MASK	0x1
#define TSTORM_IWARP_CONN_AG_CTX_EXIST_IN_QM0_SHIFT	0
#define TSTORM_IWARP_CONN_AG_CTX_BIT1_MASK		0x1
#define TSTORM_IWARP_CONN_AG_CTX_BIT1_SHIFT		1
#define TSTORM_IWARP_CONN_AG_CTX_BIT2_MASK		0x1
#define TSTORM_IWARP_CONN_AG_CTX_BIT2_SHIFT		2
#define TSTORM_IWARP_CONN_AG_CTX_MSTORM_FLUSH_OR_TERMINATE_SENT_MASK  0x1
#define TSTORM_IWARP_CONN_AG_CTX_MSTORM_FLUSH_OR_TERMINATE_SENT_SHIFT 3
#define TSTORM_IWARP_CONN_AG_CTX_BIT4_MASK		0x1
#define TSTORM_IWARP_CONN_AG_CTX_BIT4_SHIFT		4
#define TSTORM_IWARP_CONN_AG_CTX_CACHED_ORQ_MASK	0x1
#define TSTORM_IWARP_CONN_AG_CTX_CACHED_ORQ_SHIFT	5
#define TSTORM_IWARP_CONN_AG_CTX_CF0_MASK		0x3
#define TSTORM_IWARP_CONN_AG_CTX_CF0_SHIFT		6
	u8 flags1;
#define TSTORM_IWARP_CONN_AG_CTX_RQ_POST_CF_MASK		0x3
#define TSTORM_IWARP_CONN_AG_CTX_RQ_POST_CF_SHIFT		0
#define TSTORM_IWARP_CONN_AG_CTX_MPA_TIMEOUT_CF_MASK		0x3
#define TSTORM_IWARP_CONN_AG_CTX_MPA_TIMEOUT_CF_SHIFT	2
#define TSTORM_IWARP_CONN_AG_CTX_TIMER_STOP_ALL_MASK		0x3
#define TSTORM_IWARP_CONN_AG_CTX_TIMER_STOP_ALL_SHIFT	4
#define TSTORM_IWARP_CONN_AG_CTX_CF4_MASK			0x3
#define TSTORM_IWARP_CONN_AG_CTX_CF4_SHIFT			6
	u8 flags2;
#define TSTORM_IWARP_CONN_AG_CTX_CF5_MASK	0x3
#define TSTORM_IWARP_CONN_AG_CTX_CF5_SHIFT	0
#define TSTORM_IWARP_CONN_AG_CTX_CF6_MASK	0x3
#define TSTORM_IWARP_CONN_AG_CTX_CF6_SHIFT	2
#define TSTORM_IWARP_CONN_AG_CTX_CF7_MASK	0x3
#define TSTORM_IWARP_CONN_AG_CTX_CF7_SHIFT	4
#define TSTORM_IWARP_CONN_AG_CTX_CF8_MASK	0x3
#define TSTORM_IWARP_CONN_AG_CTX_CF8_SHIFT	6
	u8 flags3;
#define TSTORM_IWARP_CONN_AG_CTX_FLUSH_Q0_AND_TCP_HANDSHAKE_COMPLETE_MASK 0x3
#define TSTORM_IWARP_CONN_AG_CTX_FLUSH_Q0_AND_TCP_HANDSHAKE_COMPLETE_SHIFT 0
#define TSTORM_IWARP_CONN_AG_CTX_FLUSH_OR_ERROR_DETECTED_MASK	0x3
#define TSTORM_IWARP_CONN_AG_CTX_FLUSH_OR_ERROR_DETECTED_SHIFT	2
#define TSTORM_IWARP_CONN_AG_CTX_CF0EN_MASK				0x1
#define TSTORM_IWARP_CONN_AG_CTX_CF0EN_SHIFT				4
#define TSTORM_IWARP_CONN_AG_CTX_RQ_POST_CF_EN_MASK			0x1
#define TSTORM_IWARP_CONN_AG_CTX_RQ_POST_CF_EN_SHIFT			5
#define TSTORM_IWARP_CONN_AG_CTX_MPA_TIMEOUT_CF_EN_MASK		0x1
#define TSTORM_IWARP_CONN_AG_CTX_MPA_TIMEOUT_CF_EN_SHIFT		6
#define TSTORM_IWARP_CONN_AG_CTX_TIMER_STOP_ALL_EN_MASK		0x1
#define TSTORM_IWARP_CONN_AG_CTX_TIMER_STOP_ALL_EN_SHIFT		7
	u8 flags4;
#define TSTORM_IWARP_CONN_AG_CTX_CF4EN_MASK				0x1
#define TSTORM_IWARP_CONN_AG_CTX_CF4EN_SHIFT				0
#define TSTORM_IWARP_CONN_AG_CTX_CF5EN_MASK				0x1
#define TSTORM_IWARP_CONN_AG_CTX_CF5EN_SHIFT				1
#define TSTORM_IWARP_CONN_AG_CTX_CF6EN_MASK				0x1
#define TSTORM_IWARP_CONN_AG_CTX_CF6EN_SHIFT				2
#define TSTORM_IWARP_CONN_AG_CTX_CF7EN_MASK				0x1
#define TSTORM_IWARP_CONN_AG_CTX_CF7EN_SHIFT				3
#define TSTORM_IWARP_CONN_AG_CTX_CF8EN_MASK				0x1
#define TSTORM_IWARP_CONN_AG_CTX_CF8EN_SHIFT				4
#define TSTORM_IWARP_CONN_AG_CTX_FLUSH_Q0_AND_TCP_HANDSHAKE_COMPL_EN_MASK 0x1
#define	TSTORM_IWARP_CONN_AG_CTX_FLUSH_Q0_AND_TCP_HANDSHAKE_COMPL_EN_SHIFT 5
#define TSTORM_IWARP_CONN_AG_CTX_FLUSH_OR_ERROR_DETECTED_EN_MASK	0x1
#define TSTORM_IWARP_CONN_AG_CTX_FLUSH_OR_ERROR_DETECTED_EN_SHIFT	6
#define TSTORM_IWARP_CONN_AG_CTX_RULE0EN_MASK			0x1
#define TSTORM_IWARP_CONN_AG_CTX_RULE0EN_SHIFT			7
	u8 flags5;
#define TSTORM_IWARP_CONN_AG_CTX_RULE1EN_MASK		0x1
#define TSTORM_IWARP_CONN_AG_CTX_RULE1EN_SHIFT		0
#define TSTORM_IWARP_CONN_AG_CTX_RULE2EN_MASK		0x1
#define TSTORM_IWARP_CONN_AG_CTX_RULE2EN_SHIFT		1
#define TSTORM_IWARP_CONN_AG_CTX_RULE3EN_MASK		0x1
#define TSTORM_IWARP_CONN_AG_CTX_RULE3EN_SHIFT		2
#define TSTORM_IWARP_CONN_AG_CTX_RULE4EN_MASK		0x1
#define TSTORM_IWARP_CONN_AG_CTX_RULE4EN_SHIFT		3
#define TSTORM_IWARP_CONN_AG_CTX_RULE5EN_MASK		0x1
#define TSTORM_IWARP_CONN_AG_CTX_RULE5EN_SHIFT		4
#define TSTORM_IWARP_CONN_AG_CTX_SND_SQ_CONS_RULE_MASK	0x1
#define TSTORM_IWARP_CONN_AG_CTX_SND_SQ_CONS_RULE_SHIFT	5
#define TSTORM_IWARP_CONN_AG_CTX_RULE7EN_MASK		0x1
#define TSTORM_IWARP_CONN_AG_CTX_RULE7EN_SHIFT		6
#define TSTORM_IWARP_CONN_AG_CTX_RULE8EN_MASK		0x1
#define TSTORM_IWARP_CONN_AG_CTX_RULE8EN_SHIFT		7
	__le32 reg0;
	__le32 reg1;
	__le32 unaligned_nxt_seq;
	__le32 reg3;
	__le32 reg4;
	__le32 reg5;
	__le32 reg6;
	__le32 reg7;
	__le32 reg8;
	u8 orq_cache_idx;
	u8 hq_prod;
	__le16 sq_tx_cons_th;
	u8 orq_prod;
	u8 irq_cons;
	__le16 sq_tx_cons;
	__le16 conn_dpi;
	__le16 rq_prod;
	__le32 snd_seq;
	__le32 last_hq_sequence;
};

/* The iwarp storm context of Tstorm */
struct tstorm_iwarp_conn_st_ctx {
	__le32 reserved[60];
};

/* The iwarp storm context of Mstorm */
struct mstorm_iwarp_conn_st_ctx {
	__le32 reserved[32];
};

/* The iwarp storm context of Ustorm */
struct ustorm_iwarp_conn_st_ctx {
	struct regpair reserved[14];
};

/* iwarp connection context */
struct iwarp_conn_context {
	struct ystorm_iwarp_conn_st_ctx ystorm_st_context;
	struct regpair ystorm_st_padding[2];
	struct pstorm_iwarp_conn_st_ctx pstorm_st_context;
	struct regpair pstorm_st_padding[2];
	struct xstorm_iwarp_conn_st_ctx xstorm_st_context;
	struct xstorm_iwarp_conn_ag_ctx xstorm_ag_context;
	struct tstorm_iwarp_conn_ag_ctx tstorm_ag_context;
	struct timers_context timer_context;
	struct ustorm_rdma_conn_ag_ctx ustorm_ag_context;
	struct tstorm_iwarp_conn_st_ctx tstorm_st_context;
	struct regpair tstorm_st_padding[2];
	struct mstorm_iwarp_conn_st_ctx mstorm_st_context;
	struct ustorm_iwarp_conn_st_ctx ustorm_st_context;
	struct regpair ustorm_st_padding[2];
};

/* iWARP create QP params passed by driver to FW in CreateQP Request Ramrod */
struct iwarp_create_qp_ramrod_data {
	u8 flags;
#define IWARP_CREATE_QP_RAMROD_DATA_FMR_AND_RESERVED_EN_MASK	0x1
#define IWARP_CREATE_QP_RAMROD_DATA_FMR_AND_RESERVED_EN_SHIFT	0
#define IWARP_CREATE_QP_RAMROD_DATA_SIGNALED_COMP_MASK		0x1
#define IWARP_CREATE_QP_RAMROD_DATA_SIGNALED_COMP_SHIFT		1
#define IWARP_CREATE_QP_RAMROD_DATA_RDMA_RD_EN_MASK		0x1
#define IWARP_CREATE_QP_RAMROD_DATA_RDMA_RD_EN_SHIFT		2
#define IWARP_CREATE_QP_RAMROD_DATA_RDMA_WR_EN_MASK		0x1
#define IWARP_CREATE_QP_RAMROD_DATA_RDMA_WR_EN_SHIFT		3
#define IWARP_CREATE_QP_RAMROD_DATA_ATOMIC_EN_MASK		0x1
#define IWARP_CREATE_QP_RAMROD_DATA_ATOMIC_EN_SHIFT		4
#define IWARP_CREATE_QP_RAMROD_DATA_SRQ_FLG_MASK		0x1
#define IWARP_CREATE_QP_RAMROD_DATA_SRQ_FLG_SHIFT		5
#define IWARP_CREATE_QP_RAMROD_DATA_LOW_LATENCY_QUEUE_EN_MASK	0x1
#define IWARP_CREATE_QP_RAMROD_DATA_LOW_LATENCY_QUEUE_EN_SHIFT	6
#define IWARP_CREATE_QP_RAMROD_DATA_RESERVED0_MASK		0x1
#define IWARP_CREATE_QP_RAMROD_DATA_RESERVED0_SHIFT		7
	u8 reserved1;
	__le16 pd;
	__le16 sq_num_pages;
	__le16 rq_num_pages;
	__le32 reserved3[2];
	struct regpair qp_handle_for_cqe;
	struct rdma_srq_id srq_id;
	__le32 cq_cid_for_sq;
	__le32 cq_cid_for_rq;
	__le16 dpi;
	__le16 physical_q0;
	__le16 physical_q1;
	u8 reserved2[6];
};

/* iWARP completion queue types */
enum iwarp_eqe_async_opcode {
	IWARP_EVENT_TYPE_ASYNC_CONNECT_COMPLETE,
	IWARP_EVENT_TYPE_ASYNC_ENHANCED_MPA_REPLY_ARRIVED,
	IWARP_EVENT_TYPE_ASYNC_MPA_HANDSHAKE_COMPLETE,
	IWARP_EVENT_TYPE_ASYNC_CID_CLEANED,
	IWARP_EVENT_TYPE_ASYNC_EXCEPTION_DETECTED,
	IWARP_EVENT_TYPE_ASYNC_QP_IN_ERROR_STATE,
	IWARP_EVENT_TYPE_ASYNC_CQ_OVERFLOW,
	IWARP_EVENT_TYPE_ASYNC_SRQ_LIMIT,
	IWARP_EVENT_TYPE_ASYNC_SRQ_EMPTY,
	MAX_IWARP_EQE_ASYNC_OPCODE
};

struct iwarp_eqe_data_mpa_async_completion {
	__le16 ulp_data_len;
	u8 rtr_type_sent;
	u8 reserved[5];
};

struct iwarp_eqe_data_tcp_async_completion {
	__le16 ulp_data_len;
	u8 mpa_handshake_mode;
	u8 reserved[5];
};

/* iWARP completion queue types */
enum iwarp_eqe_sync_opcode {
	IWARP_EVENT_TYPE_TCP_OFFLOAD = 13,
	IWARP_EVENT_TYPE_MPA_OFFLOAD,
	IWARP_EVENT_TYPE_MPA_OFFLOAD_SEND_RTR,
	IWARP_EVENT_TYPE_CREATE_QP,
	IWARP_EVENT_TYPE_QUERY_QP,
	IWARP_EVENT_TYPE_MODIFY_QP,
	IWARP_EVENT_TYPE_DESTROY_QP,
	IWARP_EVENT_TYPE_ABORT_TCP_OFFLOAD,
	MAX_IWARP_EQE_SYNC_OPCODE
};

/* iWARP EQE completion status */
enum iwarp_fw_return_code {
	IWARP_CONN_ERROR_TCP_CONNECT_INVALID_PACKET = 6,
	IWARP_CONN_ERROR_TCP_CONNECTION_RST,
	IWARP_CONN_ERROR_TCP_CONNECT_TIMEOUT,
	IWARP_CONN_ERROR_MPA_ERROR_REJECT,
	IWARP_CONN_ERROR_MPA_NOT_SUPPORTED_VER,
	IWARP_CONN_ERROR_MPA_RST,
	IWARP_CONN_ERROR_MPA_FIN,
	IWARP_CONN_ERROR_MPA_RTR_MISMATCH,
	IWARP_CONN_ERROR_MPA_INSUF_IRD,
	IWARP_CONN_ERROR_MPA_INVALID_PACKET,
	IWARP_CONN_ERROR_MPA_LOCAL_ERROR,
	IWARP_CONN_ERROR_MPA_TIMEOUT,
	IWARP_CONN_ERROR_MPA_TERMINATE,
	IWARP_QP_IN_ERROR_GOOD_CLOSE,
	IWARP_QP_IN_ERROR_BAD_CLOSE,
	IWARP_EXCEPTION_DETECTED_LLP_CLOSED,
	IWARP_EXCEPTION_DETECTED_LLP_RESET,
	IWARP_EXCEPTION_DETECTED_IRQ_FULL,
	IWARP_EXCEPTION_DETECTED_RQ_EMPTY,
	IWARP_EXCEPTION_DETECTED_LLP_TIMEOUT,
	IWARP_EXCEPTION_DETECTED_REMOTE_PROTECTION_ERROR,
	IWARP_EXCEPTION_DETECTED_CQ_OVERFLOW,
	IWARP_EXCEPTION_DETECTED_LOCAL_CATASTROPHIC,
	IWARP_EXCEPTION_DETECTED_LOCAL_ACCESS_ERROR,
	IWARP_EXCEPTION_DETECTED_REMOTE_OPERATION_ERROR,
	IWARP_EXCEPTION_DETECTED_TERMINATE_RECEIVED,
	MAX_IWARP_FW_RETURN_CODE
};

/* unaligned opaque data received from LL2 */
struct iwarp_init_func_params {
	u8 ll2_ooo_q_index;
	u8 reserved1[7];
};

/* iwarp func init ramrod data */
struct iwarp_init_func_ramrod_data {
	struct rdma_init_func_ramrod_data rdma;
	struct tcp_init_params tcp;
	struct iwarp_init_func_params iwarp;
};

/* iWARP QP - possible states to transition to */
enum iwarp_modify_qp_new_state_type {
	IWARP_MODIFY_QP_STATE_CLOSING = 1,
	IWARP_MODIFY_QP_STATE_ERROR = 2,
	MAX_IWARP_MODIFY_QP_NEW_STATE_TYPE
};

/* iwarp modify qp responder ramrod data */
struct iwarp_modify_qp_ramrod_data {
	__le16 transition_to_state;
	__le16 flags;
#define IWARP_MODIFY_QP_RAMROD_DATA_RDMA_RD_EN_MASK		0x1
#define IWARP_MODIFY_QP_RAMROD_DATA_RDMA_RD_EN_SHIFT		0
#define IWARP_MODIFY_QP_RAMROD_DATA_RDMA_WR_EN_MASK		0x1
#define IWARP_MODIFY_QP_RAMROD_DATA_RDMA_WR_EN_SHIFT		1
#define IWARP_MODIFY_QP_RAMROD_DATA_ATOMIC_EN_MASK		0x1
#define IWARP_MODIFY_QP_RAMROD_DATA_ATOMIC_EN_SHIFT		2
#define IWARP_MODIFY_QP_RAMROD_DATA_STATE_TRANS_EN_MASK		0x1
#define IWARP_MODIFY_QP_RAMROD_DATA_STATE_TRANS_EN_SHIFT	3
#define IWARP_MODIFY_QP_RAMROD_DATA_RDMA_OPS_EN_FLG_MASK	0x1
#define IWARP_MODIFY_QP_RAMROD_DATA_RDMA_OPS_EN_FLG_SHIFT	4
#define IWARP_MODIFY_QP_RAMROD_DATA_PHYSICAL_QUEUE_FLG_MASK	0x1
#define IWARP_MODIFY_QP_RAMROD_DATA_PHYSICAL_QUEUE_FLG_SHIFT	5
#define IWARP_MODIFY_QP_RAMROD_DATA_RESERVED_MASK		0x3FF
#define IWARP_MODIFY_QP_RAMROD_DATA_RESERVED_SHIFT		6
	__le16 physical_q0;
	__le16 physical_q1;
	__le32 reserved1[10];
};

/* MPA params for Enhanced mode */
struct mpa_rq_params {
	__le32 ird;
	__le32 ord;
};

/* MPA host Address-Len for private data */
struct mpa_ulp_buffer {
	struct regpair addr;
	__le16 len;
	__le16 reserved[3];
};

/* iWARP MPA offload params common to Basic and Enhanced modes */
struct mpa_outgoing_params {
	u8 crc_needed;
	u8 reject;
	u8 reserved[6];
	struct mpa_rq_params out_rq;
	struct mpa_ulp_buffer outgoing_ulp_buffer;
};

/* iWARP MPA offload params passed by driver to FW in MPA Offload Request
 * Ramrod.
 */
struct iwarp_mpa_offload_ramrod_data {
	struct mpa_outgoing_params common;
	__le32 tcp_cid;
	u8 mode;
	u8 tcp_connect_side;
	u8 rtr_pref;
#define IWARP_MPA_OFFLOAD_RAMROD_DATA_RTR_SUPPORTED_MASK	0x7
#define IWARP_MPA_OFFLOAD_RAMROD_DATA_RTR_SUPPORTED_SHIFT	0
#define IWARP_MPA_OFFLOAD_RAMROD_DATA_RESERVED1_MASK		0x1F
#define IWARP_MPA_OFFLOAD_RAMROD_DATA_RESERVED1_SHIFT		3
	u8 reserved2;
	struct mpa_ulp_buffer incoming_ulp_buffer;
	struct regpair async_eqe_output_buf;
	struct regpair handle_for_async;
	struct regpair shared_queue_addr;
	__le32 additional_setup_time;
	__le16 rcv_wnd;
	u8 stats_counter_id;
	u8 reserved3[9];
};

/* iWARP TCP connection offload params passed by driver to FW */
struct iwarp_offload_params {
	struct mpa_ulp_buffer incoming_ulp_buffer;
	struct regpair async_eqe_output_buf;
	struct regpair handle_for_async;
	__le32 additional_setup_time;
	__le16 physical_q0;
	__le16 physical_q1;
	u8 stats_counter_id;
	u8 mpa_mode;
	u8 src_vport_id;
	u8 reserved[5];
};

/* iWARP query QP output params */
struct iwarp_query_qp_output_params {
	__le32 flags;
#define IWARP_QUERY_QP_OUTPUT_PARAMS_ERROR_FLG_MASK	0x1
#define IWARP_QUERY_QP_OUTPUT_PARAMS_ERROR_FLG_SHIFT	0
#define IWARP_QUERY_QP_OUTPUT_PARAMS_RESERVED0_MASK	0x7FFFFFFF
#define IWARP_QUERY_QP_OUTPUT_PARAMS_RESERVED0_SHIFT	1
	u8 reserved1[4];
};

/* iWARP query QP ramrod data */
struct iwarp_query_qp_ramrod_data {
	struct regpair output_params_addr;
};

/* iWARP Ramrod Command IDs */
enum iwarp_ramrod_cmd_id {
	IWARP_RAMROD_CMD_ID_TCP_OFFLOAD = 13,
	IWARP_RAMROD_CMD_ID_MPA_OFFLOAD,
	IWARP_RAMROD_CMD_ID_MPA_OFFLOAD_SEND_RTR,
	IWARP_RAMROD_CMD_ID_CREATE_QP,
	IWARP_RAMROD_CMD_ID_QUERY_QP,
	IWARP_RAMROD_CMD_ID_MODIFY_QP,
	IWARP_RAMROD_CMD_ID_DESTROY_QP,
	IWARP_RAMROD_CMD_ID_ABORT_TCP_OFFLOAD,
	MAX_IWARP_RAMROD_CMD_ID
};

/* Per PF iWARP retransmit path statistics */
struct iwarp_rxmit_stats_drv {
	struct regpair tx_go_to_slow_start_event_cnt;
	struct regpair tx_fast_retransmit_event_cnt;
};

/* iWARP and TCP connection offload params passed by driver to FW in iWARP
 * offload ramrod.
 */
struct iwarp_tcp_offload_ramrod_data {
	struct tcp_offload_params_opt2 tcp;
	struct iwarp_offload_params iwarp;
};

/* iWARP MPA negotiation types */
enum mpa_negotiation_mode {
	MPA_NEGOTIATION_TYPE_BASIC = 1,
	MPA_NEGOTIATION_TYPE_ENHANCED = 2,
	MAX_MPA_NEGOTIATION_MODE
};

/* iWARP MPA Enhanced mode RTR types */
enum mpa_rtr_type {
	MPA_RTR_TYPE_NONE = 0,
	MPA_RTR_TYPE_ZERO_SEND = 1,
	MPA_RTR_TYPE_ZERO_WRITE = 2,
	MPA_RTR_TYPE_ZERO_SEND_AND_WRITE = 3,
	MPA_RTR_TYPE_ZERO_READ = 4,
	MPA_RTR_TYPE_ZERO_SEND_AND_READ = 5,
	MPA_RTR_TYPE_ZERO_WRITE_AND_READ = 6,
	MPA_RTR_TYPE_ZERO_SEND_AND_WRITE_AND_READ = 7,
	MAX_MPA_RTR_TYPE
};

/* unaligned opaque data received from LL2 */
struct unaligned_opaque_data {
	__le16 first_mpa_offset;
	u8 tcp_payload_offset;
	u8 flags;
#define UNALIGNED_OPAQUE_DATA_PKT_REACHED_WIN_RIGHT_EDGE_MASK	0x1
#define UNALIGNED_OPAQUE_DATA_PKT_REACHED_WIN_RIGHT_EDGE_SHIFT	0
#define UNALIGNED_OPAQUE_DATA_CONNECTION_CLOSED_MASK		0x1
#define UNALIGNED_OPAQUE_DATA_CONNECTION_CLOSED_SHIFT		1
#define UNALIGNED_OPAQUE_DATA_RESERVED_MASK			0x3F
#define UNALIGNED_OPAQUE_DATA_RESERVED_SHIFT			2
	__le32 cid;
};

struct mstorm_iwarp_conn_ag_ctx {
	u8 reserved;
	u8 state;
	u8 flags0;
#define MSTORM_IWARP_CONN_AG_CTX_EXIST_IN_QM0_MASK		0x1
#define MSTORM_IWARP_CONN_AG_CTX_EXIST_IN_QM0_SHIFT		0
#define MSTORM_IWARP_CONN_AG_CTX_BIT1_MASK			0x1
#define MSTORM_IWARP_CONN_AG_CTX_BIT1_SHIFT			1
#define MSTORM_IWARP_CONN_AG_CTX_INV_STAG_DONE_CF_MASK	0x3
#define MSTORM_IWARP_CONN_AG_CTX_INV_STAG_DONE_CF_SHIFT	2
#define MSTORM_IWARP_CONN_AG_CTX_CF1_MASK			0x3
#define MSTORM_IWARP_CONN_AG_CTX_CF1_SHIFT			4
#define MSTORM_IWARP_CONN_AG_CTX_CF2_MASK			0x3
#define MSTORM_IWARP_CONN_AG_CTX_CF2_SHIFT			6
	u8 flags1;
#define MSTORM_IWARP_CONN_AG_CTX_INV_STAG_DONE_CF_EN_MASK	0x1
#define MSTORM_IWARP_CONN_AG_CTX_INV_STAG_DONE_CF_EN_SHIFT	0
#define MSTORM_IWARP_CONN_AG_CTX_CF1EN_MASK			0x1
#define MSTORM_IWARP_CONN_AG_CTX_CF1EN_SHIFT			1
#define MSTORM_IWARP_CONN_AG_CTX_CF2EN_MASK			0x1
#define MSTORM_IWARP_CONN_AG_CTX_CF2EN_SHIFT			2
#define MSTORM_IWARP_CONN_AG_CTX_RULE0EN_MASK		0x1
#define MSTORM_IWARP_CONN_AG_CTX_RULE0EN_SHIFT		3
#define MSTORM_IWARP_CONN_AG_CTX_RULE1EN_MASK		0x1
#define MSTORM_IWARP_CONN_AG_CTX_RULE1EN_SHIFT		4
#define MSTORM_IWARP_CONN_AG_CTX_RULE2EN_MASK		0x1
#define MSTORM_IWARP_CONN_AG_CTX_RULE2EN_SHIFT		5
#define MSTORM_IWARP_CONN_AG_CTX_RCQ_CONS_EN_MASK		0x1
#define MSTORM_IWARP_CONN_AG_CTX_RCQ_CONS_EN_SHIFT		6
#define MSTORM_IWARP_CONN_AG_CTX_RULE4EN_MASK		0x1
#define MSTORM_IWARP_CONN_AG_CTX_RULE4EN_SHIFT		7
	__le16 rcq_cons;
	__le16 rcq_cons_th;
	__le32 reg0;
	__le32 reg1;
};

struct ustorm_iwarp_conn_ag_ctx {
	u8 reserved;
	u8 byte1;
	u8 flags0;
#define USTORM_IWARP_CONN_AG_CTX_EXIST_IN_QM0_MASK	0x1
#define USTORM_IWARP_CONN_AG_CTX_EXIST_IN_QM0_SHIFT	0
#define USTORM_IWARP_CONN_AG_CTX_BIT1_MASK		0x1
#define USTORM_IWARP_CONN_AG_CTX_BIT1_SHIFT		1
#define USTORM_IWARP_CONN_AG_CTX_CF0_MASK		0x3
#define USTORM_IWARP_CONN_AG_CTX_CF0_SHIFT		2
#define USTORM_IWARP_CONN_AG_CTX_CF1_MASK		0x3
#define USTORM_IWARP_CONN_AG_CTX_CF1_SHIFT		4
#define USTORM_IWARP_CONN_AG_CTX_CF2_MASK		0x3
#define USTORM_IWARP_CONN_AG_CTX_CF2_SHIFT		6
	u8 flags1;
#define USTORM_IWARP_CONN_AG_CTX_CF3_MASK		0x3
#define USTORM_IWARP_CONN_AG_CTX_CF3_SHIFT		0
#define USTORM_IWARP_CONN_AG_CTX_CQ_ARM_SE_CF_MASK	0x3
#define USTORM_IWARP_CONN_AG_CTX_CQ_ARM_SE_CF_SHIFT	2
#define USTORM_IWARP_CONN_AG_CTX_CQ_ARM_CF_MASK	0x3
#define USTORM_IWARP_CONN_AG_CTX_CQ_ARM_CF_SHIFT	4
#define USTORM_IWARP_CONN_AG_CTX_CF6_MASK		0x3
#define USTORM_IWARP_CONN_AG_CTX_CF6_SHIFT		6
	u8 flags2;
#define USTORM_IWARP_CONN_AG_CTX_CF0EN_MASK			0x1
#define USTORM_IWARP_CONN_AG_CTX_CF0EN_SHIFT			0
#define USTORM_IWARP_CONN_AG_CTX_CF1EN_MASK			0x1
#define USTORM_IWARP_CONN_AG_CTX_CF1EN_SHIFT			1
#define USTORM_IWARP_CONN_AG_CTX_CF2EN_MASK			0x1
#define USTORM_IWARP_CONN_AG_CTX_CF2EN_SHIFT			2
#define USTORM_IWARP_CONN_AG_CTX_CF3EN_MASK			0x1
#define USTORM_IWARP_CONN_AG_CTX_CF3EN_SHIFT			3
#define USTORM_IWARP_CONN_AG_CTX_CQ_ARM_SE_CF_EN_MASK	0x1
#define USTORM_IWARP_CONN_AG_CTX_CQ_ARM_SE_CF_EN_SHIFT	4
#define USTORM_IWARP_CONN_AG_CTX_CQ_ARM_CF_EN_MASK		0x1
#define USTORM_IWARP_CONN_AG_CTX_CQ_ARM_CF_EN_SHIFT		5
#define USTORM_IWARP_CONN_AG_CTX_CF6EN_MASK			0x1
#define USTORM_IWARP_CONN_AG_CTX_CF6EN_SHIFT			6
#define USTORM_IWARP_CONN_AG_CTX_CQ_SE_EN_MASK		0x1
#define USTORM_IWARP_CONN_AG_CTX_CQ_SE_EN_SHIFT		7
	u8 flags3;
#define USTORM_IWARP_CONN_AG_CTX_CQ_EN_MASK		0x1
#define USTORM_IWARP_CONN_AG_CTX_CQ_EN_SHIFT		0
#define USTORM_IWARP_CONN_AG_CTX_RULE2EN_MASK	0x1
#define USTORM_IWARP_CONN_AG_CTX_RULE2EN_SHIFT	1
#define USTORM_IWARP_CONN_AG_CTX_RULE3EN_MASK	0x1
#define USTORM_IWARP_CONN_AG_CTX_RULE3EN_SHIFT	2
#define USTORM_IWARP_CONN_AG_CTX_RULE4EN_MASK	0x1
#define USTORM_IWARP_CONN_AG_CTX_RULE4EN_SHIFT	3
#define USTORM_IWARP_CONN_AG_CTX_RULE5EN_MASK	0x1
#define USTORM_IWARP_CONN_AG_CTX_RULE5EN_SHIFT	4
#define USTORM_IWARP_CONN_AG_CTX_RULE6EN_MASK	0x1
#define USTORM_IWARP_CONN_AG_CTX_RULE6EN_SHIFT	5
#define USTORM_IWARP_CONN_AG_CTX_RULE7EN_MASK	0x1
#define USTORM_IWARP_CONN_AG_CTX_RULE7EN_SHIFT	6
#define USTORM_IWARP_CONN_AG_CTX_RULE8EN_MASK	0x1
#define USTORM_IWARP_CONN_AG_CTX_RULE8EN_SHIFT	7
	u8 byte2;
	u8 byte3;
	__le16 word0;
	__le16 word1;
	__le32 cq_cons;
	__le32 cq_se_prod;
	__le32 cq_prod;
	__le32 reg3;
	__le16 word2;
	__le16 word3;
};

struct ystorm_iwarp_conn_ag_ctx {
	u8 byte0;
	u8 byte1;
	u8 flags0;
#define YSTORM_IWARP_CONN_AG_CTX_BIT0_MASK	0x1
#define YSTORM_IWARP_CONN_AG_CTX_BIT0_SHIFT	0
#define YSTORM_IWARP_CONN_AG_CTX_BIT1_MASK	0x1
#define YSTORM_IWARP_CONN_AG_CTX_BIT1_SHIFT	1
#define YSTORM_IWARP_CONN_AG_CTX_CF0_MASK	0x3
#define YSTORM_IWARP_CONN_AG_CTX_CF0_SHIFT	2
#define YSTORM_IWARP_CONN_AG_CTX_CF1_MASK	0x3
#define YSTORM_IWARP_CONN_AG_CTX_CF1_SHIFT	4
#define YSTORM_IWARP_CONN_AG_CTX_CF2_MASK	0x3
#define YSTORM_IWARP_CONN_AG_CTX_CF2_SHIFT	6
	u8 flags1;
#define YSTORM_IWARP_CONN_AG_CTX_CF0EN_MASK		0x1
#define YSTORM_IWARP_CONN_AG_CTX_CF0EN_SHIFT		0
#define YSTORM_IWARP_CONN_AG_CTX_CF1EN_MASK		0x1
#define YSTORM_IWARP_CONN_AG_CTX_CF1EN_SHIFT		1
#define YSTORM_IWARP_CONN_AG_CTX_CF2EN_MASK		0x1
#define YSTORM_IWARP_CONN_AG_CTX_CF2EN_SHIFT		2
#define YSTORM_IWARP_CONN_AG_CTX_RULE0EN_MASK	0x1
#define YSTORM_IWARP_CONN_AG_CTX_RULE0EN_SHIFT	3
#define YSTORM_IWARP_CONN_AG_CTX_RULE1EN_MASK	0x1
#define YSTORM_IWARP_CONN_AG_CTX_RULE1EN_SHIFT	4
#define YSTORM_IWARP_CONN_AG_CTX_RULE2EN_MASK	0x1
#define YSTORM_IWARP_CONN_AG_CTX_RULE2EN_SHIFT	5
#define YSTORM_IWARP_CONN_AG_CTX_RULE3EN_MASK	0x1
#define YSTORM_IWARP_CONN_AG_CTX_RULE3EN_SHIFT	6
#define YSTORM_IWARP_CONN_AG_CTX_RULE4EN_MASK	0x1
#define YSTORM_IWARP_CONN_AG_CTX_RULE4EN_SHIFT	7
	u8 byte2;
	u8 byte3;
	__le16 word0;
	__le32 reg0;
	__le32 reg1;
	__le16 word1;
	__le16 word2;
	__le16 word3;
	__le16 word4;
	__le32 reg2;
	__le32 reg3;
};

/* The fcoe storm context of Ystorm */
struct ystorm_fcoe_conn_st_ctx {
	u8 func_mode;
	u8 cos;
	u8 conf_version;
	u8 eth_hdr_size;
	__le16 stat_ram_addr;
	__le16 mtu;
	__le16 max_fc_payload_len;
	__le16 tx_max_fc_pay_len;
	u8 fcp_cmd_size;
	u8 fcp_rsp_size;
	__le16 mss;
	struct regpair reserved;
	__le16 min_frame_size;
	u8 protection_info_flags;
#define YSTORM_FCOE_CONN_ST_CTX_SUPPORT_PROTECTION_MASK		0x1
#define YSTORM_FCOE_CONN_ST_CTX_SUPPORT_PROTECTION_SHIFT	0
#define YSTORM_FCOE_CONN_ST_CTX_VALID_MASK			0x1
#define YSTORM_FCOE_CONN_ST_CTX_VALID_SHIFT			1
#define YSTORM_FCOE_CONN_ST_CTX_RESERVED1_MASK			0x3F
#define YSTORM_FCOE_CONN_ST_CTX_RESERVED1_SHIFT			2
	u8 dst_protection_per_mss;
	u8 src_protection_per_mss;
	u8 ptu_log_page_size;
	u8 flags;
#define YSTORM_FCOE_CONN_ST_CTX_INNER_VLAN_FLAG_MASK	0x1
#define YSTORM_FCOE_CONN_ST_CTX_INNER_VLAN_FLAG_SHIFT	0
#define YSTORM_FCOE_CONN_ST_CTX_OUTER_VLAN_FLAG_MASK	0x1
#define YSTORM_FCOE_CONN_ST_CTX_OUTER_VLAN_FLAG_SHIFT	1
#define YSTORM_FCOE_CONN_ST_CTX_RSRV_MASK		0x3F
#define YSTORM_FCOE_CONN_ST_CTX_RSRV_SHIFT		2
	u8 fcp_xfer_size;
};

/* FCoE 16-bits vlan structure */
struct fcoe_vlan_fields {
	__le16 fields;
#define FCOE_VLAN_FIELDS_VID_MASK	0xFFF
#define FCOE_VLAN_FIELDS_VID_SHIFT	0
#define FCOE_VLAN_FIELDS_CLI_MASK	0x1
#define FCOE_VLAN_FIELDS_CLI_SHIFT	12
#define FCOE_VLAN_FIELDS_PRI_MASK	0x7
#define FCOE_VLAN_FIELDS_PRI_SHIFT	13
};

/* FCoE 16-bits vlan union */
union fcoe_vlan_field_union {
	struct fcoe_vlan_fields fields;
	__le16 val;
};

/* FCoE 16-bits vlan, vif union */
union fcoe_vlan_vif_field_union {
	union fcoe_vlan_field_union vlan;
	__le16 vif;
};

/* Ethernet context section */
struct pstorm_fcoe_eth_context_section {
	u8 remote_addr_3;
	u8 remote_addr_2;
	u8 remote_addr_1;
	u8 remote_addr_0;
	u8 local_addr_1;
	u8 local_addr_0;
	u8 remote_addr_5;
	u8 remote_addr_4;
	u8 local_addr_5;
	u8 local_addr_4;
	u8 local_addr_3;
	u8 local_addr_2;
	union fcoe_vlan_vif_field_union vif_outer_vlan;
	__le16 vif_outer_eth_type;
	union fcoe_vlan_vif_field_union inner_vlan;
	__le16 inner_eth_type;
};

/* The fcoe storm context of Pstorm */
struct pstorm_fcoe_conn_st_ctx {
	u8 func_mode;
	u8 cos;
	u8 conf_version;
	u8 rsrv;
	__le16 stat_ram_addr;
	__le16 mss;
	struct regpair abts_cleanup_addr;
	struct pstorm_fcoe_eth_context_section eth;
	u8 sid_2;
	u8 sid_1;
	u8 sid_0;
	u8 flags;
#define PSTORM_FCOE_CONN_ST_CTX_VNTAG_VLAN_MASK			0x1
#define PSTORM_FCOE_CONN_ST_CTX_VNTAG_VLAN_SHIFT		0
#define PSTORM_FCOE_CONN_ST_CTX_SUPPORT_REC_RR_TOV_MASK		0x1
#define PSTORM_FCOE_CONN_ST_CTX_SUPPORT_REC_RR_TOV_SHIFT	1
#define PSTORM_FCOE_CONN_ST_CTX_INNER_VLAN_FLAG_MASK		0x1
#define PSTORM_FCOE_CONN_ST_CTX_INNER_VLAN_FLAG_SHIFT		2
#define PSTORM_FCOE_CONN_ST_CTX_OUTER_VLAN_FLAG_MASK		0x1
#define PSTORM_FCOE_CONN_ST_CTX_OUTER_VLAN_FLAG_SHIFT		3
#define PSTORM_FCOE_CONN_ST_CTX_SINGLE_VLAN_FLAG_MASK		0x1
#define PSTORM_FCOE_CONN_ST_CTX_SINGLE_VLAN_FLAG_SHIFT		4
#define PSTORM_FCOE_CONN_ST_CTX_RESERVED_MASK			0x7
#define PSTORM_FCOE_CONN_ST_CTX_RESERVED_SHIFT			5
	u8 did_2;
	u8 did_1;
	u8 did_0;
	u8 src_mac_index;
	__le16 rec_rr_tov_val;
	u8 q_relative_offset;
	u8 reserved1;
};

/* The fcoe storm context of Xstorm */
struct xstorm_fcoe_conn_st_ctx {
	u8 func_mode;
	u8 src_mac_index;
	u8 conf_version;
	u8 cached_wqes_avail;
	__le16 stat_ram_addr;
	u8 flags;
#define XSTORM_FCOE_CONN_ST_CTX_SQ_DEFERRED_MASK		0x1
#define XSTORM_FCOE_CONN_ST_CTX_SQ_DEFERRED_SHIFT		0
#define XSTORM_FCOE_CONN_ST_CTX_INNER_VLAN_FLAG_MASK		0x1
#define XSTORM_FCOE_CONN_ST_CTX_INNER_VLAN_FLAG_SHIFT		1
#define XSTORM_FCOE_CONN_ST_CTX_INNER_VLAN_FLAG_ORIG_MASK	0x1
#define XSTORM_FCOE_CONN_ST_CTX_INNER_VLAN_FLAG_ORIG_SHIFT	2
#define XSTORM_FCOE_CONN_ST_CTX_LAST_QUEUE_HANDLED_MASK		0x3
#define XSTORM_FCOE_CONN_ST_CTX_LAST_QUEUE_HANDLED_SHIFT	3
#define XSTORM_FCOE_CONN_ST_CTX_RSRV_MASK			0x7
#define XSTORM_FCOE_CONN_ST_CTX_RSRV_SHIFT			5
	u8 cached_wqes_offset;
	u8 reserved2;
	u8 eth_hdr_size;
	u8 seq_id;
	u8 max_conc_seqs;
	__le16 num_pages_in_pbl;
	__le16 reserved;
	struct regpair sq_pbl_addr;
	struct regpair sq_curr_page_addr;
	struct regpair sq_next_page_addr;
	struct regpair xferq_pbl_addr;
	struct regpair xferq_curr_page_addr;
	struct regpair xferq_next_page_addr;
	struct regpair respq_pbl_addr;
	struct regpair respq_curr_page_addr;
	struct regpair respq_next_page_addr;
	__le16 mtu;
	__le16 tx_max_fc_pay_len;
	__le16 max_fc_payload_len;
	__le16 min_frame_size;
	__le16 sq_pbl_next_index;
	__le16 respq_pbl_next_index;
	u8 fcp_cmd_byte_credit;
	u8 fcp_rsp_byte_credit;
	__le16 protection_info;
#define XSTORM_FCOE_CONN_ST_CTX_PROTECTION_PERF_MASK		0x1
#define XSTORM_FCOE_CONN_ST_CTX_PROTECTION_PERF_SHIFT		0
#define XSTORM_FCOE_CONN_ST_CTX_SUPPORT_PROTECTION_MASK		0x1
#define XSTORM_FCOE_CONN_ST_CTX_SUPPORT_PROTECTION_SHIFT	1
#define XSTORM_FCOE_CONN_ST_CTX_VALID_MASK			0x1
#define XSTORM_FCOE_CONN_ST_CTX_VALID_SHIFT			2
#define XSTORM_FCOE_CONN_ST_CTX_FRAME_PROT_ALIGNED_MASK		0x1
#define XSTORM_FCOE_CONN_ST_CTX_FRAME_PROT_ALIGNED_SHIFT	3
#define XSTORM_FCOE_CONN_ST_CTX_RESERVED3_MASK			0xF
#define XSTORM_FCOE_CONN_ST_CTX_RESERVED3_SHIFT			4
#define XSTORM_FCOE_CONN_ST_CTX_DST_PROTECTION_PER_MSS_MASK	0xFF
#define XSTORM_FCOE_CONN_ST_CTX_DST_PROTECTION_PER_MSS_SHIFT	8
	__le16 xferq_pbl_next_index;
	__le16 page_size;
	u8 mid_seq;
	u8 fcp_xfer_byte_credit;
	u8 reserved1[2];
	struct fcoe_wqe cached_wqes[16];
};

struct xstorm_fcoe_conn_ag_ctx {
	u8 reserved0;
	u8 state;
	u8 flags0;
#define XSTORM_FCOE_CONN_AG_CTX_EXIST_IN_QM0_MASK	0x1
#define XSTORM_FCOE_CONN_AG_CTX_EXIST_IN_QM0_SHIFT	0
#define XSTORM_FCOE_CONN_AG_CTX_RESERVED1_MASK	0x1
#define XSTORM_FCOE_CONN_AG_CTX_RESERVED1_SHIFT	1
#define XSTORM_FCOE_CONN_AG_CTX_RESERVED2_MASK	0x1
#define XSTORM_FCOE_CONN_AG_CTX_RESERVED2_SHIFT	2
#define XSTORM_FCOE_CONN_AG_CTX_EXIST_IN_QM3_MASK	0x1
#define XSTORM_FCOE_CONN_AG_CTX_EXIST_IN_QM3_SHIFT	3
#define XSTORM_FCOE_CONN_AG_CTX_RESERVED3_MASK	0x1
#define XSTORM_FCOE_CONN_AG_CTX_RESERVED3_SHIFT	4
#define XSTORM_FCOE_CONN_AG_CTX_RESERVED4_MASK	0x1
#define XSTORM_FCOE_CONN_AG_CTX_RESERVED4_SHIFT	5
#define XSTORM_FCOE_CONN_AG_CTX_RESERVED5_MASK	0x1
#define XSTORM_FCOE_CONN_AG_CTX_RESERVED5_SHIFT	6
#define XSTORM_FCOE_CONN_AG_CTX_RESERVED6_MASK	0x1
#define XSTORM_FCOE_CONN_AG_CTX_RESERVED6_SHIFT	7
	u8 flags1;
#define XSTORM_FCOE_CONN_AG_CTX_RESERVED7_MASK	0x1
#define XSTORM_FCOE_CONN_AG_CTX_RESERVED7_SHIFT	0
#define XSTORM_FCOE_CONN_AG_CTX_RESERVED8_MASK	0x1
#define XSTORM_FCOE_CONN_AG_CTX_RESERVED8_SHIFT	1
#define XSTORM_FCOE_CONN_AG_CTX_RESERVED9_MASK	0x1
#define XSTORM_FCOE_CONN_AG_CTX_RESERVED9_SHIFT	2
#define XSTORM_FCOE_CONN_AG_CTX_BIT11_MASK		0x1
#define XSTORM_FCOE_CONN_AG_CTX_BIT11_SHIFT		3
#define XSTORM_FCOE_CONN_AG_CTX_BIT12_MASK		0x1
#define XSTORM_FCOE_CONN_AG_CTX_BIT12_SHIFT		4
#define XSTORM_FCOE_CONN_AG_CTX_BIT13_MASK		0x1
#define XSTORM_FCOE_CONN_AG_CTX_BIT13_SHIFT		5
#define XSTORM_FCOE_CONN_AG_CTX_BIT14_MASK		0x1
#define XSTORM_FCOE_CONN_AG_CTX_BIT14_SHIFT		6
#define XSTORM_FCOE_CONN_AG_CTX_BIT15_MASK		0x1
#define XSTORM_FCOE_CONN_AG_CTX_BIT15_SHIFT		7
	u8 flags2;
#define XSTORM_FCOE_CONN_AG_CTX_CF0_MASK	0x3
#define XSTORM_FCOE_CONN_AG_CTX_CF0_SHIFT	0
#define XSTORM_FCOE_CONN_AG_CTX_CF1_MASK	0x3
#define XSTORM_FCOE_CONN_AG_CTX_CF1_SHIFT	2
#define XSTORM_FCOE_CONN_AG_CTX_CF2_MASK	0x3
#define XSTORM_FCOE_CONN_AG_CTX_CF2_SHIFT	4
#define XSTORM_FCOE_CONN_AG_CTX_CF3_MASK	0x3
#define XSTORM_FCOE_CONN_AG_CTX_CF3_SHIFT	6
	u8 flags3;
#define XSTORM_FCOE_CONN_AG_CTX_CF4_MASK	0x3
#define XSTORM_FCOE_CONN_AG_CTX_CF4_SHIFT	0
#define XSTORM_FCOE_CONN_AG_CTX_CF5_MASK	0x3
#define XSTORM_FCOE_CONN_AG_CTX_CF5_SHIFT	2
#define XSTORM_FCOE_CONN_AG_CTX_CF6_MASK	0x3
#define XSTORM_FCOE_CONN_AG_CTX_CF6_SHIFT	4
#define XSTORM_FCOE_CONN_AG_CTX_CF7_MASK	0x3
#define XSTORM_FCOE_CONN_AG_CTX_CF7_SHIFT	6
	u8 flags4;
#define XSTORM_FCOE_CONN_AG_CTX_CF8_MASK	0x3
#define XSTORM_FCOE_CONN_AG_CTX_CF8_SHIFT	0
#define XSTORM_FCOE_CONN_AG_CTX_CF9_MASK	0x3
#define XSTORM_FCOE_CONN_AG_CTX_CF9_SHIFT	2
#define XSTORM_FCOE_CONN_AG_CTX_CF10_MASK	0x3
#define XSTORM_FCOE_CONN_AG_CTX_CF10_SHIFT	4
#define XSTORM_FCOE_CONN_AG_CTX_CF11_MASK	0x3
#define XSTORM_FCOE_CONN_AG_CTX_CF11_SHIFT	6
	u8 flags5;
#define XSTORM_FCOE_CONN_AG_CTX_CF12_MASK	0x3
#define XSTORM_FCOE_CONN_AG_CTX_CF12_SHIFT	0
#define XSTORM_FCOE_CONN_AG_CTX_CF13_MASK	0x3
#define XSTORM_FCOE_CONN_AG_CTX_CF13_SHIFT	2
#define XSTORM_FCOE_CONN_AG_CTX_CF14_MASK	0x3
#define XSTORM_FCOE_CONN_AG_CTX_CF14_SHIFT	4
#define XSTORM_FCOE_CONN_AG_CTX_CF15_MASK	0x3
#define XSTORM_FCOE_CONN_AG_CTX_CF15_SHIFT	6
	u8 flags6;
#define XSTORM_FCOE_CONN_AG_CTX_CF16_MASK	0x3
#define XSTORM_FCOE_CONN_AG_CTX_CF16_SHIFT	0
#define XSTORM_FCOE_CONN_AG_CTX_CF17_MASK	0x3
#define XSTORM_FCOE_CONN_AG_CTX_CF17_SHIFT	2
#define XSTORM_FCOE_CONN_AG_CTX_CF18_MASK	0x3
#define XSTORM_FCOE_CONN_AG_CTX_CF18_SHIFT	4
#define XSTORM_FCOE_CONN_AG_CTX_DQ_CF_MASK	0x3
#define XSTORM_FCOE_CONN_AG_CTX_DQ_CF_SHIFT	6
	u8 flags7;
#define XSTORM_FCOE_CONN_AG_CTX_FLUSH_Q0_MASK	0x3
#define XSTORM_FCOE_CONN_AG_CTX_FLUSH_Q0_SHIFT	0
#define XSTORM_FCOE_CONN_AG_CTX_RESERVED10_MASK	0x3
#define XSTORM_FCOE_CONN_AG_CTX_RESERVED10_SHIFT	2
#define XSTORM_FCOE_CONN_AG_CTX_SLOW_PATH_MASK	0x3
#define XSTORM_FCOE_CONN_AG_CTX_SLOW_PATH_SHIFT	4
#define XSTORM_FCOE_CONN_AG_CTX_CF0EN_MASK		0x1
#define XSTORM_FCOE_CONN_AG_CTX_CF0EN_SHIFT		6
#define XSTORM_FCOE_CONN_AG_CTX_CF1EN_MASK		0x1
#define XSTORM_FCOE_CONN_AG_CTX_CF1EN_SHIFT		7
	u8 flags8;
#define XSTORM_FCOE_CONN_AG_CTX_CF2EN_MASK	0x1
#define XSTORM_FCOE_CONN_AG_CTX_CF2EN_SHIFT	0
#define XSTORM_FCOE_CONN_AG_CTX_CF3EN_MASK	0x1
#define XSTORM_FCOE_CONN_AG_CTX_CF3EN_SHIFT	1
#define XSTORM_FCOE_CONN_AG_CTX_CF4EN_MASK	0x1
#define XSTORM_FCOE_CONN_AG_CTX_CF4EN_SHIFT	2
#define XSTORM_FCOE_CONN_AG_CTX_CF5EN_MASK	0x1
#define XSTORM_FCOE_CONN_AG_CTX_CF5EN_SHIFT	3
#define XSTORM_FCOE_CONN_AG_CTX_CF6EN_MASK	0x1
#define XSTORM_FCOE_CONN_AG_CTX_CF6EN_SHIFT	4
#define XSTORM_FCOE_CONN_AG_CTX_CF7EN_MASK	0x1
#define XSTORM_FCOE_CONN_AG_CTX_CF7EN_SHIFT	5
#define XSTORM_FCOE_CONN_AG_CTX_CF8EN_MASK	0x1
#define XSTORM_FCOE_CONN_AG_CTX_CF8EN_SHIFT	6
#define XSTORM_FCOE_CONN_AG_CTX_CF9EN_MASK	0x1
#define XSTORM_FCOE_CONN_AG_CTX_CF9EN_SHIFT	7
	u8 flags9;
#define XSTORM_FCOE_CONN_AG_CTX_CF10EN_MASK	0x1
#define XSTORM_FCOE_CONN_AG_CTX_CF10EN_SHIFT	0
#define XSTORM_FCOE_CONN_AG_CTX_CF11EN_MASK	0x1
#define XSTORM_FCOE_CONN_AG_CTX_CF11EN_SHIFT	1
#define XSTORM_FCOE_CONN_AG_CTX_CF12EN_MASK	0x1
#define XSTORM_FCOE_CONN_AG_CTX_CF12EN_SHIFT	2
#define XSTORM_FCOE_CONN_AG_CTX_CF13EN_MASK	0x1
#define XSTORM_FCOE_CONN_AG_CTX_CF13EN_SHIFT	3
#define XSTORM_FCOE_CONN_AG_CTX_CF14EN_MASK	0x1
#define XSTORM_FCOE_CONN_AG_CTX_CF14EN_SHIFT	4
#define XSTORM_FCOE_CONN_AG_CTX_CF15EN_MASK	0x1
#define XSTORM_FCOE_CONN_AG_CTX_CF15EN_SHIFT	5
#define XSTORM_FCOE_CONN_AG_CTX_CF16EN_MASK	0x1
#define XSTORM_FCOE_CONN_AG_CTX_CF16EN_SHIFT	6
#define XSTORM_FCOE_CONN_AG_CTX_CF17EN_MASK	0x1
#define XSTORM_FCOE_CONN_AG_CTX_CF17EN_SHIFT	7
	u8 flags10;
#define XSTORM_FCOE_CONN_AG_CTX_CF18EN_MASK		0x1
#define XSTORM_FCOE_CONN_AG_CTX_CF18EN_SHIFT		0
#define XSTORM_FCOE_CONN_AG_CTX_DQ_CF_EN_MASK	0x1
#define XSTORM_FCOE_CONN_AG_CTX_DQ_CF_EN_SHIFT	1
#define XSTORM_FCOE_CONN_AG_CTX_FLUSH_Q0_EN_MASK	0x1
#define XSTORM_FCOE_CONN_AG_CTX_FLUSH_Q0_EN_SHIFT	2
#define XSTORM_FCOE_CONN_AG_CTX_RESERVED11_MASK	0x1
#define XSTORM_FCOE_CONN_AG_CTX_RESERVED11_SHIFT	3
#define XSTORM_FCOE_CONN_AG_CTX_SLOW_PATH_EN_MASK	0x1
#define XSTORM_FCOE_CONN_AG_CTX_SLOW_PATH_EN_SHIFT	4
#define XSTORM_FCOE_CONN_AG_CTX_CF23EN_MASK		0x1
#define XSTORM_FCOE_CONN_AG_CTX_CF23EN_SHIFT		5
#define XSTORM_FCOE_CONN_AG_CTX_RESERVED12_MASK	0x1
#define XSTORM_FCOE_CONN_AG_CTX_RESERVED12_SHIFT	6
#define XSTORM_FCOE_CONN_AG_CTX_RESERVED13_MASK	0x1
#define XSTORM_FCOE_CONN_AG_CTX_RESERVED13_SHIFT	7
	u8 flags11;
#define XSTORM_FCOE_CONN_AG_CTX_RESERVED14_MASK		0x1
#define XSTORM_FCOE_CONN_AG_CTX_RESERVED14_SHIFT		0
#define XSTORM_FCOE_CONN_AG_CTX_RESERVED15_MASK		0x1
#define XSTORM_FCOE_CONN_AG_CTX_RESERVED15_SHIFT		1
#define XSTORM_FCOE_CONN_AG_CTX_RESERVED16_MASK		0x1
#define XSTORM_FCOE_CONN_AG_CTX_RESERVED16_SHIFT		2
#define XSTORM_FCOE_CONN_AG_CTX_RULE5EN_MASK			0x1
#define XSTORM_FCOE_CONN_AG_CTX_RULE5EN_SHIFT		3
#define XSTORM_FCOE_CONN_AG_CTX_RULE6EN_MASK			0x1
#define XSTORM_FCOE_CONN_AG_CTX_RULE6EN_SHIFT		4
#define XSTORM_FCOE_CONN_AG_CTX_RULE7EN_MASK			0x1
#define XSTORM_FCOE_CONN_AG_CTX_RULE7EN_SHIFT		5
#define XSTORM_FCOE_CONN_AG_CTX_A0_RESERVED1_MASK		0x1
#define XSTORM_FCOE_CONN_AG_CTX_A0_RESERVED1_SHIFT		6
#define XSTORM_FCOE_CONN_AG_CTX_XFERQ_DECISION_EN_MASK	0x1
#define XSTORM_FCOE_CONN_AG_CTX_XFERQ_DECISION_EN_SHIFT	7
	u8 flags12;
#define XSTORM_FCOE_CONN_AG_CTX_SQ_DECISION_EN_MASK	0x1
#define XSTORM_FCOE_CONN_AG_CTX_SQ_DECISION_EN_SHIFT	0
#define XSTORM_FCOE_CONN_AG_CTX_RULE11EN_MASK	0x1
#define XSTORM_FCOE_CONN_AG_CTX_RULE11EN_SHIFT	1
#define XSTORM_FCOE_CONN_AG_CTX_A0_RESERVED2_MASK	0x1
#define XSTORM_FCOE_CONN_AG_CTX_A0_RESERVED2_SHIFT	2
#define XSTORM_FCOE_CONN_AG_CTX_A0_RESERVED3_MASK	0x1
#define XSTORM_FCOE_CONN_AG_CTX_A0_RESERVED3_SHIFT	3
#define XSTORM_FCOE_CONN_AG_CTX_RULE14EN_MASK	0x1
#define XSTORM_FCOE_CONN_AG_CTX_RULE14EN_SHIFT	4
#define XSTORM_FCOE_CONN_AG_CTX_RULE15EN_MASK	0x1
#define XSTORM_FCOE_CONN_AG_CTX_RULE15EN_SHIFT	5
#define XSTORM_FCOE_CONN_AG_CTX_RULE16EN_MASK	0x1
#define XSTORM_FCOE_CONN_AG_CTX_RULE16EN_SHIFT	6
#define XSTORM_FCOE_CONN_AG_CTX_RULE17EN_MASK	0x1
#define XSTORM_FCOE_CONN_AG_CTX_RULE17EN_SHIFT	7
	u8 flags13;
#define XSTORM_FCOE_CONN_AG_CTX_RESPQ_DECISION_EN_MASK	0x1
#define XSTORM_FCOE_CONN_AG_CTX_RESPQ_DECISION_EN_SHIFT	0
#define XSTORM_FCOE_CONN_AG_CTX_RULE19EN_MASK		0x1
#define XSTORM_FCOE_CONN_AG_CTX_RULE19EN_SHIFT		1
#define XSTORM_FCOE_CONN_AG_CTX_A0_RESERVED4_MASK		0x1
#define XSTORM_FCOE_CONN_AG_CTX_A0_RESERVED4_SHIFT		2
#define XSTORM_FCOE_CONN_AG_CTX_A0_RESERVED5_MASK		0x1
#define XSTORM_FCOE_CONN_AG_CTX_A0_RESERVED5_SHIFT		3
#define XSTORM_FCOE_CONN_AG_CTX_A0_RESERVED6_MASK		0x1
#define XSTORM_FCOE_CONN_AG_CTX_A0_RESERVED6_SHIFT		4
#define XSTORM_FCOE_CONN_AG_CTX_A0_RESERVED7_MASK		0x1
#define XSTORM_FCOE_CONN_AG_CTX_A0_RESERVED7_SHIFT		5
#define XSTORM_FCOE_CONN_AG_CTX_A0_RESERVED8_MASK		0x1
#define XSTORM_FCOE_CONN_AG_CTX_A0_RESERVED8_SHIFT		6
#define XSTORM_FCOE_CONN_AG_CTX_A0_RESERVED9_MASK		0x1
#define XSTORM_FCOE_CONN_AG_CTX_A0_RESERVED9_SHIFT		7
	u8 flags14;
#define XSTORM_FCOE_CONN_AG_CTX_BIT16_MASK	0x1
#define XSTORM_FCOE_CONN_AG_CTX_BIT16_SHIFT	0
#define XSTORM_FCOE_CONN_AG_CTX_BIT17_MASK	0x1
#define XSTORM_FCOE_CONN_AG_CTX_BIT17_SHIFT	1
#define XSTORM_FCOE_CONN_AG_CTX_BIT18_MASK	0x1
#define XSTORM_FCOE_CONN_AG_CTX_BIT18_SHIFT	2
#define XSTORM_FCOE_CONN_AG_CTX_BIT19_MASK	0x1
#define XSTORM_FCOE_CONN_AG_CTX_BIT19_SHIFT	3
#define XSTORM_FCOE_CONN_AG_CTX_BIT20_MASK	0x1
#define XSTORM_FCOE_CONN_AG_CTX_BIT20_SHIFT	4
#define XSTORM_FCOE_CONN_AG_CTX_BIT21_MASK	0x1
#define XSTORM_FCOE_CONN_AG_CTX_BIT21_SHIFT	5
#define XSTORM_FCOE_CONN_AG_CTX_CF23_MASK	0x3
#define XSTORM_FCOE_CONN_AG_CTX_CF23_SHIFT	6
	u8 byte2;
	__le16 physical_q0;
	__le16 word1;
	__le16 word2;
	__le16 sq_cons;
	__le16 sq_prod;
	__le16 xferq_prod;
	__le16 xferq_cons;
	u8 byte3;
	u8 byte4;
	u8 byte5;
	u8 byte6;
	__le32 remain_io;
	__le32 reg1;
	__le32 reg2;
	__le32 reg3;
	__le32 reg4;
	__le32 reg5;
	__le32 reg6;
	__le16 respq_prod;
	__le16 respq_cons;
	__le16 word9;
	__le16 word10;
	__le32 reg7;
	__le32 reg8;
};

/* The fcoe storm context of Ustorm */
struct ustorm_fcoe_conn_st_ctx {
	struct regpair respq_pbl_addr;
	__le16 num_pages_in_pbl;
	u8 ptu_log_page_size;
	u8 log_page_size;
	__le16 respq_prod;
	u8 reserved[2];
};

struct tstorm_fcoe_conn_ag_ctx {
	u8 reserved0;
	u8 state;
	u8 flags0;
#define TSTORM_FCOE_CONN_AG_CTX_EXIST_IN_QM0_MASK	0x1
#define TSTORM_FCOE_CONN_AG_CTX_EXIST_IN_QM0_SHIFT	0
#define TSTORM_FCOE_CONN_AG_CTX_BIT1_MASK		0x1
#define TSTORM_FCOE_CONN_AG_CTX_BIT1_SHIFT		1
#define TSTORM_FCOE_CONN_AG_CTX_BIT2_MASK		0x1
#define TSTORM_FCOE_CONN_AG_CTX_BIT2_SHIFT		2
#define TSTORM_FCOE_CONN_AG_CTX_BIT3_MASK		0x1
#define TSTORM_FCOE_CONN_AG_CTX_BIT3_SHIFT		3
#define TSTORM_FCOE_CONN_AG_CTX_BIT4_MASK		0x1
#define TSTORM_FCOE_CONN_AG_CTX_BIT4_SHIFT		4
#define TSTORM_FCOE_CONN_AG_CTX_BIT5_MASK		0x1
#define TSTORM_FCOE_CONN_AG_CTX_BIT5_SHIFT		5
#define TSTORM_FCOE_CONN_AG_CTX_DUMMY_TIMER_CF_MASK	0x3
#define TSTORM_FCOE_CONN_AG_CTX_DUMMY_TIMER_CF_SHIFT	6
	u8 flags1;
#define TSTORM_FCOE_CONN_AG_CTX_FLUSH_Q0_CF_MASK		0x3
#define TSTORM_FCOE_CONN_AG_CTX_FLUSH_Q0_CF_SHIFT		0
#define TSTORM_FCOE_CONN_AG_CTX_CF2_MASK			0x3
#define TSTORM_FCOE_CONN_AG_CTX_CF2_SHIFT			2
#define TSTORM_FCOE_CONN_AG_CTX_TIMER_STOP_ALL_CF_MASK	0x3
#define TSTORM_FCOE_CONN_AG_CTX_TIMER_STOP_ALL_CF_SHIFT	4
#define TSTORM_FCOE_CONN_AG_CTX_CF4_MASK			0x3
#define TSTORM_FCOE_CONN_AG_CTX_CF4_SHIFT			6
	u8 flags2;
#define TSTORM_FCOE_CONN_AG_CTX_CF5_MASK	0x3
#define TSTORM_FCOE_CONN_AG_CTX_CF5_SHIFT	0
#define TSTORM_FCOE_CONN_AG_CTX_CF6_MASK	0x3
#define TSTORM_FCOE_CONN_AG_CTX_CF6_SHIFT	2
#define TSTORM_FCOE_CONN_AG_CTX_CF7_MASK	0x3
#define TSTORM_FCOE_CONN_AG_CTX_CF7_SHIFT	4
#define TSTORM_FCOE_CONN_AG_CTX_CF8_MASK	0x3
#define TSTORM_FCOE_CONN_AG_CTX_CF8_SHIFT	6
	u8 flags3;
#define TSTORM_FCOE_CONN_AG_CTX_CF9_MASK			0x3
#define TSTORM_FCOE_CONN_AG_CTX_CF9_SHIFT			0
#define TSTORM_FCOE_CONN_AG_CTX_CF10_MASK			0x3
#define TSTORM_FCOE_CONN_AG_CTX_CF10_SHIFT			2
#define TSTORM_FCOE_CONN_AG_CTX_DUMMY_TIMER_CF_EN_MASK	0x1
#define TSTORM_FCOE_CONN_AG_CTX_DUMMY_TIMER_CF_EN_SHIFT	4
#define TSTORM_FCOE_CONN_AG_CTX_FLUSH_Q0_CF_EN_MASK		0x1
#define TSTORM_FCOE_CONN_AG_CTX_FLUSH_Q0_CF_EN_SHIFT		5
#define TSTORM_FCOE_CONN_AG_CTX_CF2EN_MASK			0x1
#define TSTORM_FCOE_CONN_AG_CTX_CF2EN_SHIFT			6
#define TSTORM_FCOE_CONN_AG_CTX_TIMER_STOP_ALL_CF_EN_MASK	0x1
#define TSTORM_FCOE_CONN_AG_CTX_TIMER_STOP_ALL_CF_EN_SHIFT	7
	u8 flags4;
#define TSTORM_FCOE_CONN_AG_CTX_CF4EN_MASK		0x1
#define TSTORM_FCOE_CONN_AG_CTX_CF4EN_SHIFT		0
#define TSTORM_FCOE_CONN_AG_CTX_CF5EN_MASK		0x1
#define TSTORM_FCOE_CONN_AG_CTX_CF5EN_SHIFT		1
#define TSTORM_FCOE_CONN_AG_CTX_CF6EN_MASK		0x1
#define TSTORM_FCOE_CONN_AG_CTX_CF6EN_SHIFT		2
#define TSTORM_FCOE_CONN_AG_CTX_CF7EN_MASK		0x1
#define TSTORM_FCOE_CONN_AG_CTX_CF7EN_SHIFT		3
#define TSTORM_FCOE_CONN_AG_CTX_CF8EN_MASK		0x1
#define TSTORM_FCOE_CONN_AG_CTX_CF8EN_SHIFT		4
#define TSTORM_FCOE_CONN_AG_CTX_CF9EN_MASK		0x1
#define TSTORM_FCOE_CONN_AG_CTX_CF9EN_SHIFT		5
#define TSTORM_FCOE_CONN_AG_CTX_CF10EN_MASK		0x1
#define TSTORM_FCOE_CONN_AG_CTX_CF10EN_SHIFT		6
#define TSTORM_FCOE_CONN_AG_CTX_RULE0EN_MASK		0x1
#define TSTORM_FCOE_CONN_AG_CTX_RULE0EN_SHIFT	7
	u8 flags5;
#define TSTORM_FCOE_CONN_AG_CTX_RULE1EN_MASK		0x1
#define TSTORM_FCOE_CONN_AG_CTX_RULE1EN_SHIFT	0
#define TSTORM_FCOE_CONN_AG_CTX_RULE2EN_MASK		0x1
#define TSTORM_FCOE_CONN_AG_CTX_RULE2EN_SHIFT	1
#define TSTORM_FCOE_CONN_AG_CTX_RULE3EN_MASK		0x1
#define TSTORM_FCOE_CONN_AG_CTX_RULE3EN_SHIFT	2
#define TSTORM_FCOE_CONN_AG_CTX_RULE4EN_MASK		0x1
#define TSTORM_FCOE_CONN_AG_CTX_RULE4EN_SHIFT	3
#define TSTORM_FCOE_CONN_AG_CTX_RULE5EN_MASK		0x1
#define TSTORM_FCOE_CONN_AG_CTX_RULE5EN_SHIFT	4
#define TSTORM_FCOE_CONN_AG_CTX_RULE6EN_MASK		0x1
#define TSTORM_FCOE_CONN_AG_CTX_RULE6EN_SHIFT	5
#define TSTORM_FCOE_CONN_AG_CTX_RULE7EN_MASK		0x1
#define TSTORM_FCOE_CONN_AG_CTX_RULE7EN_SHIFT	6
#define TSTORM_FCOE_CONN_AG_CTX_RULE8EN_MASK		0x1
#define TSTORM_FCOE_CONN_AG_CTX_RULE8EN_SHIFT	7
	__le32 reg0;
	__le32 reg1;
};

struct ustorm_fcoe_conn_ag_ctx {
	u8 byte0;
	u8 byte1;
	u8 flags0;
#define USTORM_FCOE_CONN_AG_CTX_BIT0_MASK	0x1
#define USTORM_FCOE_CONN_AG_CTX_BIT0_SHIFT	0
#define USTORM_FCOE_CONN_AG_CTX_BIT1_MASK	0x1
#define USTORM_FCOE_CONN_AG_CTX_BIT1_SHIFT	1
#define USTORM_FCOE_CONN_AG_CTX_CF0_MASK	0x3
#define USTORM_FCOE_CONN_AG_CTX_CF0_SHIFT	2
#define USTORM_FCOE_CONN_AG_CTX_CF1_MASK	0x3
#define USTORM_FCOE_CONN_AG_CTX_CF1_SHIFT	4
#define USTORM_FCOE_CONN_AG_CTX_CF2_MASK	0x3
#define USTORM_FCOE_CONN_AG_CTX_CF2_SHIFT	6
	u8 flags1;
#define USTORM_FCOE_CONN_AG_CTX_CF3_MASK	0x3
#define USTORM_FCOE_CONN_AG_CTX_CF3_SHIFT	0
#define USTORM_FCOE_CONN_AG_CTX_CF4_MASK	0x3
#define USTORM_FCOE_CONN_AG_CTX_CF4_SHIFT	2
#define USTORM_FCOE_CONN_AG_CTX_CF5_MASK	0x3
#define USTORM_FCOE_CONN_AG_CTX_CF5_SHIFT	4
#define USTORM_FCOE_CONN_AG_CTX_CF6_MASK	0x3
#define USTORM_FCOE_CONN_AG_CTX_CF6_SHIFT	6
	u8 flags2;
#define USTORM_FCOE_CONN_AG_CTX_CF0EN_MASK		0x1
#define USTORM_FCOE_CONN_AG_CTX_CF0EN_SHIFT		0
#define USTORM_FCOE_CONN_AG_CTX_CF1EN_MASK		0x1
#define USTORM_FCOE_CONN_AG_CTX_CF1EN_SHIFT		1
#define USTORM_FCOE_CONN_AG_CTX_CF2EN_MASK		0x1
#define USTORM_FCOE_CONN_AG_CTX_CF2EN_SHIFT		2
#define USTORM_FCOE_CONN_AG_CTX_CF3EN_MASK		0x1
#define USTORM_FCOE_CONN_AG_CTX_CF3EN_SHIFT		3
#define USTORM_FCOE_CONN_AG_CTX_CF4EN_MASK		0x1
#define USTORM_FCOE_CONN_AG_CTX_CF4EN_SHIFT		4
#define USTORM_FCOE_CONN_AG_CTX_CF5EN_MASK		0x1
#define USTORM_FCOE_CONN_AG_CTX_CF5EN_SHIFT		5
#define USTORM_FCOE_CONN_AG_CTX_CF6EN_MASK		0x1
#define USTORM_FCOE_CONN_AG_CTX_CF6EN_SHIFT		6
#define USTORM_FCOE_CONN_AG_CTX_RULE0EN_MASK		0x1
#define USTORM_FCOE_CONN_AG_CTX_RULE0EN_SHIFT	7
	u8 flags3;
#define USTORM_FCOE_CONN_AG_CTX_RULE1EN_MASK		0x1
#define USTORM_FCOE_CONN_AG_CTX_RULE1EN_SHIFT	0
#define USTORM_FCOE_CONN_AG_CTX_RULE2EN_MASK		0x1
#define USTORM_FCOE_CONN_AG_CTX_RULE2EN_SHIFT	1
#define USTORM_FCOE_CONN_AG_CTX_RULE3EN_MASK		0x1
#define USTORM_FCOE_CONN_AG_CTX_RULE3EN_SHIFT	2
#define USTORM_FCOE_CONN_AG_CTX_RULE4EN_MASK		0x1
#define USTORM_FCOE_CONN_AG_CTX_RULE4EN_SHIFT	3
#define USTORM_FCOE_CONN_AG_CTX_RULE5EN_MASK		0x1
#define USTORM_FCOE_CONN_AG_CTX_RULE5EN_SHIFT	4
#define USTORM_FCOE_CONN_AG_CTX_RULE6EN_MASK		0x1
#define USTORM_FCOE_CONN_AG_CTX_RULE6EN_SHIFT	5
#define USTORM_FCOE_CONN_AG_CTX_RULE7EN_MASK		0x1
#define USTORM_FCOE_CONN_AG_CTX_RULE7EN_SHIFT	6
#define USTORM_FCOE_CONN_AG_CTX_RULE8EN_MASK		0x1
#define USTORM_FCOE_CONN_AG_CTX_RULE8EN_SHIFT	7
	u8 byte2;
	u8 byte3;
	__le16 word0;
	__le16 word1;
	__le32 reg0;
	__le32 reg1;
	__le32 reg2;
	__le32 reg3;
	__le16 word2;
	__le16 word3;
};

/* The fcoe storm context of Tstorm */
struct tstorm_fcoe_conn_st_ctx {
	__le16 stat_ram_addr;
	__le16 rx_max_fc_payload_len;
	__le16 e_d_tov_val;
	u8 flags;
#define TSTORM_FCOE_CONN_ST_CTX_INC_SEQ_CNT_MASK	0x1
#define TSTORM_FCOE_CONN_ST_CTX_INC_SEQ_CNT_SHIFT	0
#define TSTORM_FCOE_CONN_ST_CTX_SUPPORT_CONF_MASK	0x1
#define TSTORM_FCOE_CONN_ST_CTX_SUPPORT_CONF_SHIFT	1
#define TSTORM_FCOE_CONN_ST_CTX_DEF_Q_IDX_MASK		0x3F
#define TSTORM_FCOE_CONN_ST_CTX_DEF_Q_IDX_SHIFT		2
	u8 timers_cleanup_invocation_cnt;
	__le32 reserved1[2];
	__le32 dst_mac_address_bytes_0_to_3;
	__le16 dst_mac_address_bytes_4_to_5;
	__le16 ramrod_echo;
	u8 flags1;
#define TSTORM_FCOE_CONN_ST_CTX_MODE_MASK	0x3
#define TSTORM_FCOE_CONN_ST_CTX_MODE_SHIFT	0
#define TSTORM_FCOE_CONN_ST_CTX_RESERVED_MASK	0x3F
#define TSTORM_FCOE_CONN_ST_CTX_RESERVED_SHIFT	2
	u8 cq_relative_offset;
	u8 cmdq_relative_offset;
	u8 bdq_resource_id;
	u8 reserved0[4];
};

struct mstorm_fcoe_conn_ag_ctx {
	u8 byte0;
	u8 byte1;
	u8 flags0;
#define MSTORM_FCOE_CONN_AG_CTX_BIT0_MASK	0x1
#define MSTORM_FCOE_CONN_AG_CTX_BIT0_SHIFT	0
#define MSTORM_FCOE_CONN_AG_CTX_BIT1_MASK	0x1
#define MSTORM_FCOE_CONN_AG_CTX_BIT1_SHIFT	1
#define MSTORM_FCOE_CONN_AG_CTX_CF0_MASK	0x3
#define MSTORM_FCOE_CONN_AG_CTX_CF0_SHIFT	2
#define MSTORM_FCOE_CONN_AG_CTX_CF1_MASK	0x3
#define MSTORM_FCOE_CONN_AG_CTX_CF1_SHIFT	4
#define MSTORM_FCOE_CONN_AG_CTX_CF2_MASK	0x3
#define MSTORM_FCOE_CONN_AG_CTX_CF2_SHIFT	6
	u8 flags1;
#define MSTORM_FCOE_CONN_AG_CTX_CF0EN_MASK		0x1
#define MSTORM_FCOE_CONN_AG_CTX_CF0EN_SHIFT		0
#define MSTORM_FCOE_CONN_AG_CTX_CF1EN_MASK		0x1
#define MSTORM_FCOE_CONN_AG_CTX_CF1EN_SHIFT		1
#define MSTORM_FCOE_CONN_AG_CTX_CF2EN_MASK		0x1
#define MSTORM_FCOE_CONN_AG_CTX_CF2EN_SHIFT		2
#define MSTORM_FCOE_CONN_AG_CTX_RULE0EN_MASK		0x1
#define MSTORM_FCOE_CONN_AG_CTX_RULE0EN_SHIFT	3
#define MSTORM_FCOE_CONN_AG_CTX_RULE1EN_MASK		0x1
#define MSTORM_FCOE_CONN_AG_CTX_RULE1EN_SHIFT	4
#define MSTORM_FCOE_CONN_AG_CTX_RULE2EN_MASK		0x1
#define MSTORM_FCOE_CONN_AG_CTX_RULE2EN_SHIFT	5
#define MSTORM_FCOE_CONN_AG_CTX_RULE3EN_MASK		0x1
#define MSTORM_FCOE_CONN_AG_CTX_RULE3EN_SHIFT	6
#define MSTORM_FCOE_CONN_AG_CTX_RULE4EN_MASK		0x1
#define MSTORM_FCOE_CONN_AG_CTX_RULE4EN_SHIFT	7
	__le16 word0;
	__le16 word1;
	__le32 reg0;
	__le32 reg1;
};

/* Fast path part of the fcoe storm context of Mstorm */
struct fcoe_mstorm_fcoe_conn_st_ctx_fp {
	__le16 xfer_prod;
	u8 num_cqs;
	u8 reserved1;
	u8 protection_info;
#define FCOE_MSTORM_FCOE_CONN_ST_CTX_FP_SUPPORT_PROTECTION_MASK  0x1
#define FCOE_MSTORM_FCOE_CONN_ST_CTX_FP_SUPPORT_PROTECTION_SHIFT 0
#define FCOE_MSTORM_FCOE_CONN_ST_CTX_FP_VALID_MASK               0x1
#define FCOE_MSTORM_FCOE_CONN_ST_CTX_FP_VALID_SHIFT              1
#define FCOE_MSTORM_FCOE_CONN_ST_CTX_FP_RESERVED0_MASK           0x3F
#define FCOE_MSTORM_FCOE_CONN_ST_CTX_FP_RESERVED0_SHIFT          2
	u8 q_relative_offset;
	u8 reserved2[2];
};

/* Non fast path part of the fcoe storm context of Mstorm */
struct fcoe_mstorm_fcoe_conn_st_ctx_non_fp {
	__le16 conn_id;
	__le16 stat_ram_addr;
	__le16 num_pages_in_pbl;
	u8 ptu_log_page_size;
	u8 log_page_size;
	__le16 unsolicited_cq_count;
	__le16 cmdq_count;
	u8 bdq_resource_id;
	u8 reserved0[3];
	struct regpair xferq_pbl_addr;
	struct regpair reserved1;
	struct regpair reserved2[3];
};

/* The fcoe storm context of Mstorm */
struct mstorm_fcoe_conn_st_ctx {
	struct fcoe_mstorm_fcoe_conn_st_ctx_fp fp;
	struct fcoe_mstorm_fcoe_conn_st_ctx_non_fp non_fp;
};

/* fcoe connection context */
struct fcoe_conn_context {
	struct ystorm_fcoe_conn_st_ctx ystorm_st_context;
	struct pstorm_fcoe_conn_st_ctx pstorm_st_context;
	struct regpair pstorm_st_padding[2];
	struct xstorm_fcoe_conn_st_ctx xstorm_st_context;
	struct xstorm_fcoe_conn_ag_ctx xstorm_ag_context;
	struct regpair xstorm_ag_padding[6];
	struct ustorm_fcoe_conn_st_ctx ustorm_st_context;
	struct regpair ustorm_st_padding[2];
	struct tstorm_fcoe_conn_ag_ctx tstorm_ag_context;
	struct regpair tstorm_ag_padding[2];
	struct timers_context timer_context;
	struct ustorm_fcoe_conn_ag_ctx ustorm_ag_context;
	struct tstorm_fcoe_conn_st_ctx tstorm_st_context;
	struct mstorm_fcoe_conn_ag_ctx mstorm_ag_context;
	struct mstorm_fcoe_conn_st_ctx mstorm_st_context;
};

/* FCoE connection offload params passed by driver to FW in FCoE offload
 * ramrod.
 */
struct fcoe_conn_offload_ramrod_params {
	struct fcoe_conn_offload_ramrod_data offload_ramrod_data;
};

/* FCoE connection terminate params passed by driver to FW in FCoE terminate
 * conn ramrod.
 */
struct fcoe_conn_terminate_ramrod_params {
	struct fcoe_conn_terminate_ramrod_data terminate_ramrod_data;
};

/* FCoE event type */
enum fcoe_event_type {
	FCOE_EVENT_INIT_FUNC,
	FCOE_EVENT_DESTROY_FUNC,
	FCOE_EVENT_STAT_FUNC,
	FCOE_EVENT_OFFLOAD_CONN,
	FCOE_EVENT_TERMINATE_CONN,
	FCOE_EVENT_ERROR,
	MAX_FCOE_EVENT_TYPE
};

/* FCoE init params passed by driver to FW in FCoE init ramrod */
struct fcoe_init_ramrod_params {
	struct fcoe_init_func_ramrod_data init_ramrod_data;
};

/* FCoE ramrod Command IDs */
enum fcoe_ramrod_cmd_id {
	FCOE_RAMROD_CMD_ID_INIT_FUNC,
	FCOE_RAMROD_CMD_ID_DESTROY_FUNC,
	FCOE_RAMROD_CMD_ID_STAT_FUNC,
	FCOE_RAMROD_CMD_ID_OFFLOAD_CONN,
	FCOE_RAMROD_CMD_ID_TERMINATE_CONN,
	MAX_FCOE_RAMROD_CMD_ID
};

/* FCoE statistics params buffer passed by driver to FW in FCoE statistics
 * ramrod.
 */
struct fcoe_stat_ramrod_params {
	struct fcoe_stat_ramrod_data stat_ramrod_data;
};

struct ystorm_fcoe_conn_ag_ctx {
	u8 byte0;
	u8 byte1;
	u8 flags0;
#define YSTORM_FCOE_CONN_AG_CTX_BIT0_MASK	0x1
#define YSTORM_FCOE_CONN_AG_CTX_BIT0_SHIFT	0
#define YSTORM_FCOE_CONN_AG_CTX_BIT1_MASK	0x1
#define YSTORM_FCOE_CONN_AG_CTX_BIT1_SHIFT	1
#define YSTORM_FCOE_CONN_AG_CTX_CF0_MASK	0x3
#define YSTORM_FCOE_CONN_AG_CTX_CF0_SHIFT	2
#define YSTORM_FCOE_CONN_AG_CTX_CF1_MASK	0x3
#define YSTORM_FCOE_CONN_AG_CTX_CF1_SHIFT	4
#define YSTORM_FCOE_CONN_AG_CTX_CF2_MASK	0x3
#define YSTORM_FCOE_CONN_AG_CTX_CF2_SHIFT	6
	u8 flags1;
#define YSTORM_FCOE_CONN_AG_CTX_CF0EN_MASK		0x1
#define YSTORM_FCOE_CONN_AG_CTX_CF0EN_SHIFT		0
#define YSTORM_FCOE_CONN_AG_CTX_CF1EN_MASK		0x1
#define YSTORM_FCOE_CONN_AG_CTX_CF1EN_SHIFT		1
#define YSTORM_FCOE_CONN_AG_CTX_CF2EN_MASK		0x1
#define YSTORM_FCOE_CONN_AG_CTX_CF2EN_SHIFT		2
#define YSTORM_FCOE_CONN_AG_CTX_RULE0EN_MASK		0x1
#define YSTORM_FCOE_CONN_AG_CTX_RULE0EN_SHIFT	3
#define YSTORM_FCOE_CONN_AG_CTX_RULE1EN_MASK		0x1
#define YSTORM_FCOE_CONN_AG_CTX_RULE1EN_SHIFT	4
#define YSTORM_FCOE_CONN_AG_CTX_RULE2EN_MASK		0x1
#define YSTORM_FCOE_CONN_AG_CTX_RULE2EN_SHIFT	5
#define YSTORM_FCOE_CONN_AG_CTX_RULE3EN_MASK		0x1
#define YSTORM_FCOE_CONN_AG_CTX_RULE3EN_SHIFT	6
#define YSTORM_FCOE_CONN_AG_CTX_RULE4EN_MASK		0x1
#define YSTORM_FCOE_CONN_AG_CTX_RULE4EN_SHIFT	7
	u8 byte2;
	u8 byte3;
	__le16 word0;
	__le32 reg0;
	__le32 reg1;
	__le16 word1;
	__le16 word2;
	__le16 word3;
	__le16 word4;
	__le32 reg2;
	__le32 reg3;
};

/* The iscsi storm connection context of Ystorm */
struct ystorm_iscsi_conn_st_ctx {
	__le32 reserved[8];
};

/* Combined iSCSI and TCP storm connection of Pstorm */
struct pstorm_iscsi_tcp_conn_st_ctx {
	__le32 tcp[32];
	__le32 iscsi[4];
};

/* The combined tcp and iscsi storm context of Xstorm */
struct xstorm_iscsi_tcp_conn_st_ctx {
	__le32 reserved_tcp[4];
	__le32 reserved_iscsi[44];
};

struct xstorm_iscsi_conn_ag_ctx {
	u8 cdu_validation;
	u8 state;
	u8 flags0;
#define XSTORM_ISCSI_CONN_AG_CTX_EXIST_IN_QM0_MASK	0x1
#define XSTORM_ISCSI_CONN_AG_CTX_EXIST_IN_QM0_SHIFT	0
#define XSTORM_ISCSI_CONN_AG_CTX_EXIST_IN_QM1_MASK	0x1
#define XSTORM_ISCSI_CONN_AG_CTX_EXIST_IN_QM1_SHIFT	1
#define XSTORM_ISCSI_CONN_AG_CTX_RESERVED1_MASK	0x1
#define XSTORM_ISCSI_CONN_AG_CTX_RESERVED1_SHIFT	2
#define XSTORM_ISCSI_CONN_AG_CTX_EXIST_IN_QM3_MASK	0x1
#define XSTORM_ISCSI_CONN_AG_CTX_EXIST_IN_QM3_SHIFT	3
#define XSTORM_ISCSI_CONN_AG_CTX_BIT4_MASK		0x1
#define XSTORM_ISCSI_CONN_AG_CTX_BIT4_SHIFT		4
#define XSTORM_ISCSI_CONN_AG_CTX_RESERVED2_MASK	0x1
#define XSTORM_ISCSI_CONN_AG_CTX_RESERVED2_SHIFT	5
#define XSTORM_ISCSI_CONN_AG_CTX_BIT6_MASK		0x1
#define XSTORM_ISCSI_CONN_AG_CTX_BIT6_SHIFT		6
#define XSTORM_ISCSI_CONN_AG_CTX_BIT7_MASK		0x1
#define XSTORM_ISCSI_CONN_AG_CTX_BIT7_SHIFT		7
	u8 flags1;
#define XSTORM_ISCSI_CONN_AG_CTX_BIT8_MASK		0x1
#define XSTORM_ISCSI_CONN_AG_CTX_BIT8_SHIFT		0
#define XSTORM_ISCSI_CONN_AG_CTX_BIT9_MASK		0x1
#define XSTORM_ISCSI_CONN_AG_CTX_BIT9_SHIFT		1
#define XSTORM_ISCSI_CONN_AG_CTX_BIT10_MASK		0x1
#define XSTORM_ISCSI_CONN_AG_CTX_BIT10_SHIFT		2
#define XSTORM_ISCSI_CONN_AG_CTX_BIT11_MASK		0x1
#define XSTORM_ISCSI_CONN_AG_CTX_BIT11_SHIFT		3
#define XSTORM_ISCSI_CONN_AG_CTX_BIT12_MASK		0x1
#define XSTORM_ISCSI_CONN_AG_CTX_BIT12_SHIFT		4
#define XSTORM_ISCSI_CONN_AG_CTX_BIT13_MASK		0x1
#define XSTORM_ISCSI_CONN_AG_CTX_BIT13_SHIFT		5
#define XSTORM_ISCSI_CONN_AG_CTX_BIT14_MASK		0x1
#define XSTORM_ISCSI_CONN_AG_CTX_BIT14_SHIFT		6
#define XSTORM_ISCSI_CONN_AG_CTX_TX_TRUNCATE_MASK	0x1
#define XSTORM_ISCSI_CONN_AG_CTX_TX_TRUNCATE_SHIFT	7
	u8 flags2;
#define XSTORM_ISCSI_CONN_AG_CTX_CF0_MASK			0x3
#define XSTORM_ISCSI_CONN_AG_CTX_CF0_SHIFT			0
#define XSTORM_ISCSI_CONN_AG_CTX_CF1_MASK			0x3
#define XSTORM_ISCSI_CONN_AG_CTX_CF1_SHIFT			2
#define XSTORM_ISCSI_CONN_AG_CTX_CF2_MASK			0x3
#define XSTORM_ISCSI_CONN_AG_CTX_CF2_SHIFT			4
#define XSTORM_ISCSI_CONN_AG_CTX_TIMER_STOP_ALL_MASK		0x3
#define XSTORM_ISCSI_CONN_AG_CTX_TIMER_STOP_ALL_SHIFT	6
	u8 flags3;
#define XSTORM_ISCSI_CONN_AG_CTX_CF4_MASK	0x3
#define XSTORM_ISCSI_CONN_AG_CTX_CF4_SHIFT	0
#define XSTORM_ISCSI_CONN_AG_CTX_CF5_MASK	0x3
#define XSTORM_ISCSI_CONN_AG_CTX_CF5_SHIFT	2
#define XSTORM_ISCSI_CONN_AG_CTX_CF6_MASK	0x3
#define XSTORM_ISCSI_CONN_AG_CTX_CF6_SHIFT	4
#define XSTORM_ISCSI_CONN_AG_CTX_CF7_MASK	0x3
#define XSTORM_ISCSI_CONN_AG_CTX_CF7_SHIFT	6
	u8 flags4;
#define XSTORM_ISCSI_CONN_AG_CTX_CF8_MASK	0x3
#define XSTORM_ISCSI_CONN_AG_CTX_CF8_SHIFT	0
#define XSTORM_ISCSI_CONN_AG_CTX_CF9_MASK	0x3
#define XSTORM_ISCSI_CONN_AG_CTX_CF9_SHIFT	2
#define XSTORM_ISCSI_CONN_AG_CTX_CF10_MASK	0x3
#define XSTORM_ISCSI_CONN_AG_CTX_CF10_SHIFT	4
#define XSTORM_ISCSI_CONN_AG_CTX_CF11_MASK	0x3
#define XSTORM_ISCSI_CONN_AG_CTX_CF11_SHIFT	6
	u8 flags5;
#define XSTORM_ISCSI_CONN_AG_CTX_CF12_MASK				0x3
#define XSTORM_ISCSI_CONN_AG_CTX_CF12_SHIFT				0
#define XSTORM_ISCSI_CONN_AG_CTX_CF13_MASK				0x3
#define XSTORM_ISCSI_CONN_AG_CTX_CF13_SHIFT				2
#define XSTORM_ISCSI_CONN_AG_CTX_CF14_MASK				0x3
#define XSTORM_ISCSI_CONN_AG_CTX_CF14_SHIFT				4
#define XSTORM_ISCSI_CONN_AG_CTX_UPDATE_STATE_TO_BASE_CF_MASK	0x3
#define XSTORM_ISCSI_CONN_AG_CTX_UPDATE_STATE_TO_BASE_CF_SHIFT	6
	u8 flags6;
#define XSTORM_ISCSI_CONN_AG_CTX_CF16_MASK		0x3
#define XSTORM_ISCSI_CONN_AG_CTX_CF16_SHIFT		0
#define XSTORM_ISCSI_CONN_AG_CTX_CF17_MASK		0x3
#define XSTORM_ISCSI_CONN_AG_CTX_CF17_SHIFT		2
#define XSTORM_ISCSI_CONN_AG_CTX_CF18_MASK		0x3
#define XSTORM_ISCSI_CONN_AG_CTX_CF18_SHIFT		4
#define XSTORM_ISCSI_CONN_AG_CTX_DQ_FLUSH_MASK	0x3
#define XSTORM_ISCSI_CONN_AG_CTX_DQ_FLUSH_SHIFT	6
	u8 flags7;
#define XSTORM_ISCSI_CONN_AG_CTX_MST_XCM_Q0_FLUSH_CF_MASK	0x3
#define XSTORM_ISCSI_CONN_AG_CTX_MST_XCM_Q0_FLUSH_CF_SHIFT	0
#define XSTORM_ISCSI_CONN_AG_CTX_UST_XCM_Q1_FLUSH_CF_MASK	0x3
#define XSTORM_ISCSI_CONN_AG_CTX_UST_XCM_Q1_FLUSH_CF_SHIFT	2
#define XSTORM_ISCSI_CONN_AG_CTX_SLOW_PATH_MASK		0x3
#define XSTORM_ISCSI_CONN_AG_CTX_SLOW_PATH_SHIFT		4
#define XSTORM_ISCSI_CONN_AG_CTX_CF0EN_MASK			0x1
#define XSTORM_ISCSI_CONN_AG_CTX_CF0EN_SHIFT			6
#define XSTORM_ISCSI_CONN_AG_CTX_CF1EN_MASK			0x1
#define XSTORM_ISCSI_CONN_AG_CTX_CF1EN_SHIFT			7
	u8 flags8;
#define XSTORM_ISCSI_CONN_AG_CTX_CF2EN_MASK			0x1
#define XSTORM_ISCSI_CONN_AG_CTX_CF2EN_SHIFT			0
#define XSTORM_ISCSI_CONN_AG_CTX_TIMER_STOP_ALL_EN_MASK	0x1
#define XSTORM_ISCSI_CONN_AG_CTX_TIMER_STOP_ALL_EN_SHIFT	1
#define XSTORM_ISCSI_CONN_AG_CTX_CF4EN_MASK			0x1
#define XSTORM_ISCSI_CONN_AG_CTX_CF4EN_SHIFT			2
#define XSTORM_ISCSI_CONN_AG_CTX_CF5EN_MASK			0x1
#define XSTORM_ISCSI_CONN_AG_CTX_CF5EN_SHIFT			3
#define XSTORM_ISCSI_CONN_AG_CTX_CF6EN_MASK			0x1
#define XSTORM_ISCSI_CONN_AG_CTX_CF6EN_SHIFT			4
#define XSTORM_ISCSI_CONN_AG_CTX_CF7EN_MASK			0x1
#define XSTORM_ISCSI_CONN_AG_CTX_CF7EN_SHIFT			5
#define XSTORM_ISCSI_CONN_AG_CTX_CF8EN_MASK			0x1
#define XSTORM_ISCSI_CONN_AG_CTX_CF8EN_SHIFT			6
#define XSTORM_ISCSI_CONN_AG_CTX_CF9EN_MASK			0x1
#define XSTORM_ISCSI_CONN_AG_CTX_CF9EN_SHIFT			7
	u8 flags9;
#define XSTORM_ISCSI_CONN_AG_CTX_CF10EN_MASK				0x1
#define XSTORM_ISCSI_CONN_AG_CTX_CF10EN_SHIFT			0
#define XSTORM_ISCSI_CONN_AG_CTX_CF11EN_MASK				0x1
#define XSTORM_ISCSI_CONN_AG_CTX_CF11EN_SHIFT			1
#define XSTORM_ISCSI_CONN_AG_CTX_CF12EN_MASK				0x1
#define XSTORM_ISCSI_CONN_AG_CTX_CF12EN_SHIFT			2
#define XSTORM_ISCSI_CONN_AG_CTX_CF13EN_MASK				0x1
#define XSTORM_ISCSI_CONN_AG_CTX_CF13EN_SHIFT			3
#define XSTORM_ISCSI_CONN_AG_CTX_CF14EN_MASK				0x1
#define XSTORM_ISCSI_CONN_AG_CTX_CF14EN_SHIFT			4
#define XSTORM_ISCSI_CONN_AG_CTX_UPDATE_STATE_TO_BASE_CF_EN_MASK	0x1
#define XSTORM_ISCSI_CONN_AG_CTX_UPDATE_STATE_TO_BASE_CF_EN_SHIFT	5
#define XSTORM_ISCSI_CONN_AG_CTX_CF16EN_MASK				0x1
#define XSTORM_ISCSI_CONN_AG_CTX_CF16EN_SHIFT			6
#define XSTORM_ISCSI_CONN_AG_CTX_CF17EN_MASK				0x1
#define XSTORM_ISCSI_CONN_AG_CTX_CF17EN_SHIFT			7
	u8 flags10;
#define XSTORM_ISCSI_CONN_AG_CTX_CF18EN_MASK				0x1
#define XSTORM_ISCSI_CONN_AG_CTX_CF18EN_SHIFT			0
#define XSTORM_ISCSI_CONN_AG_CTX_DQ_FLUSH_EN_MASK			0x1
#define XSTORM_ISCSI_CONN_AG_CTX_DQ_FLUSH_EN_SHIFT			1
#define XSTORM_ISCSI_CONN_AG_CTX_MST_XCM_Q0_FLUSH_CF_EN_MASK		0x1
#define XSTORM_ISCSI_CONN_AG_CTX_MST_XCM_Q0_FLUSH_CF_EN_SHIFT	2
#define XSTORM_ISCSI_CONN_AG_CTX_UST_XCM_Q1_FLUSH_CF_EN_MASK		0x1
#define XSTORM_ISCSI_CONN_AG_CTX_UST_XCM_Q1_FLUSH_CF_EN_SHIFT	3
#define XSTORM_ISCSI_CONN_AG_CTX_SLOW_PATH_EN_MASK			0x1
#define XSTORM_ISCSI_CONN_AG_CTX_SLOW_PATH_EN_SHIFT			4
#define XSTORM_ISCSI_CONN_AG_CTX_PROC_ONLY_CLEANUP_EN_MASK		0x1
#define XSTORM_ISCSI_CONN_AG_CTX_PROC_ONLY_CLEANUP_EN_SHIFT		5
#define XSTORM_ISCSI_CONN_AG_CTX_RULE0EN_MASK			0x1
#define XSTORM_ISCSI_CONN_AG_CTX_RULE0EN_SHIFT			6
#define XSTORM_ISCSI_CONN_AG_CTX_MORE_TO_SEND_DEC_RULE_EN_MASK	0x1
#define XSTORM_ISCSI_CONN_AG_CTX_MORE_TO_SEND_DEC_RULE_EN_SHIFT	7
	u8 flags11;
#define XSTORM_ISCSI_CONN_AG_CTX_TX_BLOCKED_EN_MASK	0x1
#define XSTORM_ISCSI_CONN_AG_CTX_TX_BLOCKED_EN_SHIFT	0
#define XSTORM_ISCSI_CONN_AG_CTX_RULE3EN_MASK	0x1
#define XSTORM_ISCSI_CONN_AG_CTX_RULE3EN_SHIFT	1
#define XSTORM_ISCSI_CONN_AG_CTX_RESERVED3_MASK	0x1
#define XSTORM_ISCSI_CONN_AG_CTX_RESERVED3_SHIFT	2
#define XSTORM_ISCSI_CONN_AG_CTX_RULE5EN_MASK	0x1
#define XSTORM_ISCSI_CONN_AG_CTX_RULE5EN_SHIFT	3
#define XSTORM_ISCSI_CONN_AG_CTX_RULE6EN_MASK	0x1
#define XSTORM_ISCSI_CONN_AG_CTX_RULE6EN_SHIFT	4
#define XSTORM_ISCSI_CONN_AG_CTX_RULE7EN_MASK	0x1
#define XSTORM_ISCSI_CONN_AG_CTX_RULE7EN_SHIFT	5
#define XSTORM_ISCSI_CONN_AG_CTX_A0_RESERVED1_MASK	0x1
#define XSTORM_ISCSI_CONN_AG_CTX_A0_RESERVED1_SHIFT	6
#define XSTORM_ISCSI_CONN_AG_CTX_RULE9EN_MASK	0x1
#define XSTORM_ISCSI_CONN_AG_CTX_RULE9EN_SHIFT	7
	u8 flags12;
#define XSTORM_ISCSI_CONN_AG_CTX_SQ_DEC_RULE_EN_MASK		0x1
#define XSTORM_ISCSI_CONN_AG_CTX_SQ_DEC_RULE_EN_SHIFT	0
#define XSTORM_ISCSI_CONN_AG_CTX_RULE11EN_MASK		0x1
#define XSTORM_ISCSI_CONN_AG_CTX_RULE11EN_SHIFT		1
#define XSTORM_ISCSI_CONN_AG_CTX_A0_RESERVED2_MASK		0x1
#define XSTORM_ISCSI_CONN_AG_CTX_A0_RESERVED2_SHIFT		2
#define XSTORM_ISCSI_CONN_AG_CTX_A0_RESERVED3_MASK		0x1
#define XSTORM_ISCSI_CONN_AG_CTX_A0_RESERVED3_SHIFT		3
#define XSTORM_ISCSI_CONN_AG_CTX_RULE14EN_MASK		0x1
#define XSTORM_ISCSI_CONN_AG_CTX_RULE14EN_SHIFT		4
#define XSTORM_ISCSI_CONN_AG_CTX_RULE15EN_MASK		0x1
#define XSTORM_ISCSI_CONN_AG_CTX_RULE15EN_SHIFT		5
#define XSTORM_ISCSI_CONN_AG_CTX_RULE16EN_MASK		0x1
#define XSTORM_ISCSI_CONN_AG_CTX_RULE16EN_SHIFT		6
#define XSTORM_ISCSI_CONN_AG_CTX_RULE17EN_MASK		0x1
#define XSTORM_ISCSI_CONN_AG_CTX_RULE17EN_SHIFT		7
	u8 flags13;
#define XSTORM_ISCSI_CONN_AG_CTX_R2TQ_DEC_RULE_EN_MASK	0x1
#define XSTORM_ISCSI_CONN_AG_CTX_R2TQ_DEC_RULE_EN_SHIFT	0
#define XSTORM_ISCSI_CONN_AG_CTX_HQ_DEC_RULE_EN_MASK		0x1
#define XSTORM_ISCSI_CONN_AG_CTX_HQ_DEC_RULE_EN_SHIFT	1
#define XSTORM_ISCSI_CONN_AG_CTX_A0_RESERVED4_MASK		0x1
#define XSTORM_ISCSI_CONN_AG_CTX_A0_RESERVED4_SHIFT		2
#define XSTORM_ISCSI_CONN_AG_CTX_A0_RESERVED5_MASK		0x1
#define XSTORM_ISCSI_CONN_AG_CTX_A0_RESERVED5_SHIFT		3
#define XSTORM_ISCSI_CONN_AG_CTX_A0_RESERVED6_MASK		0x1
#define XSTORM_ISCSI_CONN_AG_CTX_A0_RESERVED6_SHIFT		4
#define XSTORM_ISCSI_CONN_AG_CTX_A0_RESERVED7_MASK		0x1
#define XSTORM_ISCSI_CONN_AG_CTX_A0_RESERVED7_SHIFT		5
#define XSTORM_ISCSI_CONN_AG_CTX_A0_RESERVED8_MASK		0x1
#define XSTORM_ISCSI_CONN_AG_CTX_A0_RESERVED8_SHIFT		6
#define XSTORM_ISCSI_CONN_AG_CTX_A0_RESERVED9_MASK		0x1
#define XSTORM_ISCSI_CONN_AG_CTX_A0_RESERVED9_SHIFT		7
	u8 flags14;
#define XSTORM_ISCSI_CONN_AG_CTX_BIT16_MASK			0x1
#define XSTORM_ISCSI_CONN_AG_CTX_BIT16_SHIFT			0
#define XSTORM_ISCSI_CONN_AG_CTX_BIT17_MASK			0x1
#define XSTORM_ISCSI_CONN_AG_CTX_BIT17_SHIFT			1
#define XSTORM_ISCSI_CONN_AG_CTX_BIT18_MASK			0x1
#define XSTORM_ISCSI_CONN_AG_CTX_BIT18_SHIFT			2
#define XSTORM_ISCSI_CONN_AG_CTX_BIT19_MASK			0x1
#define XSTORM_ISCSI_CONN_AG_CTX_BIT19_SHIFT			3
#define XSTORM_ISCSI_CONN_AG_CTX_BIT20_MASK			0x1
#define XSTORM_ISCSI_CONN_AG_CTX_BIT20_SHIFT			4
#define XSTORM_ISCSI_CONN_AG_CTX_DUMMY_READ_DONE_MASK	0x1
#define XSTORM_ISCSI_CONN_AG_CTX_DUMMY_READ_DONE_SHIFT	5
#define XSTORM_ISCSI_CONN_AG_CTX_PROC_ONLY_CLEANUP_MASK	0x3
#define XSTORM_ISCSI_CONN_AG_CTX_PROC_ONLY_CLEANUP_SHIFT	6
	u8 byte2;
	__le16 physical_q0;
	__le16 physical_q1;
	__le16 dummy_dorq_var;
	__le16 sq_cons;
	__le16 sq_prod;
	__le16 word5;
	__le16 slow_io_total_data_tx_update;
	u8 byte3;
	u8 byte4;
	u8 byte5;
	u8 byte6;
	__le32 reg0;
	__le32 reg1;
	__le32 reg2;
	__le32 more_to_send_seq;
	__le32 reg4;
	__le32 reg5;
	__le32 hq_scan_next_relevant_ack;
	__le16 r2tq_prod;
	__le16 r2tq_cons;
	__le16 hq_prod;
	__le16 hq_cons;
	__le32 remain_seq;
	__le32 bytes_to_next_pdu;
	__le32 hq_tcp_seq;
	u8 byte7;
	u8 byte8;
	u8 byte9;
	u8 byte10;
	u8 byte11;
	u8 byte12;
	u8 byte13;
	u8 byte14;
	u8 byte15;
	u8 e5_reserved;
	__le16 word11;
	__le32 reg10;
	__le32 reg11;
	__le32 exp_stat_sn;
	__le32 ongoing_fast_rxmit_seq;
	__le32 reg14;
	__le32 reg15;
	__le32 reg16;
	__le32 reg17;
};

struct tstorm_iscsi_conn_ag_ctx {
	u8 reserved0;
	u8 state;
	u8 flags0;
#define TSTORM_ISCSI_CONN_AG_CTX_EXIST_IN_QM0_MASK	0x1
#define TSTORM_ISCSI_CONN_AG_CTX_EXIST_IN_QM0_SHIFT	0
#define TSTORM_ISCSI_CONN_AG_CTX_BIT1_MASK		0x1
#define TSTORM_ISCSI_CONN_AG_CTX_BIT1_SHIFT		1
#define TSTORM_ISCSI_CONN_AG_CTX_BIT2_MASK		0x1
#define TSTORM_ISCSI_CONN_AG_CTX_BIT2_SHIFT		2
#define TSTORM_ISCSI_CONN_AG_CTX_BIT3_MASK		0x1
#define TSTORM_ISCSI_CONN_AG_CTX_BIT3_SHIFT		3
#define TSTORM_ISCSI_CONN_AG_CTX_BIT4_MASK		0x1
#define TSTORM_ISCSI_CONN_AG_CTX_BIT4_SHIFT		4
#define TSTORM_ISCSI_CONN_AG_CTX_BIT5_MASK		0x1
#define TSTORM_ISCSI_CONN_AG_CTX_BIT5_SHIFT		5
#define TSTORM_ISCSI_CONN_AG_CTX_CF0_MASK		0x3
#define TSTORM_ISCSI_CONN_AG_CTX_CF0_SHIFT		6
	u8 flags1;
#define TSTORM_ISCSI_CONN_AG_CTX_P2T_FLUSH_CF_MASK		0x3
#define TSTORM_ISCSI_CONN_AG_CTX_P2T_FLUSH_CF_SHIFT		0
#define TSTORM_ISCSI_CONN_AG_CTX_M2T_FLUSH_CF_MASK		0x3
#define TSTORM_ISCSI_CONN_AG_CTX_M2T_FLUSH_CF_SHIFT		2
#define TSTORM_ISCSI_CONN_AG_CTX_TIMER_STOP_ALL_MASK		0x3
#define TSTORM_ISCSI_CONN_AG_CTX_TIMER_STOP_ALL_SHIFT	4
#define TSTORM_ISCSI_CONN_AG_CTX_CF4_MASK			0x3
#define TSTORM_ISCSI_CONN_AG_CTX_CF4_SHIFT			6
	u8 flags2;
#define TSTORM_ISCSI_CONN_AG_CTX_CF5_MASK	0x3
#define TSTORM_ISCSI_CONN_AG_CTX_CF5_SHIFT	0
#define TSTORM_ISCSI_CONN_AG_CTX_CF6_MASK	0x3
#define TSTORM_ISCSI_CONN_AG_CTX_CF6_SHIFT	2
#define TSTORM_ISCSI_CONN_AG_CTX_CF7_MASK	0x3
#define TSTORM_ISCSI_CONN_AG_CTX_CF7_SHIFT	4
#define TSTORM_ISCSI_CONN_AG_CTX_CF8_MASK	0x3
#define TSTORM_ISCSI_CONN_AG_CTX_CF8_SHIFT	6
	u8 flags3;
#define TSTORM_ISCSI_CONN_AG_CTX_FLUSH_Q0_MASK		0x3
#define TSTORM_ISCSI_CONN_AG_CTX_FLUSH_Q0_SHIFT		0
#define TSTORM_ISCSI_CONN_AG_CTX_FLUSH_OOO_ISLES_CF_MASK	0x3
#define TSTORM_ISCSI_CONN_AG_CTX_FLUSH_OOO_ISLES_CF_SHIFT	2
#define TSTORM_ISCSI_CONN_AG_CTX_CF0EN_MASK			0x1
#define TSTORM_ISCSI_CONN_AG_CTX_CF0EN_SHIFT			4
#define TSTORM_ISCSI_CONN_AG_CTX_P2T_FLUSH_CF_EN_MASK	0x1
#define TSTORM_ISCSI_CONN_AG_CTX_P2T_FLUSH_CF_EN_SHIFT	5
#define TSTORM_ISCSI_CONN_AG_CTX_M2T_FLUSH_CF_EN_MASK	0x1
#define TSTORM_ISCSI_CONN_AG_CTX_M2T_FLUSH_CF_EN_SHIFT	6
#define TSTORM_ISCSI_CONN_AG_CTX_TIMER_STOP_ALL_EN_MASK	0x1
#define TSTORM_ISCSI_CONN_AG_CTX_TIMER_STOP_ALL_EN_SHIFT	7
	u8 flags4;
#define TSTORM_ISCSI_CONN_AG_CTX_CF4EN_MASK		0x1
#define TSTORM_ISCSI_CONN_AG_CTX_CF4EN_SHIFT		0
#define TSTORM_ISCSI_CONN_AG_CTX_CF5EN_MASK		0x1
#define TSTORM_ISCSI_CONN_AG_CTX_CF5EN_SHIFT		1
#define TSTORM_ISCSI_CONN_AG_CTX_CF6EN_MASK		0x1
#define TSTORM_ISCSI_CONN_AG_CTX_CF6EN_SHIFT		2
#define TSTORM_ISCSI_CONN_AG_CTX_CF7EN_MASK		0x1
#define TSTORM_ISCSI_CONN_AG_CTX_CF7EN_SHIFT		3
#define TSTORM_ISCSI_CONN_AG_CTX_CF8EN_MASK		0x1
#define TSTORM_ISCSI_CONN_AG_CTX_CF8EN_SHIFT		4
#define TSTORM_ISCSI_CONN_AG_CTX_FLUSH_Q0_EN_MASK	0x1
#define TSTORM_ISCSI_CONN_AG_CTX_FLUSH_Q0_EN_SHIFT	5
#define TSTORM_ISCSI_CONN_AG_CTX_FLUSH_OOO_ISLES_CF_EN_MASK	0x1
#define TSTORM_ISCSI_CONN_AG_CTX_FLUSH_OOO_ISLES_CF_EN_SHIFT	6
#define TSTORM_ISCSI_CONN_AG_CTX_RULE0EN_MASK	0x1
#define TSTORM_ISCSI_CONN_AG_CTX_RULE0EN_SHIFT	7
	u8 flags5;
#define TSTORM_ISCSI_CONN_AG_CTX_RULE1EN_MASK	0x1
#define TSTORM_ISCSI_CONN_AG_CTX_RULE1EN_SHIFT	0
#define TSTORM_ISCSI_CONN_AG_CTX_RULE2EN_MASK	0x1
#define TSTORM_ISCSI_CONN_AG_CTX_RULE2EN_SHIFT	1
#define TSTORM_ISCSI_CONN_AG_CTX_RULE3EN_MASK	0x1
#define TSTORM_ISCSI_CONN_AG_CTX_RULE3EN_SHIFT	2
#define TSTORM_ISCSI_CONN_AG_CTX_RULE4EN_MASK	0x1
#define TSTORM_ISCSI_CONN_AG_CTX_RULE4EN_SHIFT	3
#define TSTORM_ISCSI_CONN_AG_CTX_RULE5EN_MASK	0x1
#define TSTORM_ISCSI_CONN_AG_CTX_RULE5EN_SHIFT	4
#define TSTORM_ISCSI_CONN_AG_CTX_RULE6EN_MASK	0x1
#define TSTORM_ISCSI_CONN_AG_CTX_RULE6EN_SHIFT	5
#define TSTORM_ISCSI_CONN_AG_CTX_RULE7EN_MASK	0x1
#define TSTORM_ISCSI_CONN_AG_CTX_RULE7EN_SHIFT	6
#define TSTORM_ISCSI_CONN_AG_CTX_RULE8EN_MASK	0x1
#define TSTORM_ISCSI_CONN_AG_CTX_RULE8EN_SHIFT	7
	__le32 reg0;
	__le32 reg1;
	__le32 rx_tcp_checksum_err_cnt;
	__le32 reg3;
	__le32 reg4;
	__le32 reg5;
	__le32 reg6;
	__le32 reg7;
	__le32 reg8;
	u8 cid_offload_cnt;
	u8 byte3;
	__le16 word0;
};

struct ustorm_iscsi_conn_ag_ctx {
	u8 byte0;
	u8 byte1;
	u8 flags0;
#define USTORM_ISCSI_CONN_AG_CTX_BIT0_MASK	0x1
#define USTORM_ISCSI_CONN_AG_CTX_BIT0_SHIFT	0
#define USTORM_ISCSI_CONN_AG_CTX_BIT1_MASK	0x1
#define USTORM_ISCSI_CONN_AG_CTX_BIT1_SHIFT	1
#define USTORM_ISCSI_CONN_AG_CTX_CF0_MASK	0x3
#define USTORM_ISCSI_CONN_AG_CTX_CF0_SHIFT	2
#define USTORM_ISCSI_CONN_AG_CTX_CF1_MASK	0x3
#define USTORM_ISCSI_CONN_AG_CTX_CF1_SHIFT	4
#define USTORM_ISCSI_CONN_AG_CTX_CF2_MASK	0x3
#define USTORM_ISCSI_CONN_AG_CTX_CF2_SHIFT	6
	u8 flags1;
#define USTORM_ISCSI_CONN_AG_CTX_CF3_MASK	0x3
#define USTORM_ISCSI_CONN_AG_CTX_CF3_SHIFT	0
#define USTORM_ISCSI_CONN_AG_CTX_CF4_MASK	0x3
#define USTORM_ISCSI_CONN_AG_CTX_CF4_SHIFT	2
#define USTORM_ISCSI_CONN_AG_CTX_CF5_MASK	0x3
#define USTORM_ISCSI_CONN_AG_CTX_CF5_SHIFT	4
#define USTORM_ISCSI_CONN_AG_CTX_CF6_MASK	0x3
#define USTORM_ISCSI_CONN_AG_CTX_CF6_SHIFT	6
	u8 flags2;
#define USTORM_ISCSI_CONN_AG_CTX_CF0EN_MASK		0x1
#define USTORM_ISCSI_CONN_AG_CTX_CF0EN_SHIFT		0
#define USTORM_ISCSI_CONN_AG_CTX_CF1EN_MASK		0x1
#define USTORM_ISCSI_CONN_AG_CTX_CF1EN_SHIFT		1
#define USTORM_ISCSI_CONN_AG_CTX_CF2EN_MASK		0x1
#define USTORM_ISCSI_CONN_AG_CTX_CF2EN_SHIFT		2
#define USTORM_ISCSI_CONN_AG_CTX_CF3EN_MASK		0x1
#define USTORM_ISCSI_CONN_AG_CTX_CF3EN_SHIFT		3
#define USTORM_ISCSI_CONN_AG_CTX_CF4EN_MASK		0x1
#define USTORM_ISCSI_CONN_AG_CTX_CF4EN_SHIFT		4
#define USTORM_ISCSI_CONN_AG_CTX_CF5EN_MASK		0x1
#define USTORM_ISCSI_CONN_AG_CTX_CF5EN_SHIFT		5
#define USTORM_ISCSI_CONN_AG_CTX_CF6EN_MASK		0x1
#define USTORM_ISCSI_CONN_AG_CTX_CF6EN_SHIFT		6
#define USTORM_ISCSI_CONN_AG_CTX_RULE0EN_MASK	0x1
#define USTORM_ISCSI_CONN_AG_CTX_RULE0EN_SHIFT	7
	u8 flags3;
#define USTORM_ISCSI_CONN_AG_CTX_RULE1EN_MASK	0x1
#define USTORM_ISCSI_CONN_AG_CTX_RULE1EN_SHIFT	0
#define USTORM_ISCSI_CONN_AG_CTX_RULE2EN_MASK	0x1
#define USTORM_ISCSI_CONN_AG_CTX_RULE2EN_SHIFT	1
#define USTORM_ISCSI_CONN_AG_CTX_RULE3EN_MASK	0x1
#define USTORM_ISCSI_CONN_AG_CTX_RULE3EN_SHIFT	2
#define USTORM_ISCSI_CONN_AG_CTX_RULE4EN_MASK	0x1
#define USTORM_ISCSI_CONN_AG_CTX_RULE4EN_SHIFT	3
#define USTORM_ISCSI_CONN_AG_CTX_RULE5EN_MASK	0x1
#define USTORM_ISCSI_CONN_AG_CTX_RULE5EN_SHIFT	4
#define USTORM_ISCSI_CONN_AG_CTX_RULE6EN_MASK	0x1
#define USTORM_ISCSI_CONN_AG_CTX_RULE6EN_SHIFT	5
#define USTORM_ISCSI_CONN_AG_CTX_RULE7EN_MASK	0x1
#define USTORM_ISCSI_CONN_AG_CTX_RULE7EN_SHIFT	6
#define USTORM_ISCSI_CONN_AG_CTX_RULE8EN_MASK	0x1
#define USTORM_ISCSI_CONN_AG_CTX_RULE8EN_SHIFT	7
	u8 byte2;
	u8 byte3;
	__le16 word0;
	__le16 word1;
	__le32 reg0;
	__le32 reg1;
	__le32 reg2;
	__le32 reg3;
	__le16 word2;
	__le16 word3;
};

/* The iscsi storm connection context of Tstorm */
struct tstorm_iscsi_conn_st_ctx {
	__le32 reserved[44];
};

struct mstorm_iscsi_conn_ag_ctx {
	u8 reserved;
	u8 state;
	u8 flags0;
#define MSTORM_ISCSI_CONN_AG_CTX_BIT0_MASK	0x1
#define MSTORM_ISCSI_CONN_AG_CTX_BIT0_SHIFT	0
#define MSTORM_ISCSI_CONN_AG_CTX_BIT1_MASK	0x1
#define MSTORM_ISCSI_CONN_AG_CTX_BIT1_SHIFT	1
#define MSTORM_ISCSI_CONN_AG_CTX_CF0_MASK	0x3
#define MSTORM_ISCSI_CONN_AG_CTX_CF0_SHIFT	2
#define MSTORM_ISCSI_CONN_AG_CTX_CF1_MASK	0x3
#define MSTORM_ISCSI_CONN_AG_CTX_CF1_SHIFT	4
#define MSTORM_ISCSI_CONN_AG_CTX_CF2_MASK	0x3
#define MSTORM_ISCSI_CONN_AG_CTX_CF2_SHIFT	6
	u8 flags1;
#define MSTORM_ISCSI_CONN_AG_CTX_CF0EN_MASK		0x1
#define MSTORM_ISCSI_CONN_AG_CTX_CF0EN_SHIFT		0
#define MSTORM_ISCSI_CONN_AG_CTX_CF1EN_MASK		0x1
#define MSTORM_ISCSI_CONN_AG_CTX_CF1EN_SHIFT		1
#define MSTORM_ISCSI_CONN_AG_CTX_CF2EN_MASK		0x1
#define MSTORM_ISCSI_CONN_AG_CTX_CF2EN_SHIFT		2
#define MSTORM_ISCSI_CONN_AG_CTX_RULE0EN_MASK	0x1
#define MSTORM_ISCSI_CONN_AG_CTX_RULE0EN_SHIFT	3
#define MSTORM_ISCSI_CONN_AG_CTX_RULE1EN_MASK	0x1
#define MSTORM_ISCSI_CONN_AG_CTX_RULE1EN_SHIFT	4
#define MSTORM_ISCSI_CONN_AG_CTX_RULE2EN_MASK	0x1
#define MSTORM_ISCSI_CONN_AG_CTX_RULE2EN_SHIFT	5
#define MSTORM_ISCSI_CONN_AG_CTX_RULE3EN_MASK	0x1
#define MSTORM_ISCSI_CONN_AG_CTX_RULE3EN_SHIFT	6
#define MSTORM_ISCSI_CONN_AG_CTX_RULE4EN_MASK	0x1
#define MSTORM_ISCSI_CONN_AG_CTX_RULE4EN_SHIFT	7
	__le16 word0;
	__le16 word1;
	__le32 reg0;
	__le32 reg1;
};

/* Combined iSCSI and TCP storm connection of Mstorm */
struct mstorm_iscsi_tcp_conn_st_ctx {
	__le32 reserved_tcp[20];
	__le32 reserved_iscsi[12];
};

/* The iscsi storm context of Ustorm */
struct ustorm_iscsi_conn_st_ctx {
	__le32 reserved[52];
};

/* iscsi connection context */
struct iscsi_conn_context {
	struct ystorm_iscsi_conn_st_ctx ystorm_st_context;
	struct pstorm_iscsi_tcp_conn_st_ctx pstorm_st_context;
	struct regpair pstorm_st_padding[2];
	struct pb_context xpb2_context;
	struct xstorm_iscsi_tcp_conn_st_ctx xstorm_st_context;
	struct regpair xstorm_st_padding[2];
	struct xstorm_iscsi_conn_ag_ctx xstorm_ag_context;
	struct tstorm_iscsi_conn_ag_ctx tstorm_ag_context;
	struct regpair tstorm_ag_padding[2];
	struct timers_context timer_context;
	struct ustorm_iscsi_conn_ag_ctx ustorm_ag_context;
	struct pb_context upb_context;
	struct tstorm_iscsi_conn_st_ctx tstorm_st_context;
	struct regpair tstorm_st_padding[2];
	struct mstorm_iscsi_conn_ag_ctx mstorm_ag_context;
	struct mstorm_iscsi_tcp_conn_st_ctx mstorm_st_context;
	struct ustorm_iscsi_conn_st_ctx ustorm_st_context;
};

/* iSCSI init params passed by driver to FW in iSCSI init ramrod */
struct iscsi_init_ramrod_params {
	struct iscsi_spe_func_init iscsi_init_spe;
	struct tcp_init_params tcp_init;
};

struct ystorm_iscsi_conn_ag_ctx {
	u8 byte0;
	u8 byte1;
	u8 flags0;
#define YSTORM_ISCSI_CONN_AG_CTX_BIT0_MASK	0x1
#define YSTORM_ISCSI_CONN_AG_CTX_BIT0_SHIFT	0
#define YSTORM_ISCSI_CONN_AG_CTX_BIT1_MASK	0x1
#define YSTORM_ISCSI_CONN_AG_CTX_BIT1_SHIFT	1
#define YSTORM_ISCSI_CONN_AG_CTX_CF0_MASK	0x3
#define YSTORM_ISCSI_CONN_AG_CTX_CF0_SHIFT	2
#define YSTORM_ISCSI_CONN_AG_CTX_CF1_MASK	0x3
#define YSTORM_ISCSI_CONN_AG_CTX_CF1_SHIFT	4
#define YSTORM_ISCSI_CONN_AG_CTX_CF2_MASK	0x3
#define YSTORM_ISCSI_CONN_AG_CTX_CF2_SHIFT	6
	u8 flags1;
#define YSTORM_ISCSI_CONN_AG_CTX_CF0EN_MASK		0x1
#define YSTORM_ISCSI_CONN_AG_CTX_CF0EN_SHIFT		0
#define YSTORM_ISCSI_CONN_AG_CTX_CF1EN_MASK		0x1
#define YSTORM_ISCSI_CONN_AG_CTX_CF1EN_SHIFT		1
#define YSTORM_ISCSI_CONN_AG_CTX_CF2EN_MASK		0x1
#define YSTORM_ISCSI_CONN_AG_CTX_CF2EN_SHIFT		2
#define YSTORM_ISCSI_CONN_AG_CTX_RULE0EN_MASK	0x1
#define YSTORM_ISCSI_CONN_AG_CTX_RULE0EN_SHIFT	3
#define YSTORM_ISCSI_CONN_AG_CTX_RULE1EN_MASK	0x1
#define YSTORM_ISCSI_CONN_AG_CTX_RULE1EN_SHIFT	4
#define YSTORM_ISCSI_CONN_AG_CTX_RULE2EN_MASK	0x1
#define YSTORM_ISCSI_CONN_AG_CTX_RULE2EN_SHIFT	5
#define YSTORM_ISCSI_CONN_AG_CTX_RULE3EN_MASK	0x1
#define YSTORM_ISCSI_CONN_AG_CTX_RULE3EN_SHIFT	6
#define YSTORM_ISCSI_CONN_AG_CTX_RULE4EN_MASK	0x1
#define YSTORM_ISCSI_CONN_AG_CTX_RULE4EN_SHIFT	7
	u8 byte2;
	u8 byte3;
	__le16 word0;
	__le32 reg0;
	__le32 reg1;
	__le16 word1;
	__le16 word2;
	__le16 word3;
	__le16 word4;
	__le32 reg2;
	__le32 reg3;
};

#endif<|MERGE_RESOLUTION|>--- conflicted
+++ resolved
@@ -2719,8 +2719,6 @@
 void qed_memset_task_ctx(void *p_ctx_mem, u32 ctx_size, u8 ctx_type);
 
 #define NUM_STORMS 6
-<<<<<<< HEAD
-=======
 
 /**
  * qed_get_protocol_type_str(): Get a string for Protocol type.
@@ -2740,7 +2738,6 @@
  * Return: String.
  */
 const char *qed_get_ramrod_cmd_id_str(u32 protocol_type, u32 ramrod_cmd_id);
->>>>>>> 754e0b0e
 
 /**
  * qed_set_rdma_error_level(): Sets the RDMA assert level.
@@ -2773,19 +2770,11 @@
 
 /**
  * qed_fw_overlay_init_ram(): Initializes the FW overlay RAM.
-<<<<<<< HEAD
  *
  * @p_hwfn: HW device data.
  * @p_ptt: Ptt window used for writing the registers.
  * @fw_overlay_mem: the allocated FW overlay memory.
  *
-=======
- *
- * @p_hwfn: HW device data.
- * @p_ptt: Ptt window used for writing the registers.
- * @fw_overlay_mem: the allocated FW overlay memory.
- *
->>>>>>> 754e0b0e
  * Return: Void.
  */
 void qed_fw_overlay_init_ram(struct qed_hwfn *p_hwfn,
@@ -2794,17 +2783,10 @@
 
 /**
  * qed_fw_overlay_mem_free(): Frees the FW overlay memory.
-<<<<<<< HEAD
  *
  * @p_hwfn: HW device data.
  * @fw_overlay_mem: The allocated FW overlay memory to free.
  *
-=======
- *
- * @p_hwfn: HW device data.
- * @fw_overlay_mem: The allocated FW overlay memory to free.
- *
->>>>>>> 754e0b0e
  * Return: Void.
  */
 void qed_fw_overlay_mem_free(struct qed_hwfn *p_hwfn,
