// SPDX-License-Identifier: GPL-2.0-only
/* Copyright (c) 2017 Facebook
 */
#define _GNU_SOURCE
#include "test_progs.h"
#include "cgroup_helpers.h"
#include "bpf_rlimit.h"
#include <argp.h>
#include <pthread.h>
#include <sched.h>
#include <signal.h>
#include <string.h>
#include <execinfo.h> /* backtrace */
#include <linux/membarrier.h>
#include <sys/sysinfo.h> /* get_nprocs */
#include <netinet/in.h>
#include <sys/select.h>
#include <sys/socket.h>
#include <sys/un.h>

/* Adapted from perf/util/string.c */
static bool glob_match(const char *str, const char *pat)
{
	while (*str && *pat && *pat != '*') {
		if (*str != *pat)
			return false;
		str++;
		pat++;
	}
	/* Check wild card */
	if (*pat == '*') {
		while (*pat == '*')
			pat++;
		if (!*pat) /* Tail wild card matches all */
			return true;
		while (*str)
			if (glob_match(str++, pat))
				return true;
	}
	return !*str && !*pat;
}

/* Adapted from perf/util/string.c */
static bool glob_match(const char *str, const char *pat)
{
	while (*str && *pat && *pat != '*') {
		if (*str != *pat)
			return false;
		str++;
		pat++;
	}
	/* Check wild card */
	if (*pat == '*') {
		while (*pat == '*')
			pat++;
		if (!*pat) /* Tail wild card matches all */
			return true;
		while (*str)
			if (glob_match(str++, pat))
				return true;
	}
	return !*str && !*pat;
}

#define EXIT_NO_TEST		2
#define EXIT_ERR_SETUP_INFRA	3

/* defined in test_progs.h */
struct test_env env = {};

struct prog_test_def {
	const char *test_name;
	int test_num;
	void (*run_test)(void);
	void (*run_serial_test)(void);
	bool force_log;
	int error_cnt;
	int skip_cnt;
	int sub_succ_cnt;
	bool should_run;
	bool tested;
	bool need_cgroup_cleanup;

	char *subtest_name;
	int subtest_num;

	/* store counts before subtest started */
	int old_error_cnt;
};

/* Override C runtime library's usleep() implementation to ensure nanosleep()
 * is always called. Usleep is frequently used in selftests as a way to
 * trigger kprobe and tracepoints.
 */
int usleep(useconds_t usec)
{
	struct timespec ts = {
		.tv_sec = usec / 1000000,
		.tv_nsec = (usec % 1000000) * 1000,
	};

	return syscall(__NR_nanosleep, &ts, NULL);
}

static bool should_run(struct test_selector *sel, int num, const char *name)
{
	int i;

	for (i = 0; i < sel->blacklist.cnt; i++) {
		if (glob_match(name, sel->blacklist.strs[i]))
			return false;
	}

	for (i = 0; i < sel->whitelist.cnt; i++) {
		if (glob_match(name, sel->whitelist.strs[i]))
			return true;
	}

	if (!sel->whitelist.cnt && !sel->num_set)
		return true;

	return num < sel->num_set_len && sel->num_set[num];
}

static void dump_test_log(const struct prog_test_def *test, bool failed)
{
	if (stdout == env.stdout)
		return;

	/* worker always holds log */
	if (env.worker_id != -1)
		return;

	fflush(stdout); /* exports env.log_buf & env.log_cnt */

	if (env.verbosity > VERBOSE_NONE || test->force_log || failed) {
		if (env.log_cnt) {
			env.log_buf[env.log_cnt] = '\0';
			fprintf(env.stdout, "%s", env.log_buf);
			if (env.log_buf[env.log_cnt - 1] != '\n')
				fprintf(env.stdout, "\n");
		}
	}
}

static void skip_account(void)
{
	if (env.test->skip_cnt) {
		env.skip_cnt++;
		env.test->skip_cnt = 0;
	}
}

static void stdio_restore(void);

/* A bunch of tests set custom affinity per-thread and/or per-process. Reset
 * it after each test/sub-test.
 */
static void reset_affinity(void)
{

	cpu_set_t cpuset;
	int i, err;

	CPU_ZERO(&cpuset);
	for (i = 0; i < env.nr_cpus; i++)
		CPU_SET(i, &cpuset);

	err = sched_setaffinity(0, sizeof(cpuset), &cpuset);
	if (err < 0) {
		stdio_restore();
		fprintf(stderr, "Failed to reset process affinity: %d!\n", err);
		exit(EXIT_ERR_SETUP_INFRA);
	}
	err = pthread_setaffinity_np(pthread_self(), sizeof(cpuset), &cpuset);
	if (err < 0) {
		stdio_restore();
		fprintf(stderr, "Failed to reset thread affinity: %d!\n", err);
		exit(EXIT_ERR_SETUP_INFRA);
	}
}

static void save_netns(void)
{
	env.saved_netns_fd = open("/proc/self/ns/net", O_RDONLY);
	if (env.saved_netns_fd == -1) {
		perror("open(/proc/self/ns/net)");
		exit(EXIT_ERR_SETUP_INFRA);
	}
}

static void restore_netns(void)
{
	if (setns(env.saved_netns_fd, CLONE_NEWNET) == -1) {
		stdio_restore();
		perror("setns(CLONE_NEWNS)");
		exit(EXIT_ERR_SETUP_INFRA);
	}
}

void test__end_subtest(void)
{
	struct prog_test_def *test = env.test;
	int sub_error_cnt = test->error_cnt - test->old_error_cnt;

	dump_test_log(test, sub_error_cnt);

<<<<<<< HEAD
	fprintf(env.stdout, "#%d/%d %s/%s:%s\n",
=======
	fprintf(stdout, "#%d/%d %s/%s:%s\n",
>>>>>>> df0cc57e
	       test->test_num, test->subtest_num, test->test_name, test->subtest_name,
	       sub_error_cnt ? "FAIL" : (test->skip_cnt ? "SKIP" : "OK"));

	if (sub_error_cnt)
<<<<<<< HEAD
		env.fail_cnt++;
	else if (test->skip_cnt == 0)
		env.sub_succ_cnt++;
=======
		test->error_cnt++;
	else if (test->skip_cnt == 0)
		test->sub_succ_cnt++;
>>>>>>> df0cc57e
	skip_account();

	free(test->subtest_name);
	test->subtest_name = NULL;
}

bool test__start_subtest(const char *name)
{
	struct prog_test_def *test = env.test;

	if (test->subtest_name)
		test__end_subtest();

	test->subtest_num++;

	if (!name || !name[0]) {
		fprintf(env.stderr,
			"Subtest #%d didn't provide sub-test name!\n",
			test->subtest_num);
		return false;
	}

	if (!should_run(&env.subtest_selector, test->subtest_num, name))
		return false;

	test->subtest_name = strdup(name);
	if (!test->subtest_name) {
		fprintf(env.stderr,
			"Subtest #%d: failed to copy subtest name!\n",
			test->subtest_num);
		return false;
	}
	env.test->old_error_cnt = env.test->error_cnt;

	return true;
}

void test__force_log(void)
{
	env.test->force_log = true;
}

void test__skip(void)
{
	env.test->skip_cnt++;
}

void test__fail(void)
{
	env.test->error_cnt++;
}

int test__join_cgroup(const char *path)
{
	int fd;

	if (!env.test->need_cgroup_cleanup) {
		if (setup_cgroup_environment()) {
			fprintf(stderr,
				"#%d %s: Failed to setup cgroup environment\n",
				env.test->test_num, env.test->test_name);
			return -1;
		}

		env.test->need_cgroup_cleanup = true;
	}

	fd = create_and_get_cgroup(path);
	if (fd < 0) {
		fprintf(stderr,
			"#%d %s: Failed to create cgroup '%s' (errno=%d)\n",
			env.test->test_num, env.test->test_name, path, errno);
		return fd;
	}

	if (join_cgroup(path)) {
		fprintf(stderr,
			"#%d %s: Failed to join cgroup '%s' (errno=%d)\n",
			env.test->test_num, env.test->test_name, path, errno);
		return -1;
	}

	return fd;
}

int bpf_find_map(const char *test, struct bpf_object *obj, const char *name)
{
	struct bpf_map *map;

	map = bpf_object__find_map_by_name(obj, name);
	if (!map) {
		fprintf(stdout, "%s:FAIL:map '%s' not found\n", test, name);
		test__fail();
		return -1;
	}
	return bpf_map__fd(map);
}

static bool is_jit_enabled(void)
{
	const char *jit_sysctl = "/proc/sys/net/core/bpf_jit_enable";
	bool enabled = false;
	int sysctl_fd;

	sysctl_fd = open(jit_sysctl, 0, O_RDONLY);
	if (sysctl_fd != -1) {
		char tmpc;

		if (read(sysctl_fd, &tmpc, sizeof(tmpc)) == 1)
			enabled = (tmpc != '0');
		close(sysctl_fd);
	}

	return enabled;
}

int compare_map_keys(int map1_fd, int map2_fd)
{
	__u32 key, next_key;
	char val_buf[PERF_MAX_STACK_DEPTH *
		     sizeof(struct bpf_stack_build_id)];
	int err;

	err = bpf_map_get_next_key(map1_fd, NULL, &key);
	if (err)
		return err;
	err = bpf_map_lookup_elem(map2_fd, &key, val_buf);
	if (err)
		return err;

	while (bpf_map_get_next_key(map1_fd, &key, &next_key) == 0) {
		err = bpf_map_lookup_elem(map2_fd, &next_key, val_buf);
		if (err)
			return err;

		key = next_key;
	}
	if (errno != ENOENT)
		return -1;

	return 0;
}

int compare_stack_ips(int smap_fd, int amap_fd, int stack_trace_len)
{
	__u32 key, next_key, *cur_key_p, *next_key_p;
	char *val_buf1, *val_buf2;
	int i, err = 0;

	val_buf1 = malloc(stack_trace_len);
	val_buf2 = malloc(stack_trace_len);
	cur_key_p = NULL;
	next_key_p = &key;
	while (bpf_map_get_next_key(smap_fd, cur_key_p, next_key_p) == 0) {
		err = bpf_map_lookup_elem(smap_fd, next_key_p, val_buf1);
		if (err)
			goto out;
		err = bpf_map_lookup_elem(amap_fd, next_key_p, val_buf2);
		if (err)
			goto out;
		for (i = 0; i < stack_trace_len; i++) {
			if (val_buf1[i] != val_buf2[i]) {
				err = -1;
				goto out;
			}
		}
		key = *next_key_p;
		cur_key_p = &key;
		next_key_p = &next_key;
	}
	if (errno != ENOENT)
		err = -1;

out:
	free(val_buf1);
	free(val_buf2);
	return err;
}

int extract_build_id(char *build_id, size_t size)
{
	FILE *fp;
	char *line = NULL;
	size_t len = 0;

	fp = popen("readelf -n ./urandom_read | grep 'Build ID'", "r");
	if (fp == NULL)
		return -1;

	if (getline(&line, &len, fp) == -1)
		goto err;
	pclose(fp);

	if (len > size)
		len = size;
	memcpy(build_id, line, len);
	build_id[len] = '\0';
	free(line);
	return 0;
err:
	pclose(fp);
	return -1;
}

static int finit_module(int fd, const char *param_values, int flags)
{
	return syscall(__NR_finit_module, fd, param_values, flags);
}

static int delete_module(const char *name, int flags)
{
	return syscall(__NR_delete_module, name, flags);
}

/*
 * Trigger synchronize_rcu() in kernel.
 */
int kern_sync_rcu(void)
{
	return syscall(__NR_membarrier, MEMBARRIER_CMD_SHARED, 0, 0);
}

static void unload_bpf_testmod(void)
{
	if (kern_sync_rcu())
		fprintf(env.stderr, "Failed to trigger kernel-side RCU sync!\n");
	if (delete_module("bpf_testmod", 0)) {
		if (errno == ENOENT) {
			if (env.verbosity > VERBOSE_NONE)
				fprintf(stdout, "bpf_testmod.ko is already unloaded.\n");
			return;
		}
		fprintf(env.stderr, "Failed to unload bpf_testmod.ko from kernel: %d\n", -errno);
		return;
	}
	if (env.verbosity > VERBOSE_NONE)
		fprintf(stdout, "Successfully unloaded bpf_testmod.ko.\n");
}

static int load_bpf_testmod(void)
{
	int fd;

	/* ensure previous instance of the module is unloaded */
	unload_bpf_testmod();

	if (env.verbosity > VERBOSE_NONE)
		fprintf(stdout, "Loading bpf_testmod.ko...\n");

	fd = open("bpf_testmod.ko", O_RDONLY);
	if (fd < 0) {
		fprintf(env.stderr, "Can't find bpf_testmod.ko kernel module: %d\n", -errno);
		return -ENOENT;
	}
	if (finit_module(fd, "", 0)) {
		fprintf(env.stderr, "Failed to load bpf_testmod.ko into the kernel: %d\n", -errno);
		close(fd);
		return -EINVAL;
	}
	close(fd);

	if (env.verbosity > VERBOSE_NONE)
		fprintf(stdout, "Successfully loaded bpf_testmod.ko.\n");
	return 0;
}

/* extern declarations for test funcs */
#define DEFINE_TEST(name)				\
	extern void test_##name(void) __weak;		\
	extern void serial_test_##name(void) __weak;
#include <prog_tests/tests.h>
#undef DEFINE_TEST

static struct prog_test_def prog_test_defs[] = {
#define DEFINE_TEST(name) {			\
	.test_name = #name,			\
	.run_test = &test_##name,		\
	.run_serial_test = &serial_test_##name,	\
},
#include <prog_tests/tests.h>
#undef DEFINE_TEST
};
const int prog_test_cnt = ARRAY_SIZE(prog_test_defs);

const char *argp_program_version = "test_progs 0.1";
const char *argp_program_bug_address = "<bpf@vger.kernel.org>";
const char argp_program_doc[] = "BPF selftests test runner";

enum ARG_KEYS {
	ARG_TEST_NUM = 'n',
	ARG_TEST_NAME = 't',
	ARG_TEST_NAME_BLACKLIST = 'b',
	ARG_VERIFIER_STATS = 's',
	ARG_VERBOSE = 'v',
	ARG_GET_TEST_CNT = 'c',
	ARG_LIST_TEST_NAMES = 'l',
	ARG_TEST_NAME_GLOB_ALLOWLIST = 'a',
	ARG_TEST_NAME_GLOB_DENYLIST = 'd',
<<<<<<< HEAD
=======
	ARG_NUM_WORKERS = 'j',
	ARG_DEBUG = -1,
>>>>>>> df0cc57e
};

static const struct argp_option opts[] = {
	{ "num", ARG_TEST_NUM, "NUM", 0,
	  "Run test number NUM only " },
	{ "name", ARG_TEST_NAME, "NAMES", 0,
	  "Run tests with names containing any string from NAMES list" },
	{ "name-blacklist", ARG_TEST_NAME_BLACKLIST, "NAMES", 0,
	  "Don't run tests with names containing any string from NAMES list" },
	{ "verifier-stats", ARG_VERIFIER_STATS, NULL, 0,
	  "Output verifier statistics", },
	{ "verbose", ARG_VERBOSE, "LEVEL", OPTION_ARG_OPTIONAL,
	  "Verbose output (use -vv or -vvv for progressively verbose output)" },
	{ "count", ARG_GET_TEST_CNT, NULL, 0,
	  "Get number of selected top-level tests " },
	{ "list", ARG_LIST_TEST_NAMES, NULL, 0,
	  "List test names that would run (without running them) " },
	{ "allow", ARG_TEST_NAME_GLOB_ALLOWLIST, "NAMES", 0,
	  "Run tests with name matching the pattern (supports '*' wildcard)." },
	{ "deny", ARG_TEST_NAME_GLOB_DENYLIST, "NAMES", 0,
	  "Don't run tests with name matching the pattern (supports '*' wildcard)." },
<<<<<<< HEAD
=======
	{ "workers", ARG_NUM_WORKERS, "WORKERS", OPTION_ARG_OPTIONAL,
	  "Number of workers to run in parallel, default to number of cpus." },
	{ "debug", ARG_DEBUG, NULL, 0,
	  "print extra debug information for test_progs." },
>>>>>>> df0cc57e
	{},
};

static int libbpf_print_fn(enum libbpf_print_level level,
			   const char *format, va_list args)
{
	if (env.verbosity < VERBOSE_VERY && level == LIBBPF_DEBUG)
		return 0;
	vfprintf(stdout, format, args);
	return 0;
}

static void free_str_set(const struct str_set *set)
{
	int i;

	if (!set)
		return;

	for (i = 0; i < set->cnt; i++)
		free((void *)set->strs[i]);
	free(set->strs);
}

static int parse_str_list(const char *s, struct str_set *set, bool is_glob_pattern)
{
	char *input, *state = NULL, *next, **tmp, **strs = NULL;
	int i, cnt = 0;

	input = strdup(s);
	if (!input)
		return -ENOMEM;

	while ((next = strtok_r(state ? NULL : input, ",", &state))) {
		tmp = realloc(strs, sizeof(*strs) * (cnt + 1));
		if (!tmp)
			goto err;
		strs = tmp;

		if (is_glob_pattern) {
			strs[cnt] = strdup(next);
			if (!strs[cnt])
				goto err;
		} else {
			strs[cnt] = malloc(strlen(next) + 2 + 1);
			if (!strs[cnt])
				goto err;
			sprintf(strs[cnt], "*%s*", next);
		}

		cnt++;
	}

	tmp = realloc(set->strs, sizeof(*strs) * (cnt + set->cnt));
	if (!tmp)
		goto err;
	memcpy(tmp + set->cnt, strs, sizeof(*strs) * cnt);
	set->strs = (const char **)tmp;
	set->cnt += cnt;

	free(input);
	free(strs);
	return 0;
err:
	for (i = 0; i < cnt; i++)
		free(strs[i]);
	free(strs);
	free(input);
	return -ENOMEM;
}

extern int extra_prog_load_log_flags;

static error_t parse_arg(int key, char *arg, struct argp_state *state)
{
	struct test_env *env = state->input;

	switch (key) {
	case ARG_TEST_NUM: {
		char *subtest_str = strchr(arg, '/');

		if (subtest_str) {
			*subtest_str = '\0';
			if (parse_num_list(subtest_str + 1,
					   &env->subtest_selector.num_set,
					   &env->subtest_selector.num_set_len)) {
				fprintf(stderr,
					"Failed to parse subtest numbers.\n");
				return -EINVAL;
			}
		}
		if (parse_num_list(arg, &env->test_selector.num_set,
				   &env->test_selector.num_set_len)) {
			fprintf(stderr, "Failed to parse test numbers.\n");
			return -EINVAL;
		}
		break;
	}
	case ARG_TEST_NAME_GLOB_ALLOWLIST:
	case ARG_TEST_NAME: {
		char *subtest_str = strchr(arg, '/');

		if (subtest_str) {
			*subtest_str = '\0';
			if (parse_str_list(subtest_str + 1,
					   &env->subtest_selector.whitelist,
					   key == ARG_TEST_NAME_GLOB_ALLOWLIST))
				return -ENOMEM;
		}
		if (parse_str_list(arg, &env->test_selector.whitelist,
				   key == ARG_TEST_NAME_GLOB_ALLOWLIST))
			return -ENOMEM;
		break;
	}
	case ARG_TEST_NAME_GLOB_DENYLIST:
	case ARG_TEST_NAME_BLACKLIST: {
		char *subtest_str = strchr(arg, '/');

		if (subtest_str) {
			*subtest_str = '\0';
			if (parse_str_list(subtest_str + 1,
					   &env->subtest_selector.blacklist,
					   key == ARG_TEST_NAME_GLOB_DENYLIST))
				return -ENOMEM;
		}
		if (parse_str_list(arg, &env->test_selector.blacklist,
				   key == ARG_TEST_NAME_GLOB_DENYLIST))
			return -ENOMEM;
		break;
	}
	case ARG_VERIFIER_STATS:
		env->verifier_stats = true;
		break;
	case ARG_VERBOSE:
		env->verbosity = VERBOSE_NORMAL;
		if (arg) {
			if (strcmp(arg, "v") == 0) {
				env->verbosity = VERBOSE_VERY;
				extra_prog_load_log_flags = 1;
			} else if (strcmp(arg, "vv") == 0) {
				env->verbosity = VERBOSE_SUPER;
				extra_prog_load_log_flags = 2;
			} else {
				fprintf(stderr,
					"Unrecognized verbosity setting ('%s'), only -v and -vv are supported\n",
					arg);
				return -EINVAL;
			}
		}

		if (env->verbosity > VERBOSE_NONE) {
			if (setenv("SELFTESTS_VERBOSE", "1", 1) == -1) {
				fprintf(stderr,
					"Unable to setenv SELFTESTS_VERBOSE=1 (errno=%d)",
					errno);
				return -EINVAL;
			}
		}

		break;
	case ARG_GET_TEST_CNT:
		env->get_test_cnt = true;
		break;
	case ARG_LIST_TEST_NAMES:
		env->list_test_names = true;
		break;
	case ARG_NUM_WORKERS:
		if (arg) {
			env->workers = atoi(arg);
			if (!env->workers) {
				fprintf(stderr, "Invalid number of worker: %s.", arg);
				return -EINVAL;
			}
		} else {
			env->workers = get_nprocs();
		}
		break;
	case ARG_DEBUG:
		env->debug = true;
		break;
	case ARGP_KEY_ARG:
		argp_usage(state);
		break;
	case ARGP_KEY_END:
		break;
	default:
		return ARGP_ERR_UNKNOWN;
	}
	return 0;
}

static void stdio_hijack(void)
{
#ifdef __GLIBC__
	env.stdout = stdout;
	env.stderr = stderr;

	if (env.verbosity > VERBOSE_NONE && env.worker_id == -1) {
		/* nothing to do, output to stdout by default */
		return;
	}

	/* stdout and stderr -> buffer */
	fflush(stdout);

	stdout = open_memstream(&env.log_buf, &env.log_cnt);
	if (!stdout) {
		stdout = env.stdout;
		perror("open_memstream");
		return;
	}

	stderr = stdout;
#endif
}

static void stdio_restore(void)
{
#ifdef __GLIBC__
	if (stdout == env.stdout)
		return;

	fclose(stdout);

	stdout = env.stdout;
	stderr = env.stderr;
#endif
}

/*
 * Determine if test_progs is running as a "flavored" test runner and switch
 * into corresponding sub-directory to load correct BPF objects.
 *
 * This is done by looking at executable name. If it contains "-flavor"
 * suffix, then we are running as a flavored test runner.
 */
int cd_flavor_subdir(const char *exec_name)
{
	/* General form of argv[0] passed here is:
	 * some/path/to/test_progs[-flavor], where -flavor part is optional.
	 * First cut out "test_progs[-flavor]" part, then extract "flavor"
	 * part, if it's there.
	 */
	const char *flavor = strrchr(exec_name, '/');

	if (!flavor)
		return 0;
	flavor++;
	flavor = strrchr(flavor, '-');
	if (!flavor)
		return 0;
	flavor++;
	if (env.verbosity > VERBOSE_NONE)
		fprintf(stdout,	"Switching to flavor '%s' subdirectory...\n", flavor);

	return chdir(flavor);
}

int trigger_module_test_read(int read_sz)
{
	int fd, err;

	fd = open(BPF_TESTMOD_TEST_FILE, O_RDONLY);
	err = -errno;
	if (!ASSERT_GE(fd, 0, "testmod_file_open"))
		return err;

	read(fd, NULL, read_sz);
	close(fd);

	return 0;
}

int trigger_module_test_write(int write_sz)
{
	int fd, err;
	char *buf = malloc(write_sz);

	if (!buf)
		return -ENOMEM;

	memset(buf, 'a', write_sz);
	buf[write_sz-1] = '\0';

	fd = open(BPF_TESTMOD_TEST_FILE, O_WRONLY);
	err = -errno;
	if (!ASSERT_GE(fd, 0, "testmod_file_open")) {
		free(buf);
		return err;
	}

	write(fd, buf, write_sz);
	close(fd);
	free(buf);
	return 0;
}

#define MAX_BACKTRACE_SZ 128
void crash_handler(int signum)
{
	void *bt[MAX_BACKTRACE_SZ];
	size_t sz;

	sz = backtrace(bt, ARRAY_SIZE(bt));

	if (env.test)
		dump_test_log(env.test, true);
	if (env.stdout)
		stdio_restore();
	if (env.worker_id != -1)
		fprintf(stderr, "[%d]: ", env.worker_id);
	fprintf(stderr, "Caught signal #%d!\nStack trace:\n", signum);
	backtrace_symbols_fd(bt, sz, STDERR_FILENO);
}

static void sigint_handler(int signum)
{
	int i;

	for (i = 0; i < env.workers; i++)
		if (env.worker_socks[i] > 0)
			close(env.worker_socks[i]);
}

static int current_test_idx;
static pthread_mutex_t current_test_lock;
static pthread_mutex_t stdout_output_lock;

struct test_result {
	int error_cnt;
	int skip_cnt;
	int sub_succ_cnt;

	size_t log_cnt;
	char *log_buf;
};

static struct test_result test_results[ARRAY_SIZE(prog_test_defs)];

static inline const char *str_msg(const struct msg *msg, char *buf)
{
	switch (msg->type) {
	case MSG_DO_TEST:
		sprintf(buf, "MSG_DO_TEST %d", msg->do_test.test_num);
		break;
	case MSG_TEST_DONE:
		sprintf(buf, "MSG_TEST_DONE %d (log: %d)",
			msg->test_done.test_num,
			msg->test_done.have_log);
		break;
	case MSG_TEST_LOG:
		sprintf(buf, "MSG_TEST_LOG (cnt: %ld, last: %d)",
			strlen(msg->test_log.log_buf),
			msg->test_log.is_last);
		break;
	case MSG_EXIT:
		sprintf(buf, "MSG_EXIT");
		break;
	default:
		sprintf(buf, "UNKNOWN");
		break;
	}

	return buf;
}

static int send_message(int sock, const struct msg *msg)
{
	char buf[256];

	if (env.debug)
		fprintf(stderr, "Sending msg: %s\n", str_msg(msg, buf));
	return send(sock, msg, sizeof(*msg), 0);
}

static int recv_message(int sock, struct msg *msg)
{
	int ret;
	char buf[256];

	memset(msg, 0, sizeof(*msg));
	ret = recv(sock, msg, sizeof(*msg), 0);
	if (ret >= 0) {
		if (env.debug)
			fprintf(stderr, "Received msg: %s\n", str_msg(msg, buf));
	}
	return ret;
}

static void run_one_test(int test_num)
{
	struct prog_test_def *test = &prog_test_defs[test_num];

	env.test = test;

	if (test->run_test)
		test->run_test();
	else if (test->run_serial_test)
		test->run_serial_test();

	/* ensure last sub-test is finalized properly */
	if (test->subtest_name)
		test__end_subtest();

	test->tested = true;

	dump_test_log(test, test->error_cnt);

	reset_affinity();
	restore_netns();
	if (test->need_cgroup_cleanup)
		cleanup_cgroup_environment();
}

struct dispatch_data {
	int worker_id;
	int sock_fd;
};

static void *dispatch_thread(void *ctx)
{
	struct dispatch_data *data = ctx;
	int sock_fd;
	FILE *log_fd = NULL;

	sock_fd = data->sock_fd;

	while (true) {
		int test_to_run = -1;
		struct prog_test_def *test;
		struct test_result *result;

		/* grab a test */
		{
			pthread_mutex_lock(&current_test_lock);

			if (current_test_idx >= prog_test_cnt) {
				pthread_mutex_unlock(&current_test_lock);
				goto done;
			}

			test = &prog_test_defs[current_test_idx];
			test_to_run = current_test_idx;
			current_test_idx++;

			pthread_mutex_unlock(&current_test_lock);
		}

		if (!test->should_run || test->run_serial_test)
			continue;

		/* run test through worker */
		{
			struct msg msg_do_test;

			msg_do_test.type = MSG_DO_TEST;
			msg_do_test.do_test.test_num = test_to_run;
			if (send_message(sock_fd, &msg_do_test) < 0) {
				perror("Fail to send command");
				goto done;
			}
			env.worker_current_test[data->worker_id] = test_to_run;
		}

		/* wait for test done */
		{
			int err;
			struct msg msg_test_done;

			err = recv_message(sock_fd, &msg_test_done);
			if (err < 0)
				goto error;
			if (msg_test_done.type != MSG_TEST_DONE)
				goto error;
			if (test_to_run != msg_test_done.test_done.test_num)
				goto error;

			test->tested = true;
			result = &test_results[test_to_run];

			result->error_cnt = msg_test_done.test_done.error_cnt;
			result->skip_cnt = msg_test_done.test_done.skip_cnt;
			result->sub_succ_cnt = msg_test_done.test_done.sub_succ_cnt;

			/* collect all logs */
			if (msg_test_done.test_done.have_log) {
				log_fd = open_memstream(&result->log_buf, &result->log_cnt);
				if (!log_fd)
					goto error;

				while (true) {
					struct msg msg_log;

					if (recv_message(sock_fd, &msg_log) < 0)
						goto error;
					if (msg_log.type != MSG_TEST_LOG)
						goto error;

					fprintf(log_fd, "%s", msg_log.test_log.log_buf);
					if (msg_log.test_log.is_last)
						break;
				}
				fclose(log_fd);
				log_fd = NULL;
			}
			/* output log */
			{
				pthread_mutex_lock(&stdout_output_lock);

				if (result->log_cnt) {
					result->log_buf[result->log_cnt] = '\0';
					fprintf(stdout, "%s", result->log_buf);
					if (result->log_buf[result->log_cnt - 1] != '\n')
						fprintf(stdout, "\n");
				}

				fprintf(stdout, "#%d %s:%s\n",
					test->test_num, test->test_name,
					result->error_cnt ? "FAIL" : (result->skip_cnt ? "SKIP" : "OK"));

				pthread_mutex_unlock(&stdout_output_lock);
			}

		} /* wait for test done */
	} /* while (true) */
error:
	if (env.debug)
		fprintf(stderr, "[%d]: Protocol/IO error: %s.\n", data->worker_id, strerror(errno));

	if (log_fd)
		fclose(log_fd);
done:
	{
		struct msg msg_exit;

		msg_exit.type = MSG_EXIT;
		if (send_message(sock_fd, &msg_exit) < 0) {
			if (env.debug)
				fprintf(stderr, "[%d]: send_message msg_exit: %s.\n",
					data->worker_id, strerror(errno));
		}
	}
	return NULL;
}

static void print_all_error_logs(void)
{
	int i;

	if (env.fail_cnt)
		fprintf(stdout, "\nAll error logs:\n");

	/* print error logs again */
	for (i = 0; i < prog_test_cnt; i++) {
		struct prog_test_def *test;
		struct test_result *result;

		test = &prog_test_defs[i];
		result = &test_results[i];

		if (!test->tested || !result->error_cnt)
			continue;

		fprintf(stdout, "\n#%d %s:%s\n",
			test->test_num, test->test_name,
			result->error_cnt ? "FAIL" : (result->skip_cnt ? "SKIP" : "OK"));

		if (result->log_cnt) {
			result->log_buf[result->log_cnt] = '\0';
			fprintf(stdout, "%s", result->log_buf);
			if (result->log_buf[result->log_cnt - 1] != '\n')
				fprintf(stdout, "\n");
		}
	}
}

static int server_main(void)
{
	pthread_t *dispatcher_threads;
	struct dispatch_data *data;
	struct sigaction sigact_int = {
		.sa_handler = sigint_handler,
		.sa_flags = SA_RESETHAND,
	};
	int i;

	sigaction(SIGINT, &sigact_int, NULL);

	dispatcher_threads = calloc(sizeof(pthread_t), env.workers);
	data = calloc(sizeof(struct dispatch_data), env.workers);

	env.worker_current_test = calloc(sizeof(int), env.workers);
	for (i = 0; i < env.workers; i++) {
		int rc;

		data[i].worker_id = i;
		data[i].sock_fd = env.worker_socks[i];
		rc = pthread_create(&dispatcher_threads[i], NULL, dispatch_thread, &data[i]);
		if (rc < 0) {
			perror("Failed to launch dispatcher thread");
			exit(EXIT_ERR_SETUP_INFRA);
		}
	}

	/* wait for all dispatcher to finish */
	for (i = 0; i < env.workers; i++) {
		while (true) {
			int ret = pthread_tryjoin_np(dispatcher_threads[i], NULL);

			if (!ret) {
				break;
			} else if (ret == EBUSY) {
				if (env.debug)
					fprintf(stderr, "Still waiting for thread %d (test %d).\n",
						i,  env.worker_current_test[i] + 1);
				usleep(1000 * 1000);
				continue;
			} else {
				fprintf(stderr, "Unexpected error joining dispatcher thread: %d", ret);
				break;
			}
		}
	}
	free(dispatcher_threads);
	free(env.worker_current_test);
	free(data);

	/* run serial tests */
	save_netns();

	for (int i = 0; i < prog_test_cnt; i++) {
		struct prog_test_def *test = &prog_test_defs[i];
		struct test_result *result = &test_results[i];

		if (!test->should_run || !test->run_serial_test)
			continue;

		stdio_hijack();

		run_one_test(i);

		stdio_restore();
		if (env.log_buf) {
			result->log_cnt = env.log_cnt;
			result->log_buf = strdup(env.log_buf);

			free(env.log_buf);
			env.log_buf = NULL;
			env.log_cnt = 0;
		}
		restore_netns();

		fprintf(stdout, "#%d %s:%s\n",
			test->test_num, test->test_name,
			test->error_cnt ? "FAIL" : (test->skip_cnt ? "SKIP" : "OK"));

		result->error_cnt = test->error_cnt;
		result->skip_cnt = test->skip_cnt;
		result->sub_succ_cnt = test->sub_succ_cnt;
	}

	/* generate summary */
	fflush(stderr);
	fflush(stdout);

	for (i = 0; i < prog_test_cnt; i++) {
		struct prog_test_def *current_test;
		struct test_result *result;

		current_test = &prog_test_defs[i];
		result = &test_results[i];

		if (!current_test->tested)
			continue;

		env.succ_cnt += result->error_cnt ? 0 : 1;
		env.skip_cnt += result->skip_cnt;
		if (result->error_cnt)
			env.fail_cnt++;
		env.sub_succ_cnt += result->sub_succ_cnt;
	}

	fprintf(stdout, "Summary: %d/%d PASSED, %d SKIPPED, %d FAILED\n",
		env.succ_cnt, env.sub_succ_cnt, env.skip_cnt, env.fail_cnt);

	print_all_error_logs();

	/* reap all workers */
	for (i = 0; i < env.workers; i++) {
		int wstatus, pid;

		pid = waitpid(env.worker_pids[i], &wstatus, 0);
		if (pid != env.worker_pids[i])
			perror("Unable to reap worker");
	}

	return 0;
}

static int worker_main(int sock)
{
	save_netns();

	while (true) {
		/* receive command */
		struct msg msg;

		if (recv_message(sock, &msg) < 0)
			goto out;

		switch (msg.type) {
		case MSG_EXIT:
			if (env.debug)
				fprintf(stderr, "[%d]: worker exit.\n",
					env.worker_id);
			goto out;
		case MSG_DO_TEST: {
			int test_to_run;
			struct prog_test_def *test;
			struct msg msg_done;

			test_to_run = msg.do_test.test_num;
			test = &prog_test_defs[test_to_run];

			if (env.debug)
				fprintf(stderr, "[%d]: #%d:%s running.\n",
					env.worker_id,
					test_to_run + 1,
					test->test_name);

			stdio_hijack();

			run_one_test(test_to_run);

			stdio_restore();

			memset(&msg_done, 0, sizeof(msg_done));
			msg_done.type = MSG_TEST_DONE;
			msg_done.test_done.test_num = test_to_run;
			msg_done.test_done.error_cnt = test->error_cnt;
			msg_done.test_done.skip_cnt = test->skip_cnt;
			msg_done.test_done.sub_succ_cnt = test->sub_succ_cnt;
			msg_done.test_done.have_log = false;

			if (env.verbosity > VERBOSE_NONE || test->force_log || test->error_cnt) {
				if (env.log_cnt)
					msg_done.test_done.have_log = true;
			}
			if (send_message(sock, &msg_done) < 0) {
				perror("Fail to send message done");
				goto out;
			}

			/* send logs */
			if (msg_done.test_done.have_log) {
				char *src;
				size_t slen;

				src = env.log_buf;
				slen = env.log_cnt;
				while (slen) {
					struct msg msg_log;
					char *dest;
					size_t len;

					memset(&msg_log, 0, sizeof(msg_log));
					msg_log.type = MSG_TEST_LOG;
					dest = msg_log.test_log.log_buf;
					len = slen >= MAX_LOG_TRUNK_SIZE ? MAX_LOG_TRUNK_SIZE : slen;
					memcpy(dest, src, len);

					src += len;
					slen -= len;
					if (!slen)
						msg_log.test_log.is_last = true;

					assert(send_message(sock, &msg_log) >= 0);
				}
			}
			if (env.log_buf) {
				free(env.log_buf);
				env.log_buf = NULL;
				env.log_cnt = 0;
			}
			if (env.debug)
				fprintf(stderr, "[%d]: #%d:%s done.\n",
					env.worker_id,
					test_to_run + 1,
					test->test_name);
			break;
		} /* case MSG_DO_TEST */
		default:
			if (env.debug)
				fprintf(stderr, "[%d]: unknown message.\n",  env.worker_id);
			return -1;
		}
	}
out:
	return 0;
}

int main(int argc, char **argv)
{
	static const struct argp argp = {
		.options = opts,
		.parser = parse_arg,
		.doc = argp_program_doc,
	};
	struct sigaction sigact = {
		.sa_handler = crash_handler,
		.sa_flags = SA_RESETHAND,
		};
	int err, i;

	sigaction(SIGSEGV, &sigact, NULL);

	err = argp_parse(&argp, argc, argv, 0, NULL, &env);
	if (err)
		return err;

	err = cd_flavor_subdir(argv[0]);
	if (err)
		return err;

	/* Use libbpf 1.0 API mode */
	libbpf_set_strict_mode(LIBBPF_STRICT_ALL);

	libbpf_set_print(libbpf_print_fn);

	srand(time(NULL));

	env.jit_enabled = is_jit_enabled();
	env.nr_cpus = libbpf_num_possible_cpus();
	if (env.nr_cpus < 0) {
		fprintf(stderr, "Failed to get number of CPUs: %d!\n",
			env.nr_cpus);
		return -1;
	}

	env.stdout = stdout;
	env.stderr = stderr;

	env.has_testmod = true;
	if (!env.list_test_names && load_bpf_testmod()) {
		fprintf(env.stderr, "WARNING! Selftests relying on bpf_testmod.ko will be skipped.\n");
		env.has_testmod = false;
	}

	/* initializing tests */
	for (i = 0; i < prog_test_cnt; i++) {
		struct prog_test_def *test = &prog_test_defs[i];

		test->test_num = i + 1;
		if (should_run(&env.test_selector,
				test->test_num, test->test_name))
			test->should_run = true;
		else
			test->should_run = false;

		if ((test->run_test == NULL && test->run_serial_test == NULL) ||
		    (test->run_test != NULL && test->run_serial_test != NULL)) {
			fprintf(stderr, "Test %d:%s must have either test_%s() or serial_test_%sl() defined.\n",
				test->test_num, test->test_name, test->test_name, test->test_name);
			exit(EXIT_ERR_SETUP_INFRA);
		}
	}

	/* ignore workers if we are just listing */
	if (env.get_test_cnt || env.list_test_names)
		env.workers = 0;

	/* launch workers if requested */
	env.worker_id = -1; /* main process */
	if (env.workers) {
		env.worker_pids = calloc(sizeof(__pid_t), env.workers);
		env.worker_socks = calloc(sizeof(int), env.workers);
		if (env.debug)
			fprintf(stdout, "Launching %d workers.\n", env.workers);
		for (i = 0; i < env.workers; i++) {
			int sv[2];
			pid_t pid;

			if (socketpair(AF_UNIX, SOCK_SEQPACKET | SOCK_CLOEXEC, 0, sv) < 0) {
				perror("Fail to create worker socket");
				return -1;
			}
			pid = fork();
			if (pid < 0) {
				perror("Failed to fork worker");
				return -1;
			} else if (pid != 0) { /* main process */
				close(sv[1]);
				env.worker_pids[i] = pid;
				env.worker_socks[i] = sv[0];
			} else { /* inside each worker process */
				close(sv[0]);
				env.worker_id = i;
				return worker_main(sv[1]);
			}
		}

		if (env.worker_id == -1) {
			server_main();
			goto out;
		}
	}

	/* The rest of the main process */

	/* on single mode */
	save_netns();

	for (i = 0; i < prog_test_cnt; i++) {
		struct prog_test_def *test = &prog_test_defs[i];
		struct test_result *result;

		if (!test->should_run)
			continue;

		if (env.get_test_cnt) {
			env.succ_cnt++;
			continue;
		}

		if (env.list_test_names) {
			fprintf(env.stdout, "%s\n", test->test_name);
			env.succ_cnt++;
			continue;
		}

		stdio_hijack();

<<<<<<< HEAD
		test->tested = true;
=======
		run_one_test(i);
>>>>>>> df0cc57e

		stdio_restore();

		fprintf(env.stdout, "#%d %s:%s\n",
			test->test_num, test->test_name,
			test->error_cnt ? "FAIL" : (test->skip_cnt ? "SKIP" : "OK"));
<<<<<<< HEAD

		if (test->error_cnt)
			env.fail_cnt++;
		else
			env.succ_cnt++;
		skip_account();
=======
>>>>>>> df0cc57e

		result = &test_results[i];
		result->error_cnt = test->error_cnt;
		if (env.log_buf) {
			result->log_buf = strdup(env.log_buf);
			result->log_cnt = env.log_cnt;

			free(env.log_buf);
			env.log_buf = NULL;
			env.log_cnt = 0;
		}

		if (test->error_cnt)
			env.fail_cnt++;
		else
			env.succ_cnt++;

		skip_account();
		env.sub_succ_cnt += test->sub_succ_cnt;
	}
<<<<<<< HEAD
	if (!env.list_test_names && env.has_testmod)
		unload_bpf_testmod();
	stdio_restore();
=======
>>>>>>> df0cc57e

	if (env.get_test_cnt) {
		printf("%d\n", env.succ_cnt);
		goto out;
	}

	if (env.list_test_names)
		goto out;

	fprintf(stdout, "Summary: %d/%d PASSED, %d SKIPPED, %d FAILED\n",
		env.succ_cnt, env.sub_succ_cnt, env.skip_cnt, env.fail_cnt);

	print_all_error_logs();

	close(env.saved_netns_fd);
out:
	if (!env.list_test_names && env.has_testmod)
		unload_bpf_testmod();
	free_str_set(&env.test_selector.blacklist);
	free_str_set(&env.test_selector.whitelist);
	free(env.test_selector.num_set);
	free_str_set(&env.subtest_selector.blacklist);
	free_str_set(&env.subtest_selector.whitelist);
	free(env.subtest_selector.num_set);

	if (env.succ_cnt + env.fail_cnt + env.skip_cnt == 0)
		return EXIT_NO_TEST;

	return env.fail_cnt ? EXIT_FAILURE : EXIT_SUCCESS;
}<|MERGE_RESOLUTION|>--- conflicted
+++ resolved
@@ -40,28 +40,6 @@
 	return !*str && !*pat;
 }
 
-/* Adapted from perf/util/string.c */
-static bool glob_match(const char *str, const char *pat)
-{
-	while (*str && *pat && *pat != '*') {
-		if (*str != *pat)
-			return false;
-		str++;
-		pat++;
-	}
-	/* Check wild card */
-	if (*pat == '*') {
-		while (*pat == '*')
-			pat++;
-		if (!*pat) /* Tail wild card matches all */
-			return true;
-		while (*str)
-			if (glob_match(str++, pat))
-				return true;
-	}
-	return !*str && !*pat;
-}
-
 #define EXIT_NO_TEST		2
 #define EXIT_ERR_SETUP_INFRA	3
 
@@ -205,24 +183,14 @@
 
 	dump_test_log(test, sub_error_cnt);
 
-<<<<<<< HEAD
-	fprintf(env.stdout, "#%d/%d %s/%s:%s\n",
-=======
 	fprintf(stdout, "#%d/%d %s/%s:%s\n",
->>>>>>> df0cc57e
 	       test->test_num, test->subtest_num, test->test_name, test->subtest_name,
 	       sub_error_cnt ? "FAIL" : (test->skip_cnt ? "SKIP" : "OK"));
 
 	if (sub_error_cnt)
-<<<<<<< HEAD
-		env.fail_cnt++;
-	else if (test->skip_cnt == 0)
-		env.sub_succ_cnt++;
-=======
 		test->error_cnt++;
 	else if (test->skip_cnt == 0)
 		test->sub_succ_cnt++;
->>>>>>> df0cc57e
 	skip_account();
 
 	free(test->subtest_name);
@@ -521,11 +489,8 @@
 	ARG_LIST_TEST_NAMES = 'l',
 	ARG_TEST_NAME_GLOB_ALLOWLIST = 'a',
 	ARG_TEST_NAME_GLOB_DENYLIST = 'd',
-<<<<<<< HEAD
-=======
 	ARG_NUM_WORKERS = 'j',
 	ARG_DEBUG = -1,
->>>>>>> df0cc57e
 };
 
 static const struct argp_option opts[] = {
@@ -547,13 +512,10 @@
 	  "Run tests with name matching the pattern (supports '*' wildcard)." },
 	{ "deny", ARG_TEST_NAME_GLOB_DENYLIST, "NAMES", 0,
 	  "Don't run tests with name matching the pattern (supports '*' wildcard)." },
-<<<<<<< HEAD
-=======
 	{ "workers", ARG_NUM_WORKERS, "WORKERS", OPTION_ARG_OPTIONAL,
 	  "Number of workers to run in parallel, default to number of cpus." },
 	{ "debug", ARG_DEBUG, NULL, 0,
 	  "print extra debug information for test_progs." },
->>>>>>> df0cc57e
 	{},
 };
 
@@ -1486,26 +1448,13 @@
 
 		stdio_hijack();
 
-<<<<<<< HEAD
-		test->tested = true;
-=======
 		run_one_test(i);
->>>>>>> df0cc57e
 
 		stdio_restore();
 
 		fprintf(env.stdout, "#%d %s:%s\n",
 			test->test_num, test->test_name,
 			test->error_cnt ? "FAIL" : (test->skip_cnt ? "SKIP" : "OK"));
-<<<<<<< HEAD
-
-		if (test->error_cnt)
-			env.fail_cnt++;
-		else
-			env.succ_cnt++;
-		skip_account();
-=======
->>>>>>> df0cc57e
 
 		result = &test_results[i];
 		result->error_cnt = test->error_cnt;
@@ -1526,12 +1475,6 @@
 		skip_account();
 		env.sub_succ_cnt += test->sub_succ_cnt;
 	}
-<<<<<<< HEAD
-	if (!env.list_test_names && env.has_testmod)
-		unload_bpf_testmod();
-	stdio_restore();
-=======
->>>>>>> df0cc57e
 
 	if (env.get_test_cnt) {
 		printf("%d\n", env.succ_cnt);
