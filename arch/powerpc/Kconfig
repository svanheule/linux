--- conflicted
+++ resolved
@@ -118,12 +118,9 @@
 	# Please keep this list sorted alphabetically.
 	#
 	select ARCH_32BIT_OFF_T if PPC32
-<<<<<<< HEAD
-	select ARCH_HAS_COPY_MC			if PPC64
-=======
 	select ARCH_ENABLE_MEMORY_HOTPLUG
 	select ARCH_ENABLE_MEMORY_HOTREMOVE
->>>>>>> dd860052
+	select ARCH_HAS_COPY_MC			if PPC64
 	select ARCH_HAS_DEBUG_VIRTUAL
 	select ARCH_HAS_DEBUG_VM_PGTABLE
 	select ARCH_HAS_DEVMEM_IS_ALLOWED
@@ -189,8 +186,8 @@
 	select GENERIC_TIME_VSYSCALL
 	select GENERIC_VDSO_TIME_NS
 	select HAVE_ARCH_AUDITSYSCALL
+	select HAVE_ARCH_HUGE_VMALLOC		if HAVE_ARCH_HUGE_VMAP
 	select HAVE_ARCH_HUGE_VMAP		if PPC_BOOK3S_64 && PPC_RADIX_MMU
-	select HAVE_ARCH_HUGE_VMALLOC		if HAVE_ARCH_HUGE_VMAP
 	select HAVE_ARCH_JUMP_LABEL
 	select HAVE_ARCH_JUMP_LABEL_RELATIVE
 	select HAVE_ARCH_KASAN			if PPC32 && PPC_PAGE_SHIFT <= 14
@@ -241,12 +238,6 @@
 	select HAVE_PERF_EVENTS_NMI		if PPC64
 	select HAVE_PERF_REGS
 	select HAVE_PERF_USER_STACK_DUMP
-<<<<<<< HEAD
-=======
-	select HUGETLB_PAGE_SIZE_VARIABLE	if PPC_BOOK3S_64 && HUGETLB_PAGE
-	select MMU_GATHER_RCU_TABLE_FREE
-	select MMU_GATHER_PAGE_SIZE
->>>>>>> dd860052
 	select HAVE_REGS_AND_STACK_ACCESS_API
 	select HAVE_RELIABLE_STACKTRACE
 	select HAVE_RSEQ
@@ -255,6 +246,7 @@
 	select HAVE_STACKPROTECTOR		if PPC64 && $(cc-option,-mstack-protector-guard=tls -mstack-protector-guard-reg=r13)
 	select HAVE_SYSCALL_TRACEPOINTS
 	select HAVE_VIRT_CPU_ACCOUNTING
+	select HUGETLB_PAGE_SIZE_VARIABLE	if PPC_BOOK3S_64 && HUGETLB_PAGE
 	select IOMMU_HELPER			if PPC64
 	select IRQ_DOMAIN
 	select IRQ_FORCED_THREADING
