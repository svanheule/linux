/*
 * Marvell 88F6281 GTW GE Board
 *
 * Lennert Buytenhek <buytenh@marvell.com>
 * Thomas Petazzoni <thomas.petazzoni@free-electrons.com>
 *
 * This file is licensed under the terms of the GNU General Public
 * License version 2.  This program is licensed "as is" without any
 * warranty of any kind, whether express or implied.
 *
 * This file contains the definitions that are common between the 6281
 * and 6282 variants of the Marvell Kirkwood Development Board.
 */

/dts-v1/;

#include "kirkwood.dtsi"
#include "kirkwood-6281.dtsi"

/ {
	model = "Marvell 88F6281 GTW GE Board";
	compatible = "marvell,mv88f6281gtw-ge", "marvell,kirkwood-88f6281", "marvell,kirkwood";

	memory {
		device_type = "memory";
		reg = <0x00000000 0x20000000>; /* 512 MB */
	};

	chosen {
		bootargs = "console=ttyS0,115200n8 earlyprintk";
		stdout-path = &uart0;
	};

	mbus {
		pcie-controller {
			status = "okay";

			pcie@1,0 {
				status = "okay";
			};
		};
        };

	ocp@f1000000 {
		pin-controller@10000 {
			pmx_usb_led: pmx-usb-led {
				marvell,pins = "mpp12";
				marvell,function = "gpo";
			};

			pmx_leds: pmx-leds {
				marvell,pins = "mpp20", "mpp21";
				marvell,function = "gpio";
			};

			pmx_keys: pmx-keys {
				marvell,pins = "mpp46", "mpp47";
				marvell,function = "gpio";
			};
		};

		spi@10600 {
			status = "okay";

			flash@0 {
				#address-cells = <1>;
				#size-cells = <1>;
				compatible = "mxicy,mx25l12805d";
				reg = <0>;
				spi-max-frequency = <50000000>;
				mode = <0>;
			};
		};

		serial@12000 {
			status = "okay";
		};
<<<<<<< HEAD
=======

		ehci@50000 {
			status = "okay";
		};
>>>>>>> 1a5700bc
	};

	gpio-leds {
		compatible = "gpio-leds";
		pinctrl-0 = <&pmx_leds &pmx_usb_led>;
		pinctrl-names = "default";

		green-status {
			label = "gtw:green:Status";
			gpios = <&gpio0 20 GPIO_ACTIVE_HIGH>;
		};

		red-status {
			label = "gtw:red:Status";
			gpios = <&gpio0 21 GPIO_ACTIVE_HIGH>;
		};

		green-usb {
			label = "gtw:green:USB";
			gpios = <&gpio0 12 GPIO_ACTIVE_HIGH>;
		};
	};

	gpio_keys {
		compatible = "gpio-keys";
		#address-cells = <1>;
		#size-cells = <0>;
		pinctrl-0 = <&pmx_keys>;
		pinctrl-names = "default";

		button@1 {
			label = "SWR Button";
			linux,code = <KEY_RESTART>;
			gpios = <&gpio1 15 GPIO_ACTIVE_LOW>;
		};
		button@2 {
			label = "WPS Button";
			linux,code = <KEY_WPS_BUTTON>;
			gpios = <&gpio1 14 GPIO_ACTIVE_LOW>;
		};
	};

	dsa@0 {
		compatible = "marvell,dsa";
		#address-cells = <2>;
		#size-cells = <0>;

		dsa,ethernet = <&eth0>;
		dsa,mii-bus = <&ethphy0>;

		switch@0 {
			#address-cells = <1>;
			#size-cells = <0>;
			reg = <0 0>;	/* MDIO address 0, switch 0 in tree */

			port@0 {
				reg = <0>;
				label = "lan1";
			};

			port@1 {
				reg = <1>;
				label = "lan2";
			};

			port@2 {
				reg = <2>;
				label = "lan3";
			};

			port@3 {
				reg = <3>;
				label = "lan4";
			};

			port@4 {
				reg = <4>;
				label = "wan";
			};

			port@5 {
				reg = <5>;
				label = "cpu";
			};
		};
	};
};

&mdio {
	status = "okay";

	ethphy0: ethernet-phy@ff {
		reg = <0xff>; 	/* No phy attached */
		speed = <1000>;
		duplex = <1>;
	};
};

&eth0 {
	status = "okay";
	ethernet0-port@0 {
		phy-handle = <&ethphy0>;
	};
};<|MERGE_RESOLUTION|>--- conflicted
+++ resolved
@@ -75,13 +75,10 @@
 		serial@12000 {
 			status = "okay";
 		};
-<<<<<<< HEAD
-=======
 
 		ehci@50000 {
 			status = "okay";
 		};
->>>>>>> 1a5700bc
 	};
 
 	gpio-leds {
