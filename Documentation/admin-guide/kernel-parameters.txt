	acpi=		[HW,ACPI,X86,ARM64]
			Advanced Configuration and Power Interface
			Format: { force | on | off | strict | noirq | rsdt |
				  copy_dsdt }
			force -- enable ACPI if default was off
			on -- enable ACPI but allow fallback to DT [arm64]
			off -- disable ACPI if default was on
			noirq -- do not use ACPI for IRQ routing
			strict -- Be less tolerant of platforms that are not
				strictly ACPI specification compliant.
			rsdt -- prefer RSDT over (default) XSDT
			copy_dsdt -- copy DSDT to memory
			For ARM64, ONLY "acpi=off", "acpi=on" or "acpi=force"
			are available

			See also Documentation/power/runtime_pm.txt, pci=noacpi

	acpi_apic_instance=	[ACPI, IOAPIC]
			Format: <int>
			2: use 2nd APIC table, if available
			1,0: use 1st APIC table
			default: 0

	acpi_backlight=	[HW,ACPI]
			acpi_backlight=vendor
			acpi_backlight=video
			If set to vendor, prefer vendor specific driver
			(e.g. thinkpad_acpi, sony_acpi, etc.) instead
			of the ACPI video.ko driver.

	acpi_force_32bit_fadt_addr
			force FADT to use 32 bit addresses rather than the
			64 bit X_* addresses. Some firmware have broken 64
			bit addresses for force ACPI ignore these and use
			the older legacy 32 bit addresses.

	acpica_no_return_repair [HW, ACPI]
			Disable AML predefined validation mechanism
			This mechanism can repair the evaluation result to make
			the return objects more ACPI specification compliant.
			This option is useful for developers to identify the
			root cause of an AML interpreter issue when the issue
			has something to do with the repair mechanism.

	acpi.debug_layer=	[HW,ACPI,ACPI_DEBUG]
	acpi.debug_level=	[HW,ACPI,ACPI_DEBUG]
			Format: <int>
			CONFIG_ACPI_DEBUG must be enabled to produce any ACPI
			debug output.  Bits in debug_layer correspond to a
			_COMPONENT in an ACPI source file, e.g.,
			    #define _COMPONENT ACPI_PCI_COMPONENT
			Bits in debug_level correspond to a level in
			ACPI_DEBUG_PRINT statements, e.g.,
			    ACPI_DEBUG_PRINT((ACPI_DB_INFO, ...
			The debug_level mask defaults to "info".  See
			Documentation/acpi/debug.txt for more information about
			debug layers and levels.

			Enable processor driver info messages:
			    acpi.debug_layer=0x20000000
			Enable PCI/PCI interrupt routing info messages:
			    acpi.debug_layer=0x400000
			Enable AML "Debug" output, i.e., stores to the Debug
			object while interpreting AML:
			    acpi.debug_layer=0xffffffff acpi.debug_level=0x2
			Enable all messages related to ACPI hardware:
			    acpi.debug_layer=0x2 acpi.debug_level=0xffffffff

			Some values produce so much output that the system is
			unusable.  The "log_buf_len" parameter may be useful
			if you need to capture more output.

	acpi_enforce_resources=	[ACPI]
			{ strict | lax | no }
			Check for resource conflicts between native drivers
			and ACPI OperationRegions (SystemIO and SystemMemory
			only). IO ports and memory declared in ACPI might be
			used by the ACPI subsystem in arbitrary AML code and
			can interfere with legacy drivers.
			strict (default): access to resources claimed by ACPI
			is denied; legacy drivers trying to access reserved
			resources will fail to bind to device using them.
			lax: access to resources claimed by ACPI is allowed;
			legacy drivers trying to access reserved resources
			will bind successfully but a warning message is logged.
			no: ACPI OperationRegions are not marked as reserved,
			no further checks are performed.

	acpi_force_table_verification	[HW,ACPI]
			Enable table checksum verification during early stage.
			By default, this is disabled due to x86 early mapping
			size limitation.

	acpi_irq_balance [HW,ACPI]
			ACPI will balance active IRQs
			default in APIC mode

	acpi_irq_nobalance [HW,ACPI]
			ACPI will not move active IRQs (default)
			default in PIC mode

	acpi_irq_isa=	[HW,ACPI] If irq_balance, mark listed IRQs used by ISA
			Format: <irq>,<irq>...

	acpi_irq_pci=	[HW,ACPI] If irq_balance, clear listed IRQs for
			use by PCI
			Format: <irq>,<irq>...

	acpi_mask_gpe=	[HW,ACPI]
			Due to the existence of _Lxx/_Exx, some GPEs triggered
			by unsupported hardware/firmware features can result in
			GPE floodings that cannot be automatically disabled by
			the GPE dispatcher.
			This facility can be used to prevent such uncontrolled
			GPE floodings.
			Format: <int>

	acpi_no_auto_serialize	[HW,ACPI]
			Disable auto-serialization of AML methods
			AML control methods that contain the opcodes to create
			named objects will be marked as "Serialized" by the
			auto-serialization feature.
			This feature is enabled by default.
			This option allows to turn off the feature.

	acpi_no_memhotplug [ACPI] Disable memory hotplug.  Useful for kdump
			   kernels.

	acpi_no_static_ssdt	[HW,ACPI]
			Disable installation of static SSDTs at early boot time
			By default, SSDTs contained in the RSDT/XSDT will be
			installed automatically and they will appear under
			/sys/firmware/acpi/tables.
			This option turns off this feature.
			Note that specifying this option does not affect
			dynamic table installation which will install SSDT
			tables to /sys/firmware/acpi/tables/dynamic.

	acpi_rsdp=	[ACPI,EFI,KEXEC]
			Pass the RSDP address to the kernel, mostly used
			on machines running EFI runtime service to boot the
			second kernel for kdump.

	acpi_os_name=	[HW,ACPI] Tell ACPI BIOS the name of the OS
			Format: To spoof as Windows 98: ="Microsoft Windows"

	acpi_rev_override [ACPI] Override the _REV object to return 5 (instead
			of 2 which is mandated by ACPI 6) as the supported ACPI
			specification revision (when using this switch, it may
			be necessary to carry out a cold reboot _twice_ in a
			row to make it take effect on the platform firmware).

	acpi_osi=	[HW,ACPI] Modify list of supported OS interface strings
			acpi_osi="string1"	# add string1
			acpi_osi="!string2"	# remove string2
			acpi_osi=!*		# remove all strings
			acpi_osi=!		# disable all built-in OS vendor
						  strings
			acpi_osi=!!		# enable all built-in OS vendor
						  strings
			acpi_osi=		# disable all strings

			'acpi_osi=!' can be used in combination with single or
			multiple 'acpi_osi="string1"' to support specific OS
			vendor string(s).  Note that such command can only
			affect the default state of the OS vendor strings, thus
			it cannot affect the default state of the feature group
			strings and the current state of the OS vendor strings,
			specifying it multiple times through kernel command line
			is meaningless.  This command is useful when one do not
			care about the state of the feature group strings which
			should be controlled by the OSPM.
			Examples:
			  1. 'acpi_osi=! acpi_osi="Windows 2000"' is equivalent
			     to 'acpi_osi="Windows 2000" acpi_osi=!', they all
			     can make '_OSI("Windows 2000")' TRUE.

			'acpi_osi=' cannot be used in combination with other
			'acpi_osi=' command lines, the _OSI method will not
			exist in the ACPI namespace.  NOTE that such command can
			only affect the _OSI support state, thus specifying it
			multiple times through kernel command line is also
			meaningless.
			Examples:
			  1. 'acpi_osi=' can make 'CondRefOf(_OSI, Local1)'
			     FALSE.

			'acpi_osi=!*' can be used in combination with single or
			multiple 'acpi_osi="string1"' to support specific
			string(s).  Note that such command can affect the
			current state of both the OS vendor strings and the
			feature group strings, thus specifying it multiple times
			through kernel command line is meaningful.  But it may
			still not able to affect the final state of a string if
			there are quirks related to this string.  This command
			is useful when one want to control the state of the
			feature group strings to debug BIOS issues related to
			the OSPM features.
			Examples:
			  1. 'acpi_osi="Module Device" acpi_osi=!*' can make
			     '_OSI("Module Device")' FALSE.
			  2. 'acpi_osi=!* acpi_osi="Module Device"' can make
			     '_OSI("Module Device")' TRUE.
			  3. 'acpi_osi=! acpi_osi=!* acpi_osi="Windows 2000"' is
			     equivalent to
			     'acpi_osi=!* acpi_osi=! acpi_osi="Windows 2000"'
			     and
			     'acpi_osi=!* acpi_osi="Windows 2000" acpi_osi=!',
			     they all will make '_OSI("Windows 2000")' TRUE.

	acpi_pm_good	[X86]
			Override the pmtimer bug detection: force the kernel
			to assume that this machine's pmtimer latches its value
			and always returns good values.

	acpi_sci=	[HW,ACPI] ACPI System Control Interrupt trigger mode
			Format: { level | edge | high | low }

	acpi_skip_timer_override [HW,ACPI]
			Recognize and ignore IRQ0/pin2 Interrupt Override.
			For broken nForce2 BIOS resulting in XT-PIC timer.

	acpi_sleep=	[HW,ACPI] Sleep options
			Format: { s3_bios, s3_mode, s3_beep, s4_nohwsig,
				  old_ordering, nonvs, sci_force_enable, nobl }
			See Documentation/power/video.txt for information on
			s3_bios and s3_mode.
			s3_beep is for debugging; it makes the PC's speaker beep
			as soon as the kernel's real-mode entry point is called.
			s4_nohwsig prevents ACPI hardware signature from being
			used during resume from hibernation.
			old_ordering causes the ACPI 1.0 ordering of the _PTS
			control method, with respect to putting devices into
			low power states, to be enforced (the ACPI 2.0 ordering
			of _PTS is used by default).
			nonvs prevents the kernel from saving/restoring the
			ACPI NVS memory during suspend/hibernation and resume.
			sci_force_enable causes the kernel to set SCI_EN directly
			on resume from S1/S3 (which is against the ACPI spec,
			but some broken systems don't work without it).
			nobl causes the internal blacklist of systems known to
			behave incorrectly in some ways with respect to system
			suspend and resume to be ignored (use wisely).

	acpi_use_timer_override [HW,ACPI]
			Use timer override. For some broken Nvidia NF5 boards
			that require a timer override, but don't have HPET

	add_efi_memmap	[EFI; X86] Include EFI memory map in
			kernel's map of available physical RAM.

	agp=		[AGP]
			{ off | try_unsupported }
			off: disable AGP support
			try_unsupported: try to drive unsupported chipsets
				(may crash computer or cause data corruption)

	ALSA		[HW,ALSA]
			See Documentation/sound/alsa-configuration.rst

	alignment=	[KNL,ARM]
			Allow the default userspace alignment fault handler
			behaviour to be specified.  Bit 0 enables warnings,
			bit 1 enables fixups, and bit 2 sends a segfault.

	align_va_addr=	[X86-64]
			Align virtual addresses by clearing slice [14:12] when
			allocating a VMA at process creation time. This option
			gives you up to 3% performance improvement on AMD F15h
			machines (where it is enabled by default) for a
			CPU-intensive style benchmark, and it can vary highly in
			a microbenchmark depending on workload and compiler.

			32: only for 32-bit processes
			64: only for 64-bit processes
			on: enable for both 32- and 64-bit processes
			off: disable for both 32- and 64-bit processes

	alloc_snapshot	[FTRACE]
			Allocate the ftrace snapshot buffer on boot up when the
			main buffer is allocated. This is handy if debugging
			and you need to use tracing_snapshot() on boot up, and
			do not want to use tracing_snapshot_alloc() as it needs
			to be done where GFP_KERNEL allocations are allowed.

	amd_iommu=	[HW,X86-64]
			Pass parameters to the AMD IOMMU driver in the system.
			Possible values are:
			fullflush - enable flushing of IO/TLB entries when
				    they are unmapped. Otherwise they are
				    flushed before they will be reused, which
				    is a lot of faster
			off	  - do not initialize any AMD IOMMU found in
				    the system
			force_isolation - Force device isolation for all
					  devices. The IOMMU driver is not
					  allowed anymore to lift isolation
					  requirements as needed. This option
					  does not override iommu=pt

	amd_iommu_dump=	[HW,X86-64]
			Enable AMD IOMMU driver option to dump the ACPI table
			for AMD IOMMU. With this option enabled, AMD IOMMU
			driver will print ACPI tables for AMD IOMMU during
			IOMMU initialization.

	amd_iommu_intr=	[HW,X86-64]
			Specifies one of the following AMD IOMMU interrupt
			remapping modes:
			legacy     - Use legacy interrupt remapping mode.
			vapic      - Use virtual APIC mode, which allows IOMMU
			             to inject interrupts directly into guest.
			             This mode requires kvm-amd.avic=1.
			             (Default when IOMMU HW support is present.)

	amijoy.map=	[HW,JOY] Amiga joystick support
			Map of devices attached to JOY0DAT and JOY1DAT
			Format: <a>,<b>
			See also Documentation/input/joydev/joystick.rst

	analog.map=	[HW,JOY] Analog joystick and gamepad support
			Specifies type or capabilities of an analog joystick
			connected to one of 16 gameports
			Format: <type1>,<type2>,..<type16>

	apc=		[HW,SPARC]
			Power management functions (SPARCstation-4/5 + deriv.)
			Format: noidle
			Disable APC CPU standby support. SPARCstation-Fox does
			not play well with APC CPU idle - disable it if you have
			APC and your system crashes randomly.

	apic=		[APIC,X86] Advanced Programmable Interrupt Controller
			Change the output verbosity whilst booting
			Format: { quiet (default) | verbose | debug }
			Change the amount of debugging information output
			when initialising the APIC and IO-APIC components.
			For X86-32, this can also be used to specify an APIC
			driver name.
			Format: apic=driver_name
			Examples: apic=bigsmp

	apic_extnmi=	[APIC,X86] External NMI delivery setting
			Format: { bsp (default) | all | none }
			bsp:  External NMI is delivered only to CPU 0
			all:  External NMIs are broadcast to all CPUs as a
			      backup of CPU 0
			none: External NMI is masked for all CPUs. This is
			      useful so that a dump capture kernel won't be
			      shot down by NMI

	autoconf=	[IPV6]
			See Documentation/networking/ipv6.txt.

	show_lapic=	[APIC,X86] Advanced Programmable Interrupt Controller
			Limit apic dumping. The parameter defines the maximal
			number of local apics being dumped. Also it is possible
			to set it to "all" by meaning -- no limit here.
			Format: { 1 (default) | 2 | ... | all }.
			The parameter valid if only apic=debug or
			apic=verbose is specified.
			Example: apic=debug show_lapic=all

	apm=		[APM] Advanced Power Management
			See header of arch/x86/kernel/apm_32.c.

	arcrimi=	[HW,NET] ARCnet - "RIM I" (entirely mem-mapped) cards
			Format: <io>,<irq>,<nodeID>

	ataflop=	[HW,M68k]

	atarimouse=	[HW,MOUSE] Atari Mouse

	atkbd.extra=	[HW] Enable extra LEDs and keys on IBM RapidAccess,
			EzKey and similar keyboards

	atkbd.reset=	[HW] Reset keyboard during initialization

	atkbd.set=	[HW] Select keyboard code set
			Format: <int> (2 = AT (default), 3 = PS/2)

	atkbd.scroll=	[HW] Enable scroll wheel on MS Office and similar
			keyboards

	atkbd.softraw=	[HW] Choose between synthetic and real raw mode
			Format: <bool> (0 = real, 1 = synthetic (default))

	atkbd.softrepeat= [HW]
			Use software keyboard repeat

	audit=		[KNL] Enable the audit sub-system
			Format: { "0" | "1" | "off" | "on" }
			0 | off - kernel audit is disabled and can not be
			    enabled until the next reboot
			unset - kernel audit is initialized but disabled and
			    will be fully enabled by the userspace auditd.
			1 | on - kernel audit is initialized and partially
			    enabled, storing at most audit_backlog_limit
			    messages in RAM until it is fully enabled by the
			    userspace auditd.
			Default: unset

	audit_backlog_limit= [KNL] Set the audit queue size limit.
			Format: <int> (must be >=0)
			Default: 64

	bau=		[X86_UV] Enable the BAU on SGI UV.  The default
			behavior is to disable the BAU (i.e. bau=0).
			Format: { "0" | "1" }
			0 - Disable the BAU.
			1 - Enable the BAU.
			unset - Disable the BAU.

	baycom_epp=	[HW,AX25]
			Format: <io>,<mode>

	baycom_par=	[HW,AX25] BayCom Parallel Port AX.25 Modem
			Format: <io>,<mode>
			See header of drivers/net/hamradio/baycom_par.c.

	baycom_ser_fdx=	[HW,AX25]
			BayCom Serial Port AX.25 Modem (Full Duplex Mode)
			Format: <io>,<irq>,<mode>[,<baud>]
			See header of drivers/net/hamradio/baycom_ser_fdx.c.

	baycom_ser_hdx=	[HW,AX25]
			BayCom Serial Port AX.25 Modem (Half Duplex Mode)
			Format: <io>,<irq>,<mode>
			See header of drivers/net/hamradio/baycom_ser_hdx.c.

	blkdevparts=	Manual partition parsing of block device(s) for
			embedded devices based on command line input.
			See Documentation/block/cmdline-partition.txt

	boot_delay=	Milliseconds to delay each printk during boot.
			Values larger than 10 seconds (10000) are changed to
			no delay (0).
			Format: integer

	bootmem_debug	[KNL] Enable bootmem allocator debug messages.

	bert_disable	[ACPI]
			Disable BERT OS support on buggy BIOSes.

	bttv.card=	[HW,V4L] bttv (bt848 + bt878 based grabber cards)
	bttv.radio=	Most important insmod options are available as
			kernel args too.
	bttv.pll=	See Documentation/media/v4l-drivers/bttv.rst
	bttv.tuner=

	bulk_remove=off	[PPC]  This parameter disables the use of the pSeries
			firmware feature for flushing multiple hpte entries
			at a time.

	c101=		[NET] Moxa C101 synchronous serial card

	cachesize=	[BUGS=X86-32] Override level 2 CPU cache size detection.
			Sometimes CPU hardware bugs make them report the cache
			size incorrectly. The kernel will attempt work arounds
			to fix known problems, but for some CPUs it is not
			possible to determine what the correct size should be.
			This option provides an override for these situations.

	ca_keys=	[KEYS] This parameter identifies a specific key(s) on
			the system trusted keyring to be used for certificate
			trust validation.
			format: { id:<keyid> | builtin }

	cca=		[MIPS] Override the kernel pages' cache coherency
			algorithm.  Accepted values range from 0 to 7
			inclusive. See arch/mips/include/asm/pgtable-bits.h
			for platform specific values (SB1, Loongson3 and
			others).

	ccw_timeout_log	[S390]
			See Documentation/s390/CommonIO for details.

	cgroup_disable=	[KNL] Disable a particular controller
			Format: {name of the controller(s) to disable}
			The effects of cgroup_disable=foo are:
			- foo isn't auto-mounted if you mount all cgroups in
			  a single hierarchy
			- foo isn't visible as an individually mountable
			  subsystem
			{Currently only "memory" controller deal with this and
			cut the overhead, others just disable the usage. So
			only cgroup_disable=memory is actually worthy}

	cgroup_no_v1=	[KNL] Disable one, multiple, all cgroup controllers in v1
			Format: { controller[,controller...] | "all" }
			Like cgroup_disable, but only applies to cgroup v1;
			the blacklisted controllers remain available in cgroup2.

	cgroup.memory=	[KNL] Pass options to the cgroup memory controller.
			Format: <string>
			nosocket -- Disable socket memory accounting.
			nokmem -- Disable kernel memory accounting.

	checkreqprot	[SELINUX] Set initial checkreqprot flag value.
			Format: { "0" | "1" }
			See security/selinux/Kconfig help text.
			0 -- check protection applied by kernel (includes
				any implied execute protection).
			1 -- check protection requested by application.
			Default value is set via a kernel config option.
			Value can be changed at runtime via
				/selinux/checkreqprot.

	cio_ignore=	[S390]
			See Documentation/s390/CommonIO for details.
	clk_ignore_unused
			[CLK]
			Prevents the clock framework from automatically gating
			clocks that have not been explicitly enabled by a Linux
			device driver but are enabled in hardware at reset or
			by the bootloader/firmware. Note that this does not
			force such clocks to be always-on nor does it reserve
			those clocks in any way. This parameter is useful for
			debug and development, but should not be needed on a
			platform with proper driver support.  For more
			information, see Documentation/driver-api/clk.rst.

	clock=		[BUGS=X86-32, HW] gettimeofday clocksource override.
			[Deprecated]
			Forces specified clocksource (if available) to be used
			when calculating gettimeofday(). If specified
			clocksource is not available, it defaults to PIT.
			Format: { pit | tsc | cyclone | pmtmr }

	clocksource=	Override the default clocksource
			Format: <string>
			Override the default clocksource and use the clocksource
			with the name specified.
			Some clocksource names to choose from, depending on
			the platform:
			[all] jiffies (this is the base, fallback clocksource)
			[ACPI] acpi_pm
			[ARM] imx_timer1,OSTS,netx_timer,mpu_timer2,
				pxa_timer,timer3,32k_counter,timer0_1
			[X86-32] pit,hpet,tsc;
				scx200_hrt on Geode; cyclone on IBM x440
			[MIPS] MIPS
			[PARISC] cr16
			[S390] tod
			[SH] SuperH
			[SPARC64] tick
			[X86-64] hpet,tsc

	clocksource.arm_arch_timer.evtstrm=
			[ARM,ARM64]
			Format: <bool>
			Enable/disable the eventstream feature of the ARM
			architected timer so that code using WFE-based polling
			loops can be debugged more effectively on production
			systems.

	clearcpuid=BITNUM [X86]
			Disable CPUID feature X for the kernel. See
			arch/x86/include/asm/cpufeatures.h for the valid bit
			numbers. Note the Linux specific bits are not necessarily
			stable over kernel options, but the vendor specific
			ones should be.
			Also note that user programs calling CPUID directly
			or using the feature without checking anything
			will still see it. This just prevents it from
			being used by the kernel or shown in /proc/cpuinfo.
			Also note the kernel might malfunction if you disable
			some critical bits.

	cma=nn[MG]@[start[MG][-end[MG]]]
			[ARM,X86,KNL]
			Sets the size of kernel global memory area for
			contiguous memory allocations and optionally the
			placement constraint by the physical address range of
			memory allocations. A value of 0 disables CMA
			altogether. For more information, see
			include/linux/dma-contiguous.h

	cmo_free_hint=	[PPC] Format: { yes | no }
			Specify whether pages are marked as being inactive
			when they are freed.  This is used in CMO environments
			to determine OS memory pressure for page stealing by
			a hypervisor.
			Default: yes

	coherent_pool=nn[KMG]	[ARM,KNL]
			Sets the size of memory pool for coherent, atomic dma
			allocations, by default set to 256K.

	com20020=	[HW,NET] ARCnet - COM20020 chipset
			Format:
			<io>[,<irq>[,<nodeID>[,<backplane>[,<ckp>[,<timeout>]]]]]

	com90io=	[HW,NET] ARCnet - COM90xx chipset (IO-mapped buffers)
			Format: <io>[,<irq>]

	com90xx=	[HW,NET]
			ARCnet - COM90xx chipset (memory-mapped buffers)
			Format: <io>[,<irq>[,<memstart>]]

	condev=		[HW,S390] console device
	conmode=

	console=	[KNL] Output console device and options.

		tty<n>	Use the virtual console device <n>.

		ttyS<n>[,options]
		ttyUSB0[,options]
			Use the specified serial port.  The options are of
			the form "bbbbpnf", where "bbbb" is the baud rate,
			"p" is parity ("n", "o", or "e"), "n" is number of
			bits, and "f" is flow control ("r" for RTS or
			omit it).  Default is "9600n8".

			See Documentation/admin-guide/serial-console.rst for more
			information.  See
			Documentation/networking/netconsole.txt for an
			alternative.

		uart[8250],io,<addr>[,options]
		uart[8250],mmio,<addr>[,options]
		uart[8250],mmio16,<addr>[,options]
		uart[8250],mmio32,<addr>[,options]
		uart[8250],0x<addr>[,options]
			Start an early, polled-mode console on the 8250/16550
			UART at the specified I/O port or MMIO address,
			switching to the matching ttyS device later.
			MMIO inter-register address stride is either 8-bit
			(mmio), 16-bit (mmio16), or 32-bit (mmio32).
			If none of [io|mmio|mmio16|mmio32], <addr> is assumed
			to be equivalent to 'mmio'. 'options' are specified in
			the same format described for ttyS above; if unspecified,
			the h/w is not re-initialized.

		hvc<n>	Use the hypervisor console device <n>. This is for
			both Xen and PowerPC hypervisors.

		If the device connected to the port is not a TTY but a braille
		device, prepend "brl," before the device type, for instance
			console=brl,ttyS0
		For now, only VisioBraille is supported.

	console_msg_format=
			[KNL] Change console messages format
		default
			By default we print messages on consoles in
			"[time stamp] text\n" format (time stamp may not be
			printed, depending on CONFIG_PRINTK_TIME or
			`printk_time' param).
		syslog
			Switch to syslog format: "<%u>[time stamp] text\n"
			IOW, each message will have a facility and loglevel
			prefix. The format is similar to one used by syslog()
			syscall, or to executing "dmesg -S --raw" or to reading
			from /proc/kmsg.

	consoleblank=	[KNL] The console blank (screen saver) timeout in
			seconds. A value of 0 disables the blank timer.
			Defaults to 0.

	coredump_filter=
			[KNL] Change the default value for
			/proc/<pid>/coredump_filter.
			See also Documentation/filesystems/proc.txt.

	coresight_cpu_debug.enable
			[ARM,ARM64]
			Format: <bool>
			Enable/disable the CPU sampling based debugging.
			0: default value, disable debugging
			1: enable debugging at boot time

	cpuidle.off=1	[CPU_IDLE]
			disable the cpuidle sub-system

	cpufreq.off=1	[CPU_FREQ]
			disable the cpufreq sub-system

	cpu_init_udelay=N
			[X86] Delay for N microsec between assert and de-assert
			of APIC INIT to start processors.  This delay occurs
			on every CPU online, such as boot, and resume from suspend.
			Default: 10000

	cpcihp_generic=	[HW,PCI] Generic port I/O CompactPCI driver
			Format:
			<first_slot>,<last_slot>,<port>,<enum_bit>[,<debug>]

	crashkernel=size[KMG][@offset[KMG]]
			[KNL] Using kexec, Linux can switch to a 'crash kernel'
			upon panic. This parameter reserves the physical
			memory region [offset, offset + size] for that kernel
			image. If '@offset' is omitted, then a suitable offset
			is selected automatically. Check
			Documentation/kdump/kdump.txt for further details.

	crashkernel=range1:size1[,range2:size2,...][@offset]
			[KNL] Same as above, but depends on the memory
			in the running system. The syntax of range is
			start-[end] where start and end are both
			a memory unit (amount[KMG]). See also
			Documentation/kdump/kdump.txt for an example.

	crashkernel=size[KMG],high
			[KNL, x86_64] range could be above 4G. Allow kernel
			to allocate physical memory region from top, so could
			be above 4G if system have more than 4G ram installed.
			Otherwise memory region will be allocated below 4G, if
			available.
			It will be ignored if crashkernel=X is specified.
	crashkernel=size[KMG],low
			[KNL, x86_64] range under 4G. When crashkernel=X,high
			is passed, kernel could allocate physical memory region
			above 4G, that cause second kernel crash on system
			that require some amount of low memory, e.g. swiotlb
			requires at least 64M+32K low memory, also enough extra
			low memory is needed to make sure DMA buffers for 32-bit
			devices won't run out. Kernel would try to allocate at
			at least 256M below 4G automatically.
			This one let user to specify own low range under 4G
			for second kernel instead.
			0: to disable low allocation.
			It will be ignored when crashkernel=X,high is not used
			or memory reserved is below 4G.

	cryptomgr.notests
			[KNL] Disable crypto self-tests

	cs89x0_dma=	[HW,NET]
			Format: <dma>

	cs89x0_media=	[HW,NET]
			Format: { rj45 | aui | bnc }

	dasd=		[HW,NET]
			See header of drivers/s390/block/dasd_devmap.c.

	db9.dev[2|3]=	[HW,JOY] Multisystem joystick support via parallel port
			(one device per port)
			Format: <port#>,<type>
			See also Documentation/input/devices/joystick-parport.rst

	ddebug_query=	[KNL,DYNAMIC_DEBUG] Enable debug messages at early boot
			time. See
			Documentation/admin-guide/dynamic-debug-howto.rst for
			details.  Deprecated, see dyndbg.

	debug		[KNL] Enable kernel debugging (events log level).

	debug_locks_verbose=
			[KNL] verbose self-tests
			Format=<0|1>
			Print debugging info while doing the locking API
			self-tests.
			We default to 0 (no extra messages), setting it to
			1 will print _a lot_ more information - normally
			only useful to kernel developers.

	debug_objects	[KNL] Enable object debugging

	no_debug_objects
			[KNL] Disable object debugging

	debug_guardpage_minorder=
			[KNL] When CONFIG_DEBUG_PAGEALLOC is set, this
			parameter allows control of the order of pages that will
			be intentionally kept free (and hence protected) by the
			buddy allocator. Bigger value increase the probability
			of catching random memory corruption, but reduce the
			amount of memory for normal system use. The maximum
			possible value is MAX_ORDER/2.  Setting this parameter
			to 1 or 2 should be enough to identify most random
			memory corruption problems caused by bugs in kernel or
			driver code when a CPU writes to (or reads from) a
			random memory location. Note that there exists a class
			of memory corruptions problems caused by buggy H/W or
			F/W or by drivers badly programing DMA (basically when
			memory is written at bus level and the CPU MMU is
			bypassed) which are not detectable by
			CONFIG_DEBUG_PAGEALLOC, hence this option will not help
			tracking down these problems.

	debug_pagealloc=
			[KNL] When CONFIG_DEBUG_PAGEALLOC is set, this
			parameter enables the feature at boot time. In
			default, it is disabled. We can avoid allocating huge
			chunk of memory for debug pagealloc if we don't enable
			it at boot time and the system will work mostly same
			with the kernel built without CONFIG_DEBUG_PAGEALLOC.
			on: enable the feature

	debugpat	[X86] Enable PAT debugging

	decnet.addr=	[HW,NET]
			Format: <area>[,<node>]
			See also Documentation/networking/decnet.txt.

	default_hugepagesz=
			[same as hugepagesz=] The size of the default
			HugeTLB page size. This is the size represented by
			the legacy /proc/ hugepages APIs, used for SHM, and
			default size when mounting hugetlbfs filesystems.
			Defaults to the default architecture's huge page size
			if not specified.

	dhash_entries=	[KNL]
			Set number of hash buckets for dentry cache.

	disable_1tb_segments [PPC]
			Disables the use of 1TB hash page table segments. This
			causes the kernel to fall back to 256MB segments which
			can be useful when debugging issues that require an SLB
			miss to occur.

	disable=	[IPV6]
			See Documentation/networking/ipv6.txt.

	disable_radix	[PPC]
			Disable RADIX MMU mode on POWER9

	disable_cpu_apicid= [X86,APIC,SMP]
			Format: <int>
			The number of initial APIC ID for the
			corresponding CPU to be disabled at boot,
			mostly used for the kdump 2nd kernel to
			disable BSP to wake up multiple CPUs without
			causing system reset or hang due to sending
			INIT from AP to BSP.

	disable_ddw	[PPC/PSERIES]
			Disable Dynamic DMA Window support. Use this if
			to workaround buggy firmware.

	disable_ipv6=	[IPV6]
			See Documentation/networking/ipv6.txt.

	disable_mtrr_cleanup [X86]
			The kernel tries to adjust MTRR layout from continuous
			to discrete, to make X server driver able to add WB
			entry later. This parameter disables that.

	disable_mtrr_trim [X86, Intel and AMD only]
			By default the kernel will trim any uncacheable
			memory out of your available memory pool based on
			MTRR settings.  This parameter disables that behavior,
			possibly causing your machine to run very slowly.

	disable_timer_pin_1 [X86]
			Disable PIN 1 of APIC timer
			Can be useful to work around chipset bugs.

	dis_ucode_ldr	[X86] Disable the microcode loader.

	dma_debug=off	If the kernel is compiled with DMA_API_DEBUG support,
			this option disables the debugging code at boot.

	dma_debug_entries=<number>
			This option allows to tune the number of preallocated
			entries for DMA-API debugging code. One entry is
			required per DMA-API allocation. Use this if the
			DMA-API debugging code disables itself because the
			architectural default is too low.

	dma_debug_driver=<driver_name>
			With this option the DMA-API debugging driver
			filter feature can be enabled at boot time. Just
			pass the driver to filter for as the parameter.
			The filter can be disabled or changed to another
			driver later using sysfs.

	drm.edid_firmware=[<connector>:]<file>[,[<connector>:]<file>]
			Broken monitors, graphic adapters, KVMs and EDIDless
			panels may send no or incorrect EDID data sets.
			This parameter allows to specify an EDID data sets
			in the /lib/firmware directory that are used instead.
			Generic built-in EDID data sets are used, if one of
			edid/1024x768.bin, edid/1280x1024.bin,
			edid/1680x1050.bin, or edid/1920x1080.bin is given
			and no file with the same name exists. Details and
			instructions how to build your own EDID data are
			available in Documentation/EDID/HOWTO.txt. An EDID
			data set will only be used for a particular connector,
			if its name and a colon are prepended to the EDID
			name. Each connector may use a unique EDID data
			set by separating the files with a comma.  An EDID
			data set with no connector name will be used for
			any connectors not explicitly specified.

	dscc4.setup=	[NET]

	dt_cpu_ftrs=	[PPC]
			Format: {"off" | "known"}
			Control how the dt_cpu_ftrs device-tree binding is
			used for CPU feature discovery and setup (if it
			exists).
			off: Do not use it, fall back to legacy cpu table.
			known: Do not pass through unknown features to guests
			or userspace, only those that the kernel is aware of.

	dump_apple_properties	[X86]
			Dump name and content of EFI device properties on
			x86 Macs.  Useful for driver authors to determine
			what data is available or for reverse-engineering.

	dyndbg[="val"]		[KNL,DYNAMIC_DEBUG]
	module.dyndbg[="val"]
			Enable debug messages at boot time.  See
			Documentation/admin-guide/dynamic-debug-howto.rst
			for details.

	nompx		[X86] Disables Intel Memory Protection Extensions.
			See Documentation/x86/intel_mpx.txt for more
			information about the feature.

	nopku		[X86] Disable Memory Protection Keys CPU feature found
			in some Intel CPUs.

	module.async_probe [KNL]
			Enable asynchronous probe on this module.

	early_ioremap_debug [KNL]
			Enable debug messages in early_ioremap support. This
			is useful for tracking down temporary early mappings
			which are not unmapped.

	earlycon=	[KNL] Output early console device and options.

			[ARM64] The early console is determined by the
			stdout-path property in device tree's chosen node,
			or determined by the ACPI SPCR table.

			[X86] When used with no options the early console is
			determined by the ACPI SPCR table.

		cdns,<addr>[,options]
			Start an early, polled-mode console on a Cadence
			(xuartps) serial port at the specified address. Only
			supported option is baud rate. If baud rate is not
			specified, the serial port must already be setup and
			configured.

		uart[8250],io,<addr>[,options]
		uart[8250],mmio,<addr>[,options]
		uart[8250],mmio32,<addr>[,options]
		uart[8250],mmio32be,<addr>[,options]
		uart[8250],0x<addr>[,options]
			Start an early, polled-mode console on the 8250/16550
			UART at the specified I/O port or MMIO address.
			MMIO inter-register address stride is either 8-bit
			(mmio) or 32-bit (mmio32 or mmio32be).
			If none of [io|mmio|mmio32|mmio32be], <addr> is assumed
			to be equivalent to 'mmio'. 'options' are specified
			in the same format described for "console=ttyS<n>"; if
			unspecified, the h/w is not initialized.

		pl011,<addr>
		pl011,mmio32,<addr>
			Start an early, polled-mode console on a pl011 serial
			port at the specified address. The pl011 serial port
			must already be setup and configured. Options are not
			yet supported.  If 'mmio32' is specified, then only
			the driver will use only 32-bit accessors to read/write
			the device registers.

		meson,<addr>
			Start an early, polled-mode console on a meson serial
			port at the specified address. The serial port must
			already be setup and configured. Options are not yet
			supported.

		msm_serial,<addr>
			Start an early, polled-mode console on an msm serial
			port at the specified address. The serial port
			must already be setup and configured. Options are not
			yet supported.

		msm_serial_dm,<addr>
			Start an early, polled-mode console on an msm serial
			dm port at the specified address. The serial port
			must already be setup and configured. Options are not
			yet supported.

		owl,<addr>
			Start an early, polled-mode console on a serial port
			of an Actions Semi SoC, such as S500 or S900, at the
			specified address. The serial port must already be
			setup and configured. Options are not yet supported.

		smh	Use ARM semihosting calls for early console.

		s3c2410,<addr>
		s3c2412,<addr>
		s3c2440,<addr>
		s3c6400,<addr>
		s5pv210,<addr>
		exynos4210,<addr>
			Use early console provided by serial driver available
			on Samsung SoCs, requires selecting proper type and
			a correct base address of the selected UART port. The
			serial port must already be setup and configured.
			Options are not yet supported.

		lantiq,<addr>
			Start an early, polled-mode console on a lantiq serial
			(lqasc) port at the specified address. The serial port
			must already be setup and configured. Options are not
			yet supported.

		lpuart,<addr>
		lpuart32,<addr>
			Use early console provided by Freescale LP UART driver
			found on Freescale Vybrid and QorIQ LS1021A processors.
			A valid base address must be provided, and the serial
			port must already be setup and configured.

		ar3700_uart,<addr>
			Start an early, polled-mode console on the
			Armada 3700 serial port at the specified
			address. The serial port must already be setup
			and configured. Options are not yet supported.

		qcom_geni,<addr>
			Start an early, polled-mode console on a Qualcomm
			Generic Interface (GENI) based serial port at the
			specified address. The serial port must already be
			setup and configured. Options are not yet supported.

	earlyprintk=	[X86,SH,ARM,M68k,S390]
			earlyprintk=vga
			earlyprintk=efi
			earlyprintk=sclp
			earlyprintk=xen
			earlyprintk=serial[,ttySn[,baudrate]]
			earlyprintk=serial[,0x...[,baudrate]]
			earlyprintk=ttySn[,baudrate]
			earlyprintk=dbgp[debugController#]
			earlyprintk=pciserial,bus:device.function[,baudrate]
			earlyprintk=xdbc[xhciController#]

			earlyprintk is useful when the kernel crashes before
			the normal console is initialized. It is not enabled by
			default because it has some cosmetic problems.

			Append ",keep" to not disable it when the real console
			takes over.

			Only one of vga, efi, serial, or usb debug port can
			be used at a time.

			Currently only ttyS0 and ttyS1 may be specified by
			name.  Other I/O ports may be explicitly specified
			on some architectures (x86 and arm at least) by
			replacing ttySn with an I/O port address, like this:
				earlyprintk=serial,0x1008,115200
			You can find the port for a given device in
			/proc/tty/driver/serial:
				2: uart:ST16650V2 port:00001008 irq:18 ...

			Interaction with the standard serial driver is not
			very good.

			The VGA and EFI output is eventually overwritten by
			the real console.

			The xen output can only be used by Xen PV guests.

			The sclp output can only be used on s390.

	edac_report=	[HW,EDAC] Control how to report EDAC event
			Format: {"on" | "off" | "force"}
			on: enable EDAC to report H/W event. May be overridden
			by other higher priority error reporting module.
			off: disable H/W event reporting through EDAC.
			force: enforce the use of EDAC to report H/W event.
			default: on.

	ekgdboc=	[X86,KGDB] Allow early kernel console debugging
			ekgdboc=kbd

			This is designed to be used in conjunction with
			the boot argument: earlyprintk=vga

	edd=		[EDD]
			Format: {"off" | "on" | "skip[mbr]"}

	efi=		[EFI]
			Format: { "old_map", "nochunk", "noruntime", "debug" }
			old_map [X86-64]: switch to the old ioremap-based EFI
			runtime services mapping. 32-bit still uses this one by
			default.
			nochunk: disable reading files in "chunks" in the EFI
			boot stub, as chunking can cause problems with some
			firmware implementations.
			noruntime : disable EFI runtime services support
			debug: enable misc debug output

	efi_no_storage_paranoia [EFI; X86]
			Using this parameter you can use more than 50% of
			your efi variable storage. Use this parameter only if
			you are really sure that your UEFI does sane gc and
			fulfills the spec otherwise your board may brick.

	efi_fake_mem=	nn[KMG]@ss[KMG]:aa[,nn[KMG]@ss[KMG]:aa,..] [EFI; X86]
			Add arbitrary attribute to specific memory range by
			updating original EFI memory map.
			Region of memory which aa attribute is added to is
			from ss to ss+nn.
			If efi_fake_mem=2G@4G:0x10000,2G@0x10a0000000:0x10000
			is specified, EFI_MEMORY_MORE_RELIABLE(0x10000)
			attribute is added to range 0x100000000-0x180000000 and
			0x10a0000000-0x1120000000.

			Using this parameter you can do debugging of EFI memmap
			related feature. For example, you can do debugging of
			Address Range Mirroring feature even if your box
			doesn't support it.

	efivar_ssdt=	[EFI; X86] Name of an EFI variable that contains an SSDT
			that is to be dynamically loaded by Linux. If there are
			multiple variables with the same name but with different
			vendor GUIDs, all of them will be loaded. See
			Documentation/acpi/ssdt-overlays.txt for details.


	eisa_irq_edge=	[PARISC,HW]
			See header of drivers/parisc/eisa.c.

	elanfreq=	[X86-32]
			See comment before function elanfreq_setup() in
			arch/x86/kernel/cpu/cpufreq/elanfreq.c.

	elevator=	[IOSCHED]
			Format: {"cfq" | "deadline" | "noop"}
			See Documentation/block/cfq-iosched.txt and
			Documentation/block/deadline-iosched.txt for details.

	elfcorehdr=[size[KMG]@]offset[KMG] [IA64,PPC,SH,X86,S390]
			Specifies physical address of start of kernel core
			image elf header and optionally the size. Generally
			kexec loader will pass this option to capture kernel.
			See Documentation/kdump/kdump.txt for details.

	enable_mtrr_cleanup [X86]
			The kernel tries to adjust MTRR layout from continuous
			to discrete, to make X server driver able to add WB
			entry later. This parameter enables that.

	enable_timer_pin_1 [X86]
			Enable PIN 1 of APIC timer
			Can be useful to work around chipset bugs
			(in particular on some ATI chipsets).
			The kernel tries to set a reasonable default.

	enforcing	[SELINUX] Set initial enforcing status.
			Format: {"0" | "1"}
			See security/selinux/Kconfig help text.
			0 -- permissive (log only, no denials).
			1 -- enforcing (deny and log).
			Default value is 0.
			Value can be changed at runtime via /selinux/enforce.

	erst_disable	[ACPI]
			Disable Error Record Serialization Table (ERST)
			support.

	ether=		[HW,NET] Ethernet cards parameters
			This option is obsoleted by the "netdev=" option, which
			has equivalent usage. See its documentation for details.

	evm=		[EVM]
			Format: { "fix" }
			Permit 'security.evm' to be updated regardless of
			current integrity status.

	failslab=
	fail_page_alloc=
	fail_make_request=[KNL]
			General fault injection mechanism.
			Format: <interval>,<probability>,<space>,<times>
			See also Documentation/fault-injection/.

	floppy=		[HW]
			See Documentation/blockdev/floppy.txt.

	force_pal_cache_flush
			[IA-64] Avoid check_sal_cache_flush which may hang on
			buggy SAL_CACHE_FLUSH implementations. Using this
			parameter will force ia64_sal_cache_flush to call
			ia64_pal_cache_flush instead of SAL_CACHE_FLUSH.

	forcepae	[X86-32]
			Forcefully enable Physical Address Extension (PAE).
			Many Pentium M systems disable PAE but may have a
			functionally usable PAE implementation.
			Warning: use of this parameter will taint the kernel
			and may cause unknown problems.

	ftrace=[tracer]
			[FTRACE] will set and start the specified tracer
			as early as possible in order to facilitate early
			boot debugging.

	ftrace_dump_on_oops[=orig_cpu]
			[FTRACE] will dump the trace buffers on oops.
			If no parameter is passed, ftrace will dump
			buffers of all CPUs, but if you pass orig_cpu, it will
			dump only the buffer of the CPU that triggered the
			oops.

	ftrace_filter=[function-list]
			[FTRACE] Limit the functions traced by the function
			tracer at boot up. function-list is a comma separated
			list of functions. This list can be changed at run
			time by the set_ftrace_filter file in the debugfs
			tracing directory.

	ftrace_notrace=[function-list]
			[FTRACE] Do not trace the functions specified in
			function-list. This list can be changed at run time
			by the set_ftrace_notrace file in the debugfs
			tracing directory.

	ftrace_graph_filter=[function-list]
			[FTRACE] Limit the top level callers functions traced
			by the function graph tracer at boot up.
			function-list is a comma separated list of functions
			that can be changed at run time by the
			set_graph_function file in the debugfs tracing directory.

	ftrace_graph_notrace=[function-list]
			[FTRACE] Do not trace from the functions specified in
			function-list.  This list is a comma separated list of
			functions that can be changed at run time by the
			set_graph_notrace file in the debugfs tracing directory.

	ftrace_graph_max_depth=<uint>
			[FTRACE] Used with the function graph tracer. This is
			the max depth it will trace into a function. This value
			can be changed at run time by the max_graph_depth file
			in the tracefs tracing directory. default: 0 (no limit)

	gamecon.map[2|3]=
			[HW,JOY] Multisystem joystick and NES/SNES/PSX pad
			support via parallel port (up to 5 devices per port)
			Format: <port#>,<pad1>,<pad2>,<pad3>,<pad4>,<pad5>
			See also Documentation/input/devices/joystick-parport.rst

	gamma=		[HW,DRM]

	gart_fix_e820=	[X86_64] disable the fix e820 for K8 GART
			Format: off | on
			default: on

	gcov_persist=	[GCOV] When non-zero (default), profiling data for
			kernel modules is saved and remains accessible via
			debugfs, even when the module is unloaded/reloaded.
			When zero, profiling data is discarded and associated
			debugfs files are removed at module unload time.

	goldfish	[X86] Enable the goldfish android emulator platform.
			Don't use this when you are not running on the
			android emulator

	gpt		[EFI] Forces disk with valid GPT signature but
			invalid Protective MBR to be treated as GPT. If the
			primary GPT is corrupted, it enables the backup/alternate
			GPT to be used instead.

	grcan.enable0=	[HW] Configuration of physical interface 0. Determines
			the "Enable 0" bit of the configuration register.
			Format: 0 | 1
			Default: 0
	grcan.enable1=	[HW] Configuration of physical interface 1. Determines
			the "Enable 0" bit of the configuration register.
			Format: 0 | 1
			Default: 0
	grcan.select=	[HW] Select which physical interface to use.
			Format: 0 | 1
			Default: 0
	grcan.txsize=	[HW] Sets the size of the tx buffer.
			Format: <unsigned int> such that (txsize & ~0x1fffc0) == 0.
			Default: 1024
	grcan.rxsize=	[HW] Sets the size of the rx buffer.
			Format: <unsigned int> such that (rxsize & ~0x1fffc0) == 0.
			Default: 1024

	gpio-mockup.gpio_mockup_ranges
			[HW] Sets the ranges of gpiochip of for this device.
			Format: <start1>,<end1>,<start2>,<end2>...

	hardlockup_all_cpu_backtrace=
			[KNL] Should the hard-lockup detector generate
			backtraces on all cpus.
			Format: <integer>

	hashdist=	[KNL,NUMA] Large hashes allocated during boot
			are distributed across NUMA nodes.  Defaults on
			for 64-bit NUMA, off otherwise.
			Format: 0 | 1 (for off | on)

	hcl=		[IA-64] SGI's Hardware Graph compatibility layer

	hd=		[EIDE] (E)IDE hard drive subsystem geometry
			Format: <cyl>,<head>,<sect>

	hest_disable	[ACPI]
			Disable Hardware Error Source Table (HEST) support;
			corresponding firmware-first mode error processing
			logic will be disabled.

	highmem=nn[KMG]	[KNL,BOOT] forces the highmem zone to have an exact
			size of <nn>. This works even on boxes that have no
			highmem otherwise. This also works to reduce highmem
			size on bigger boxes.

	highres=	[KNL] Enable/disable high resolution timer mode.
			Valid parameters: "on", "off"
			Default: "on"

	hisax=		[HW,ISDN]
			See Documentation/isdn/README.HiSax.

	hlt		[BUGS=ARM,SH]

	hpet=		[X86-32,HPET] option to control HPET usage
			Format: { enable (default) | disable | force |
				verbose }
			disable: disable HPET and use PIT instead
			force: allow force enabled of undocumented chips (ICH4,
				VIA, nVidia)
			verbose: show contents of HPET registers during setup

	hpet_mmap=	[X86, HPET_MMAP] Allow userspace to mmap HPET
			registers.  Default set by CONFIG_HPET_MMAP_DEFAULT.

	hugepages=	[HW,X86-32,IA-64] HugeTLB pages to allocate at boot.
	hugepagesz=	[HW,IA-64,PPC,X86-64] The size of the HugeTLB pages.
			On x86-64 and powerpc, this option can be specified
			multiple times interleaved with hugepages= to reserve
			huge pages of different sizes. Valid pages sizes on
			x86-64 are 2M (when the CPU supports "pse") and 1G
			(when the CPU supports the "pdpe1gb" cpuinfo flag).

	hung_task_panic=
			[KNL] Should the hung task detector generate panics.
			Format: <integer>

			A nonzero value instructs the kernel to panic when a
			hung task is detected. The default value is controlled
			by the CONFIG_BOOTPARAM_HUNG_TASK_PANIC build-time
			option. The value selected by this boot parameter can
			be changed later by the kernel.hung_task_panic sysctl.

	hvc_iucv=	[S390]	Number of z/VM IUCV hypervisor console (HVC)
				terminal devices. Valid values: 0..8
	hvc_iucv_allow=	[S390]	Comma-separated list of z/VM user IDs.
				If specified, z/VM IUCV HVC accepts connections
				from listed z/VM user IDs only.
	keep_bootcon	[KNL]
			Do not unregister boot console at start. This is only
			useful for debugging when something happens in the window
			between unregistering the boot console and initializing
			the real console.

	i2c_bus=	[HW]	Override the default board specific I2C bus speed
				or register an additional I2C bus that is not
				registered from board initialization code.
				Format:
				<bus_id>,<clkrate>

	i8042.debug	[HW] Toggle i8042 debug mode
	i8042.unmask_kbd_data
			[HW] Enable printing of interrupt data from the KBD port
			     (disabled by default, and as a pre-condition
			     requires that i8042.debug=1 be enabled)
	i8042.direct	[HW] Put keyboard port into non-translated mode
	i8042.dumbkbd	[HW] Pretend that controller can only read data from
			     keyboard and cannot control its state
			     (Don't attempt to blink the leds)
	i8042.noaux	[HW] Don't check for auxiliary (== mouse) port
	i8042.nokbd	[HW] Don't check/create keyboard port
	i8042.noloop	[HW] Disable the AUX Loopback command while probing
			     for the AUX port
	i8042.nomux	[HW] Don't check presence of an active multiplexing
			     controller
	i8042.nopnp	[HW] Don't use ACPIPnP / PnPBIOS to discover KBD/AUX
			     controllers
	i8042.notimeout	[HW] Ignore timeout condition signalled by controller
	i8042.reset	[HW] Reset the controller during init, cleanup and
			     suspend-to-ram transitions, only during s2r
			     transitions, or never reset
			Format: { 1 | Y | y | 0 | N | n }
			1, Y, y: always reset controller
			0, N, n: don't ever reset controller
			Default: only on s2r transitions on x86; most other
			architectures force reset to be always executed
	i8042.unlock	[HW] Unlock (ignore) the keylock
	i8042.kbdreset	[HW] Reset device connected to KBD port

	i810=		[HW,DRM]

	i8k.ignore_dmi	[HW] Continue probing hardware even if DMI data
			indicates that the driver is running on unsupported
			hardware.
	i8k.force	[HW] Activate i8k driver even if SMM BIOS signature
			does not match list of supported models.
	i8k.power_status
			[HW] Report power status in /proc/i8k
			(disabled by default)
	i8k.restricted	[HW] Allow controlling fans only if SYS_ADMIN
			capability is set.

	i915.invert_brightness=
			[DRM] Invert the sense of the variable that is used to
			set the brightness of the panel backlight. Normally a
			brightness value of 0 indicates backlight switched off,
			and the maximum of the brightness value sets the backlight
			to maximum brightness. If this parameter is set to 0
			(default) and the machine requires it, or this parameter
			is set to 1, a brightness value of 0 sets the backlight
			to maximum brightness, and the maximum of the brightness
			value switches the backlight off.
			-1 -- never invert brightness
			 0 -- machine default
			 1 -- force brightness inversion

	icn=		[HW,ISDN]
			Format: <io>[,<membase>[,<icn_id>[,<icn_id2>]]]

	ide-core.nodma=	[HW] (E)IDE subsystem
			Format: =0.0 to prevent dma on hda, =0.1 hdb =1.0 hdc
			.vlb_clock .pci_clock .noflush .nohpa .noprobe .nowerr
			.cdrom .chs .ignore_cable are additional options
			See Documentation/ide/ide.txt.

	ide-generic.probe-mask= [HW] (E)IDE subsystem
			Format: <int>
			Probe mask for legacy ISA IDE ports.  Depending on
			platform up to 6 ports are supported, enabled by
			setting corresponding bits in the mask to 1.  The
			default value is 0x0, which has a special meaning.
			On systems that have PCI, it triggers scanning the
			PCI bus for the first and the second port, which
			are then probed.  On systems without PCI the value
			of 0x0 enables probing the two first ports as if it
			was 0x3.

	ide-pci-generic.all-generic-ide [HW] (E)IDE subsystem
			Claim all unknown PCI IDE storage controllers.

	idle=		[X86]
			Format: idle=poll, idle=halt, idle=nomwait
			Poll forces a polling idle loop that can slightly
			improve the performance of waking up a idle CPU, but
			will use a lot of power and make the system run hot.
			Not recommended.
			idle=halt: Halt is forced to be used for CPU idle.
			In such case C2/C3 won't be used again.
			idle=nomwait: Disable mwait for CPU C-states

	ieee754=	[MIPS] Select IEEE Std 754 conformance mode
			Format: { strict | legacy | 2008 | relaxed }
			Default: strict

			Choose which programs will be accepted for execution
			based on the IEEE 754 NaN encoding(s) supported by
			the FPU and the NaN encoding requested with the value
			of an ELF file header flag individually set by each
			binary.  Hardware implementations are permitted to
			support either or both of the legacy and the 2008 NaN
			encoding mode.

			Available settings are as follows:
			strict	accept binaries that request a NaN encoding
				supported by the FPU
			legacy	only accept legacy-NaN binaries, if supported
				by the FPU
			2008	only accept 2008-NaN binaries, if supported
				by the FPU
			relaxed	accept any binaries regardless of whether
				supported by the FPU

			The FPU emulator is always able to support both NaN
			encodings, so if no FPU hardware is present or it has
			been disabled with 'nofpu', then the settings of
			'legacy' and '2008' strap the emulator accordingly,
			'relaxed' straps the emulator for both legacy-NaN and
			2008-NaN, whereas 'strict' enables legacy-NaN only on
			legacy processors and both NaN encodings on MIPS32 or
			MIPS64 CPUs.

			The setting for ABS.fmt/NEG.fmt instruction execution
			mode generally follows that for the NaN encoding,
			except where unsupported by hardware.

	ignore_loglevel	[KNL]
			Ignore loglevel setting - this will print /all/
			kernel messages to the console. Useful for debugging.
			We also add it as printk module parameter, so users
			could change it dynamically, usually by
			/sys/module/printk/parameters/ignore_loglevel.

	ignore_rlimit_data
			Ignore RLIMIT_DATA setting for data mappings,
			print warning at first misuse.  Can be changed via
			/sys/module/kernel/parameters/ignore_rlimit_data.

	ihash_entries=	[KNL]
			Set number of hash buckets for inode cache.

	ima_appraise=	[IMA] appraise integrity measurements
			Format: { "off" | "enforce" | "fix" | "log" }
			default: "enforce"

	ima_appraise_tcb [IMA]
			The builtin appraise policy appraises all files
			owned by uid=0.

	ima_canonical_fmt [IMA]
			Use the canonical format for the binary runtime
			measurements, instead of host native format.

	ima_hash=	[IMA]
			Format: { md5 | sha1 | rmd160 | sha256 | sha384
				   | sha512 | ... }
			default: "sha1"

			The list of supported hash algorithms is defined
			in crypto/hash_info.h.

	ima_policy=	[IMA]
			The builtin policies to load during IMA setup.
			Format: "tcb | appraise_tcb | secure_boot |
				 fail_securely"

			The "tcb" policy measures all programs exec'd, files
			mmap'd for exec, and all files opened with the read
			mode bit set by either the effective uid (euid=0) or
			uid=0.

			The "appraise_tcb" policy appraises the integrity of
			all files owned by root. (This is the equivalent
			of ima_appraise_tcb.)

			The "secure_boot" policy appraises the integrity
			of files (eg. kexec kernel image, kernel modules,
			firmware, policy, etc) based on file signatures.

			The "fail_securely" policy forces file signature
			verification failure also on privileged mounted
			filesystems with the SB_I_UNVERIFIABLE_SIGNATURE
			flag.

	ima_tcb		[IMA] Deprecated.  Use ima_policy= instead.
			Load a policy which meets the needs of the Trusted
			Computing Base.  This means IMA will measure all
			programs exec'd, files mmap'd for exec, and all files
			opened for read by uid=0.

	ima_template=	[IMA]
			Select one of defined IMA measurements template formats.
			Formats: { "ima" | "ima-ng" | "ima-sig" }
			Default: "ima-ng"

	ima_template_fmt=
			[IMA] Define a custom template format.
			Format: { "field1|...|fieldN" }

	ima.ahash_minsize= [IMA] Minimum file size for asynchronous hash usage
			Format: <min_file_size>
			Set the minimal file size for using asynchronous hash.
			If left unspecified, ahash usage is disabled.

			ahash performance varies for different data sizes on
			different crypto accelerators. This option can be used
			to achieve the best performance for a particular HW.

	ima.ahash_bufsize= [IMA] Asynchronous hash buffer size
			Format: <bufsize>
			Set hashing buffer size. Default: 4k.

			ahash performance varies for different chunk sizes on
			different crypto accelerators. This option can be used
			to achieve best performance for particular HW.

	init=		[KNL]
			Format: <full_path>
			Run specified binary instead of /sbin/init as init
			process.

	initcall_debug	[KNL] Trace initcalls as they are executed.  Useful
			for working out where the kernel is dying during
			startup.

	initcall_blacklist=  [KNL] Do not execute a comma-separated list of
			initcall functions.  Useful for debugging built-in
			modules and initcalls.

	initrd=		[BOOT] Specify the location of the initial ramdisk

	init_pkru=	[x86] Specify the default memory protection keys rights
			register contents for all processes.  0x55555554 by
			default (disallow access to all but pkey 0).  Can
			override in debugfs after boot.

	inport.irq=	[HW] Inport (ATI XL and Microsoft) busmouse driver
			Format: <irq>

	int_pln_enable	[x86] Enable power limit notification interrupt

	integrity_audit=[IMA]
			Format: { "0" | "1" }
			0 -- basic integrity auditing messages. (Default)
			1 -- additional integrity auditing messages.

	intel_iommu=	[DMAR] Intel IOMMU driver (DMAR) option
		on
			Enable intel iommu driver.
		off
			Disable intel iommu driver.
		igfx_off [Default Off]
			By default, gfx is mapped as normal device. If a gfx
			device has a dedicated DMAR unit, the DMAR unit is
			bypassed by not enabling DMAR with this option. In
			this case, gfx device will use physical address for
			DMA.
		forcedac [x86_64]
			With this option iommu will not optimize to look
			for io virtual address below 32-bit forcing dual
			address cycle on pci bus for cards supporting greater
			than 32-bit addressing. The default is to look
			for translation below 32-bit and if not available
			then look in the higher range.
		strict [Default Off]
			With this option on every unmap_single operation will
			result in a hardware IOTLB flush operation as opposed
			to batching them for performance.
		sp_off [Default Off]
			By default, super page will be supported if Intel IOMMU
			has the capability. With this option, super page will
			not be supported.
		ecs_off [Default Off]
			By default, extended context tables will be supported if
			the hardware advertises that it has support both for the
			extended tables themselves, and also PASID support. With
			this option set, extended tables will not be used even
			on hardware which claims to support them.
		tboot_noforce [Default Off]
			Do not force the Intel IOMMU enabled under tboot.
			By default, tboot will force Intel IOMMU on, which
			could harm performance of some high-throughput
			devices like 40GBit network cards, even if identity
			mapping is enabled.
			Note that using this option lowers the security
			provided by tboot because it makes the system
			vulnerable to DMA attacks.

	intel_idle.max_cstate=	[KNL,HW,ACPI,X86]
			0	disables intel_idle and fall back on acpi_idle.
			1 to 9	specify maximum depth of C-state.

	intel_pstate=	[X86]
			disable
			  Do not enable intel_pstate as the default
			  scaling driver for the supported processors
			passive
			  Use intel_pstate as a scaling driver, but configure it
			  to work with generic cpufreq governors (instead of
			  enabling its internal governor).  This mode cannot be
			  used along with the hardware-managed P-states (HWP)
			  feature.
			force
			  Enable intel_pstate on systems that prohibit it by default
			  in favor of acpi-cpufreq. Forcing the intel_pstate driver
			  instead of acpi-cpufreq may disable platform features, such
			  as thermal controls and power capping, that rely on ACPI
			  P-States information being indicated to OSPM and therefore
			  should be used with caution. This option does not work with
			  processors that aren't supported by the intel_pstate driver
			  or on platforms that use pcc-cpufreq instead of acpi-cpufreq.
			no_hwp
			  Do not enable hardware P state control (HWP)
			  if available.
			hwp_only
			  Only load intel_pstate on systems which support
			  hardware P state control (HWP) if available.
			support_acpi_ppc
			  Enforce ACPI _PPC performance limits. If the Fixed ACPI
			  Description Table, specifies preferred power management
			  profile as "Enterprise Server" or "Performance Server",
			  then this feature is turned on by default.
			per_cpu_perf_limits
			  Allow per-logical-CPU P-State performance control limits using
			  cpufreq sysfs interface

	intremap=	[X86-64, Intel-IOMMU]
			on	enable Interrupt Remapping (default)
			off	disable Interrupt Remapping
			nosid	disable Source ID checking
			no_x2apic_optout
				BIOS x2APIC opt-out request will be ignored
			nopost	disable Interrupt Posting

	iomem=		Disable strict checking of access to MMIO memory
		strict	regions from userspace.
		relaxed

	iommu=		[x86]
		off
		force
		noforce
		biomerge
		panic
		nopanic
		merge
		nomerge
		soft
		pt		[x86, IA-64]
		nobypass	[PPC/POWERNV]
			Disable IOMMU bypass, using IOMMU for PCI devices.

	iommu.passthrough=
			[ARM64] Configure DMA to bypass the IOMMU by default.
			Format: { "0" | "1" }
			0 - Use IOMMU translation for DMA.
			1 - Bypass the IOMMU for DMA.
			unset - Use IOMMU translation for DMA.

	io7=		[HW] IO7 for Marvel based alpha systems
			See comment before marvel_specify_io7 in
			arch/alpha/kernel/core_marvel.c.

	io_delay=	[X86] I/O delay method
		0x80
			Standard port 0x80 based delay
		0xed
			Alternate port 0xed based delay (needed on some systems)
		udelay
			Simple two microseconds delay
		none
			No delay

	ip=		[IP_PNP]
			See Documentation/filesystems/nfs/nfsroot.txt.

	irqaffinity=	[SMP] Set the default irq affinity mask
			The argument is a cpu list, as described above.

	irqchip.gicv2_force_probe=
			[ARM, ARM64]
			Format: <bool>
			Force the kernel to look for the second 4kB page
			of a GICv2 controller even if the memory range
			exposed by the device tree is too small.

	irqchip.gicv3_nolpi=
			[ARM, ARM64]
			Force the kernel to ignore the availability of
			LPIs (and by consequence ITSs). Intended for system
			that use the kernel as a bootloader, and thus want
			to let secondary kernels in charge of setting up
			LPIs.

	irqfixup	[HW]
			When an interrupt is not handled search all handlers
			for it. Intended to get systems with badly broken
			firmware running.

	irqpoll		[HW]
			When an interrupt is not handled search all handlers
			for it. Also check all handlers each timer
			interrupt. Intended to get systems with badly broken
			firmware running.

	isapnp=		[ISAPNP]
			Format: <RDP>,<reset>,<pci_scan>,<verbosity>

	isolcpus=	[KNL,SMP,ISOL] Isolate a given set of CPUs from disturbance.
			[Deprecated - use cpusets instead]
			Format: [flag-list,]<cpu-list>

			Specify one or more CPUs to isolate from disturbances
			specified in the flag list (default: domain):

			nohz
			  Disable the tick when a single task runs.

			  A residual 1Hz tick is offloaded to workqueues, which you
			  need to affine to housekeeping through the global
			  workqueue's affinity configured via the
			  /sys/devices/virtual/workqueue/cpumask sysfs file, or
			  by using the 'domain' flag described below.

			  NOTE: by default the global workqueue runs on all CPUs,
			  so to protect individual CPUs the 'cpumask' file has to
			  be configured manually after bootup.

			domain
			  Isolate from the general SMP balancing and scheduling
			  algorithms. Note that performing domain isolation this way
			  is irreversible: it's not possible to bring back a CPU to
			  the domains once isolated through isolcpus. It's strongly
			  advised to use cpusets instead to disable scheduler load
			  balancing through the "cpuset.sched_load_balance" file.
			  It offers a much more flexible interface where CPUs can
			  move in and out of an isolated set anytime.

			  You can move a process onto or off an "isolated" CPU via
			  the CPU affinity syscalls or cpuset.
			  <cpu number> begins at 0 and the maximum value is
			  "number of CPUs in system - 1".

			The format of <cpu-list> is described above.



	iucv=		[HW,NET]

	ivrs_ioapic	[HW,X86_64]
			Provide an override to the IOAPIC-ID<->DEVICE-ID
			mapping provided in the IVRS ACPI table. For
			example, to map IOAPIC-ID decimal 10 to
			PCI device 00:14.0 write the parameter as:
				ivrs_ioapic[10]=00:14.0

	ivrs_hpet	[HW,X86_64]
			Provide an override to the HPET-ID<->DEVICE-ID
			mapping provided in the IVRS ACPI table. For
			example, to map HPET-ID decimal 0 to
			PCI device 00:14.0 write the parameter as:
				ivrs_hpet[0]=00:14.0

	ivrs_acpihid	[HW,X86_64]
			Provide an override to the ACPI-HID:UID<->DEVICE-ID
			mapping provided in the IVRS ACPI table. For
			example, to map UART-HID:UID AMD0020:0 to
			PCI device 00:14.5 write the parameter as:
				ivrs_acpihid[00:14.5]=AMD0020:0

	js=		[HW,JOY] Analog joystick
			See Documentation/input/joydev/joystick.rst.

	nokaslr		[KNL]
			When CONFIG_RANDOMIZE_BASE is set, this disables
			kernel and module base offset ASLR (Address Space
			Layout Randomization).

	kasan_multi_shot
			[KNL] Enforce KASAN (Kernel Address Sanitizer) to print
			report on every invalid memory access. Without this
			parameter KASAN will print report only for the first
			invalid access.

	keepinitrd	[HW,ARM]

	kernelcore=	[KNL,X86,IA-64,PPC]
			Format: nn[KMGTPE] | nn% | "mirror"
			This parameter specifies the amount of memory usable by
			the kernel for non-movable allocations.  The requested
			amount is spread evenly throughout all nodes in the
			system as ZONE_NORMAL.  The remaining memory is used for
			movable memory in its own zone, ZONE_MOVABLE.  In the
			event, a node is too small to have both ZONE_NORMAL and
			ZONE_MOVABLE, kernelcore memory will take priority and
			other nodes will have a larger ZONE_MOVABLE.

			ZONE_MOVABLE is used for the allocation of pages that
			may be reclaimed or moved by the page migration
			subsystem.  Note that allocations like PTEs-from-HighMem
			still use the HighMem zone if it exists, and the Normal
			zone if it does not.

			It is possible to specify the exact amount of memory in
			the form of "nn[KMGTPE]", a percentage of total system
			memory in the form of "nn%", or "mirror".  If "mirror"
			option is specified, mirrored (reliable) memory is used
			for non-movable allocations and remaining memory is used
			for Movable pages.  "nn[KMGTPE]", "nn%", and "mirror"
			are exclusive, so you cannot specify multiple forms.

	kgdbdbgp=	[KGDB,HW] kgdb over EHCI usb debug port.
			Format: <Controller#>[,poll interval]
			The controller # is the number of the ehci usb debug
			port as it is probed via PCI.  The poll interval is
			optional and is the number seconds in between
			each poll cycle to the debug port in case you need
			the functionality for interrupting the kernel with
			gdb or control-c on the dbgp connection.  When
			not using this parameter you use sysrq-g to break into
			the kernel debugger.

	kgdboc=		[KGDB,HW] kgdb over consoles.
			Requires a tty driver that supports console polling,
			or a supported polling keyboard driver (non-usb).
			 Serial only format: <serial_device>[,baud]
			 keyboard only format: kbd
			 keyboard and serial format: kbd,<serial_device>[,baud]
			Optional Kernel mode setting:
			 kms, kbd format: kms,kbd
			 kms, kbd and serial format: kms,kbd,<ser_dev>[,baud]

	kgdbwait	[KGDB] Stop kernel execution and enter the
			kernel debugger at the earliest opportunity.

	kmac=		[MIPS] korina ethernet MAC address.
			Configure the RouterBoard 532 series on-chip
			Ethernet adapter MAC address.

	kmemleak=	[KNL] Boot-time kmemleak enable/disable
			Valid arguments: on, off
			Default: on
			Built with CONFIG_DEBUG_KMEMLEAK_DEFAULT_OFF=y,
			the default is off.

	kvm.ignore_msrs=[KVM] Ignore guest accesses to unhandled MSRs.
			Default is 0 (don't ignore, but inject #GP)

	kvm.enable_vmware_backdoor=[KVM] Support VMware backdoor PV interface.
				   Default is false (don't support).

	kvm.mmu_audit=	[KVM] This is a R/W parameter which allows audit
			KVM MMU at runtime.
			Default is 0 (off)

	kvm-amd.nested=	[KVM,AMD] Allow nested virtualization in KVM/SVM.
			Default is 1 (enabled)

	kvm-amd.npt=	[KVM,AMD] Disable nested paging (virtualized MMU)
			for all guests.
			Default is 1 (enabled) if in 64-bit or 32-bit PAE mode.

	kvm-arm.vgic_v3_group0_trap=
			[KVM,ARM] Trap guest accesses to GICv3 group-0
			system registers

	kvm-arm.vgic_v3_group1_trap=
			[KVM,ARM] Trap guest accesses to GICv3 group-1
			system registers

	kvm-arm.vgic_v3_common_trap=
			[KVM,ARM] Trap guest accesses to GICv3 common
			system registers

	kvm-arm.vgic_v4_enable=
			[KVM,ARM] Allow use of GICv4 for direct injection of
			LPIs.

	kvm-intel.ept=	[KVM,Intel] Disable extended page tables
			(virtualized MMU) support on capable Intel chips.
			Default is 1 (enabled)

	kvm-intel.emulate_invalid_guest_state=
			[KVM,Intel] Enable emulation of invalid guest states
			Default is 0 (disabled)

	kvm-intel.flexpriority=
			[KVM,Intel] Disable FlexPriority feature (TPR shadow).
			Default is 1 (enabled)

	kvm-intel.nested=
			[KVM,Intel] Enable VMX nesting (nVMX).
			Default is 0 (disabled)

	kvm-intel.unrestricted_guest=
			[KVM,Intel] Disable unrestricted guest feature
			(virtualized real and unpaged mode) on capable
			Intel chips. Default is 1 (enabled)

	kvm-intel.vpid=	[KVM,Intel] Disable Virtual Processor Identification
			feature (tagged TLBs) on capable Intel chips.
			Default is 1 (enabled)

	l2cr=		[PPC]

	l3cr=		[PPC]

	lapic		[X86-32,APIC] Enable the local APIC even if BIOS
			disabled it.

	lapic=		[x86,APIC] "notscdeadline" Do not use TSC deadline
			value for LAPIC timer one-shot implementation. Default
			back to the programmable timer unit in the LAPIC.

	lapic_timer_c2_ok	[X86,APIC] trust the local apic timer
			in C2 power state.

	libata.dma=	[LIBATA] DMA control
			libata.dma=0	  Disable all PATA and SATA DMA
			libata.dma=1	  PATA and SATA Disk DMA only
			libata.dma=2	  ATAPI (CDROM) DMA only
			libata.dma=4	  Compact Flash DMA only
			Combinations also work, so libata.dma=3 enables DMA
			for disks and CDROMs, but not CFs.

	libata.ignore_hpa=	[LIBATA] Ignore HPA limit
			libata.ignore_hpa=0	  keep BIOS limits (default)
			libata.ignore_hpa=1	  ignore limits, using full disk

	libata.noacpi	[LIBATA] Disables use of ACPI in libata suspend/resume
			when set.
			Format: <int>

	libata.force=	[LIBATA] Force configurations.  The format is comma
			separated list of "[ID:]VAL" where ID is
			PORT[.DEVICE].  PORT and DEVICE are decimal numbers
			matching port, link or device.  Basically, it matches
			the ATA ID string printed on console by libata.  If
			the whole ID part is omitted, the last PORT and DEVICE
			values are used.  If ID hasn't been specified yet, the
			configuration applies to all ports, links and devices.

			If only DEVICE is omitted, the parameter applies to
			the port and all links and devices behind it.  DEVICE
			number of 0 either selects the first device or the
			first fan-out link behind PMP device.  It does not
			select the host link.  DEVICE number of 15 selects the
			host link and device attached to it.

			The VAL specifies the configuration to force.  As long
			as there's no ambiguity shortcut notation is allowed.
			For example, both 1.5 and 1.5G would work for 1.5Gbps.
			The following configurations can be forced.

			* Cable type: 40c, 80c, short40c, unk, ign or sata.
			  Any ID with matching PORT is used.

			* SATA link speed limit: 1.5Gbps or 3.0Gbps.

			* Transfer mode: pio[0-7], mwdma[0-4] and udma[0-7].
			  udma[/][16,25,33,44,66,100,133] notation is also
			  allowed.

			* [no]ncq: Turn on or off NCQ.

			* [no]ncqtrim: Turn off queued DSM TRIM.

			* nohrst, nosrst, norst: suppress hard, soft
			  and both resets.

			* rstonce: only attempt one reset during
			  hot-unplug link recovery

			* dump_id: dump IDENTIFY data.

			* atapi_dmadir: Enable ATAPI DMADIR bridge support

			* disable: Disable this device.

			If there are multiple matching configurations changing
			the same attribute, the last one is used.

	memblock=debug	[KNL] Enable memblock debug messages.

	load_ramdisk=	[RAM] List of ramdisks to load from floppy
			See Documentation/blockdev/ramdisk.txt.

	lockd.nlm_grace_period=P  [NFS] Assign grace period.
			Format: <integer>

	lockd.nlm_tcpport=N	[NFS] Assign TCP port.
			Format: <integer>

	lockd.nlm_timeout=T	[NFS] Assign timeout value.
			Format: <integer>

	lockd.nlm_udpport=M	[NFS] Assign UDP port.
			Format: <integer>

	locktorture.nreaders_stress= [KNL]
			Set the number of locking read-acquisition kthreads.
			Defaults to being automatically set based on the
			number of online CPUs.

	locktorture.nwriters_stress= [KNL]
			Set the number of locking write-acquisition kthreads.

	locktorture.onoff_holdoff= [KNL]
			Set time (s) after boot for CPU-hotplug testing.

	locktorture.onoff_interval= [KNL]
			Set time (s) between CPU-hotplug operations, or
			zero to disable CPU-hotplug testing.

	locktorture.shuffle_interval= [KNL]
			Set task-shuffle interval (jiffies).  Shuffling
			tasks allows some CPUs to go into dyntick-idle
			mode during the locktorture test.

	locktorture.shutdown_secs= [KNL]
			Set time (s) after boot system shutdown.  This
			is useful for hands-off automated testing.

	locktorture.stat_interval= [KNL]
			Time (s) between statistics printk()s.

	locktorture.stutter= [KNL]
			Time (s) to stutter testing, for example,
			specifying five seconds causes the test to run for
			five seconds, wait for five seconds, and so on.
			This tests the locking primitive's ability to
			transition abruptly to and from idle.

	locktorture.torture_type= [KNL]
			Specify the locking implementation to test.

	locktorture.verbose= [KNL]
			Enable additional printk() statements.

	logibm.irq=	[HW,MOUSE] Logitech Bus Mouse Driver
			Format: <irq>

	loglevel=	All Kernel Messages with a loglevel smaller than the
			console loglevel will be printed to the console. It can
			also be changed with klogd or other programs. The
			loglevels are defined as follows:

			0 (KERN_EMERG)		system is unusable
			1 (KERN_ALERT)		action must be taken immediately
			2 (KERN_CRIT)		critical conditions
			3 (KERN_ERR)		error conditions
			4 (KERN_WARNING)	warning conditions
			5 (KERN_NOTICE)		normal but significant condition
			6 (KERN_INFO)		informational
			7 (KERN_DEBUG)		debug-level messages

	log_buf_len=n[KMG]	Sets the size of the printk ring buffer,
			in bytes.  n must be a power of two and greater
			than the minimal size. The minimal size is defined
			by LOG_BUF_SHIFT kernel config parameter. There is
			also CONFIG_LOG_CPU_MAX_BUF_SHIFT config parameter
			that allows to increase the default size depending on
			the number of CPUs. See init/Kconfig for more details.

	logo.nologo	[FB] Disables display of the built-in Linux logo.
			This may be used to provide more screen space for
			kernel log messages and is useful when debugging
			kernel boot problems.

	lp=0		[LP]	Specify parallel ports to use, e.g,
	lp=port[,port...]	lp=none,parport0 (lp0 not configured, lp1 uses
	lp=reset		first parallel port). 'lp=0' disables the
	lp=auto			printer driver. 'lp=reset' (which can be
				specified in addition to the ports) causes
				attached printers to be reset. Using
				lp=port1,port2,... specifies the parallel ports
				to associate lp devices with, starting with
				lp0. A port specification may be 'none' to skip
				that lp device, or a parport name such as
				'parport0'. Specifying 'lp=auto' instead of a
				port specification list means that device IDs
				from each port should be examined, to see if
				an IEEE 1284-compliant printer is attached; if
				so, the driver will manage that printer.
				See also header of drivers/char/lp.c.

	lpj=n		[KNL]
			Sets loops_per_jiffy to given constant, thus avoiding
			time-consuming boot-time autodetection (up to 250 ms per
			CPU). 0 enables autodetection (default). To determine
			the correct value for your kernel, boot with normal
			autodetection and see what value is printed. Note that
			on SMP systems the preset will be applied to all CPUs,
			which is likely to cause problems if your CPUs need
			significantly divergent settings. An incorrect value
			will cause delays in the kernel to be wrong, leading to
			unpredictable I/O errors and other breakage. Although
			unlikely, in the extreme case this might damage your
			hardware.

	ltpc=		[NET]
			Format: <io>,<irq>,<dma>

	machvec=	[IA-64] Force the use of a particular machine-vector
			(machvec) in a generic kernel.
			Example: machvec=hpzx1_swiotlb

	machtype=	[Loongson] Share the same kernel image file between different
			 yeeloong laptop.
			Example: machtype=lemote-yeeloong-2f-7inch

	max_addr=nn[KMG]	[KNL,BOOT,ia64] All physical memory greater
			than or equal to this physical address is ignored.

	maxcpus=	[SMP] Maximum number of processors that	an SMP kernel
			will bring up during bootup.  maxcpus=n : n >= 0 limits
			the kernel to bring up 'n' processors. Surely after
			bootup you can bring up the other plugged cpu by executing
			"echo 1 > /sys/devices/system/cpu/cpuX/online". So maxcpus
			only takes effect during system bootup.
			While n=0 is a special case, it is equivalent to "nosmp",
			which also disables the IO APIC.

	max_loop=	[LOOP] The number of loop block devices that get
	(loop.max_loop)	unconditionally pre-created at init time. The default
			number is configured by BLK_DEV_LOOP_MIN_COUNT. Instead
			of statically allocating a predefined number, loop
			devices can be requested on-demand with the
			/dev/loop-control interface.

	mce		[X86-32] Machine Check Exception

	mce=option	[X86-64] See Documentation/x86/x86_64/boot-options.txt

	md=		[HW] RAID subsystems devices and level
			See Documentation/admin-guide/md.rst.

	mdacon=		[MDA]
			Format: <first>,<last>
			Specifies range of consoles to be captured by the MDA.

	mem=nn[KMG]	[KNL,BOOT] Force usage of a specific amount of memory
			Amount of memory to be used when the kernel is not able
			to see the whole system memory or for test.
			[X86] Work as limiting max address. Use together
			with memmap= to avoid physical address space collisions.
			Without memmap= PCI devices could be placed at addresses
			belonging to unused RAM.

	mem=nopentium	[BUGS=X86-32] Disable usage of 4MB pages for kernel
			memory.

	memchunk=nn[KMG]
			[KNL,SH] Allow user to override the default size for
			per-device physically contiguous DMA buffers.

	memhp_default_state=online/offline
			[KNL] Set the initial state for the memory hotplug
			onlining policy. If not specified, the default value is
			set according to the
			CONFIG_MEMORY_HOTPLUG_DEFAULT_ONLINE kernel config
			option.
			See Documentation/memory-hotplug.txt.

	memmap=exactmap	[KNL,X86] Enable setting of an exact
			E820 memory map, as specified by the user.
			Such memmap=exactmap lines can be constructed based on
			BIOS output or other requirements. See the memmap=nn@ss
			option description.

	memmap=nn[KMG]@ss[KMG]
			[KNL] Force usage of a specific region of memory.
			Region of memory to be used is from ss to ss+nn.
			If @ss[KMG] is omitted, it is equivalent to mem=nn[KMG],
			which limits max address to nn[KMG].
			Multiple different regions can be specified,
			comma delimited.
			Example:
				memmap=100M@2G,100M#3G,1G!1024G

	memmap=nn[KMG]#ss[KMG]
			[KNL,ACPI] Mark specific memory as ACPI data.
			Region of memory to be marked is from ss to ss+nn.

	memmap=nn[KMG]$ss[KMG]
			[KNL,ACPI] Mark specific memory as reserved.
			Region of memory to be reserved is from ss to ss+nn.
			Example: Exclude memory from 0x18690000-0x1869ffff
			         memmap=64K$0x18690000
			         or
			         memmap=0x10000$0x18690000
			Some bootloaders may need an escape character before '$',
			like Grub2, otherwise '$' and the following number
			will be eaten.

	memmap=nn[KMG]!ss[KMG]
			[KNL,X86] Mark specific memory as protected.
			Region of memory to be used, from ss to ss+nn.
			The memory region may be marked as e820 type 12 (0xc)
			and is NVDIMM or ADR memory.

	memmap=<size>%<offset>-<oldtype>+<newtype>
			[KNL,ACPI] Convert memory within the specified region
			from <oldtype> to <newtype>. If "-<oldtype>" is left
			out, the whole region will be marked as <newtype>,
			even if previously unavailable. If "+<newtype>" is left
			out, matching memory will be removed. Types are
			specified as e820 types, e.g., 1 = RAM, 2 = reserved,
			3 = ACPI, 12 = PRAM.

	memory_corruption_check=0/1 [X86]
			Some BIOSes seem to corrupt the first 64k of
			memory when doing things like suspend/resume.
			Setting this option will scan the memory
			looking for corruption.  Enabling this will
			both detect corruption and prevent the kernel
			from using the memory being corrupted.
			However, its intended as a diagnostic tool; if
			repeatable BIOS-originated corruption always
			affects the same memory, you can use memmap=
			to prevent the kernel from using that memory.

	memory_corruption_check_size=size [X86]
			By default it checks for corruption in the low
			64k, making this memory unavailable for normal
			use.  Use this parameter to scan for
			corruption in more or less memory.

	memory_corruption_check_period=seconds [X86]
			By default it checks for corruption every 60
			seconds.  Use this parameter to check at some
			other rate.  0 disables periodic checking.

	memtest=	[KNL,X86,ARM] Enable memtest
			Format: <integer>
			default : 0 <disable>
			Specifies the number of memtest passes to be
			performed. Each pass selects another test
			pattern from a given set of patterns. Memtest
			fills the memory with this pattern, validates
			memory contents and reserves bad memory
			regions that are detected.

	mem_encrypt=	[X86-64] AMD Secure Memory Encryption (SME) control
			Valid arguments: on, off
			Default (depends on kernel configuration option):
			  on  (CONFIG_AMD_MEM_ENCRYPT_ACTIVE_BY_DEFAULT=y)
			  off (CONFIG_AMD_MEM_ENCRYPT_ACTIVE_BY_DEFAULT=n)
			mem_encrypt=on:		Activate SME
			mem_encrypt=off:	Do not activate SME

			Refer to Documentation/x86/amd-memory-encryption.txt
			for details on when memory encryption can be activated.

	mem_sleep_default=	[SUSPEND] Default system suspend mode:
			s2idle  - Suspend-To-Idle
			shallow - Power-On Suspend or equivalent (if supported)
			deep    - Suspend-To-RAM or equivalent (if supported)
			See Documentation/admin-guide/pm/sleep-states.rst.

	meye.*=		[HW] Set MotionEye Camera parameters
			See Documentation/media/v4l-drivers/meye.rst.

	mfgpt_irq=	[IA-32] Specify the IRQ to use for the
			Multi-Function General Purpose Timers on AMD Geode
			platforms.

	mfgptfix	[X86-32] Fix MFGPT timers on AMD Geode platforms when
			the BIOS has incorrectly applied a workaround. TinyBIOS
			version 0.98 is known to be affected, 0.99 fixes the
			problem by letting the user disable the workaround.

	mga=		[HW,DRM]

	min_addr=nn[KMG]	[KNL,BOOT,ia64] All physical memory below this
			physical address is ignored.

	mini2440=	[ARM,HW,KNL]
			Format:[0..2][b][c][t]
			Default: "0tb"
			MINI2440 configuration specification:
			0 - The attached screen is the 3.5" TFT
			1 - The attached screen is the 7" TFT
			2 - The VGA Shield is attached (1024x768)
			Leaving out the screen size parameter will not load
			the TFT driver, and the framebuffer will be left
			unconfigured.
			b - Enable backlight. The TFT backlight pin will be
			linked to the kernel VESA blanking code and a GPIO
			LED. This parameter is not necessary when using the
			VGA shield.
			c - Enable the s3c camera interface.
			t - Reserved for enabling touchscreen support. The
			touchscreen support is not enabled in the mainstream
			kernel as of 2.6.30, a preliminary port can be found
			in the "bleeding edge" mini2440 support kernel at
			http://repo.or.cz/w/linux-2.6/mini2440.git

	mminit_loglevel=
			[KNL] When CONFIG_DEBUG_MEMORY_INIT is set, this
			parameter allows control of the logging verbosity for
			the additional memory initialisation checks. A value
			of 0 disables mminit logging and a level of 4 will
			log everything. Information is printed at KERN_DEBUG
			so loglevel=8 may also need to be specified.

	module.sig_enforce
			[KNL] When CONFIG_MODULE_SIG is set, this means that
			modules without (valid) signatures will fail to load.
			Note that if CONFIG_MODULE_SIG_FORCE is set, that
			is always true, so this option does nothing.

	module_blacklist=  [KNL] Do not load a comma-separated list of
			modules.  Useful for debugging problem modules.

	mousedev.tap_time=
			[MOUSE] Maximum time between finger touching and
			leaving touchpad surface for touch to be considered
			a tap and be reported as a left button click (for
			touchpads working in absolute mode only).
			Format: <msecs>
	mousedev.xres=	[MOUSE] Horizontal screen resolution, used for devices
			reporting absolute coordinates, such as tablets
	mousedev.yres=	[MOUSE] Vertical screen resolution, used for devices
			reporting absolute coordinates, such as tablets

	movablecore=	[KNL,X86,IA-64,PPC]
			Format: nn[KMGTPE] | nn%
			This parameter is the complement to kernelcore=, it
			specifies the amount of memory used for migratable
			allocations.  If both kernelcore and movablecore is
			specified, then kernelcore will be at *least* the
			specified value but may be more.  If movablecore on its
			own is specified, the administrator must be careful
			that the amount of memory usable for all allocations
			is not too small.

	movable_node	[KNL] Boot-time switch to make hotplugable memory
			NUMA nodes to be movable. This means that the memory
			of such nodes will be usable only for movable
			allocations which rules out almost all kernel
			allocations. Use with caution!

	MTD_Partition=	[MTD]
			Format: <name>,<region-number>,<size>,<offset>

	MTD_Region=	[MTD] Format:
			<name>,<region-number>[,<base>,<size>,<buswidth>,<altbuswidth>]

	mtdparts=	[MTD]
			See drivers/mtd/cmdlinepart.c.

	multitce=off	[PPC]  This parameter disables the use of the pSeries
			firmware feature for updating multiple TCE entries
			at a time.

	onenand.bdry=	[HW,MTD] Flex-OneNAND Boundary Configuration

			Format: [die0_boundary][,die0_lock][,die1_boundary][,die1_lock]

			boundary - index of last SLC block on Flex-OneNAND.
				   The remaining blocks are configured as MLC blocks.
			lock	 - Configure if Flex-OneNAND boundary should be locked.
				   Once locked, the boundary cannot be changed.
				   1 indicates lock status, 0 indicates unlock status.

	mtdset=		[ARM]
			ARM/S3C2412 JIVE boot control

			See arch/arm/mach-s3c2412/mach-jive.c

	mtouchusb.raw_coordinates=
			[HW] Make the MicroTouch USB driver use raw coordinates
			('y', default) or cooked coordinates ('n')

	mtrr_chunk_size=nn[KMG] [X86]
			used for mtrr cleanup. It is largest continuous chunk
			that could hold holes aka. UC entries.

	mtrr_gran_size=nn[KMG] [X86]
			Used for mtrr cleanup. It is granularity of mtrr block.
			Default is 1.
			Large value could prevent small alignment from
			using up MTRRs.

	mtrr_spare_reg_nr=n [X86]
			Format: <integer>
			Range: 0,7 : spare reg number
			Default : 1
			Used for mtrr cleanup. It is spare mtrr entries number.
			Set to 2 or more if your graphical card needs more.

	n2=		[NET] SDL Inc. RISCom/N2 synchronous serial card

	netdev=		[NET] Network devices parameters
			Format: <irq>,<io>,<mem_start>,<mem_end>,<name>
			Note that mem_start is often overloaded to mean
			something different and driver-specific.
			This usage is only documented in each driver source
			file if at all.

	nf_conntrack.acct=
			[NETFILTER] Enable connection tracking flow accounting
			0 to disable accounting
			1 to enable accounting
			Default value is 0.

	nfsaddrs=	[NFS] Deprecated.  Use ip= instead.
			See Documentation/filesystems/nfs/nfsroot.txt.

	nfsroot=	[NFS] nfs root filesystem for disk-less boxes.
			See Documentation/filesystems/nfs/nfsroot.txt.

	nfsrootdebug	[NFS] enable nfsroot debugging messages.
			See Documentation/filesystems/nfs/nfsroot.txt.

	nfs.callback_nr_threads=
			[NFSv4] set the total number of threads that the
			NFS client will assign to service NFSv4 callback
			requests.

	nfs.callback_tcpport=
			[NFS] set the TCP port on which the NFSv4 callback
			channel should listen.

	nfs.cache_getent=
			[NFS] sets the pathname to the program which is used
			to update the NFS client cache entries.

	nfs.cache_getent_timeout=
			[NFS] sets the timeout after which an attempt to
			update a cache entry is deemed to have failed.

	nfs.idmap_cache_timeout=
			[NFS] set the maximum lifetime for idmapper cache
			entries.

	nfs.enable_ino64=
			[NFS] enable 64-bit inode numbers.
			If zero, the NFS client will fake up a 32-bit inode
			number for the readdir() and stat() syscalls instead
			of returning the full 64-bit number.
			The default is to return 64-bit inode numbers.

	nfs.max_session_cb_slots=
			[NFSv4.1] Sets the maximum number of session
			slots the client will assign to the callback
			channel. This determines the maximum number of
			callbacks the client will process in parallel for
			a particular server.

	nfs.max_session_slots=
			[NFSv4.1] Sets the maximum number of session slots
			the client will attempt to negotiate with the server.
			This limits the number of simultaneous RPC requests
			that the client can send to the NFSv4.1 server.
			Note that there is little point in setting this
			value higher than the max_tcp_slot_table_limit.

	nfs.nfs4_disable_idmapping=
			[NFSv4] When set to the default of '1', this option
			ensures that both the RPC level authentication
			scheme and the NFS level operations agree to use
			numeric uids/gids if the mount is using the
			'sec=sys' security flavour. In effect it is
			disabling idmapping, which can make migration from
			legacy NFSv2/v3 systems to NFSv4 easier.
			Servers that do not support this mode of operation
			will be autodetected by the client, and it will fall
			back to using the idmapper.
			To turn off this behaviour, set the value to '0'.
	nfs.nfs4_unique_id=
			[NFS4] Specify an additional fixed unique ident-
			ification string that NFSv4 clients can insert into
			their nfs_client_id4 string.  This is typically a
			UUID that is generated at system install time.

	nfs.send_implementation_id =
			[NFSv4.1] Send client implementation identification
			information in exchange_id requests.
			If zero, no implementation identification information
			will be sent.
			The default is to send the implementation identification
			information.

	nfs.recover_lost_locks =
			[NFSv4] Attempt to recover locks that were lost due
			to a lease timeout on the server. Please note that
			doing this risks data corruption, since there are
			no guarantees that the file will remain unchanged
			after the locks are lost.
			If you want to enable the kernel legacy behaviour of
			attempting to recover these locks, then set this
			parameter to '1'.
			The default parameter value of '0' causes the kernel
			not to attempt recovery of lost locks.

	nfs4.layoutstats_timer =
			[NFSv4.2] Change the rate at which the kernel sends
			layoutstats to the pNFS metadata server.

			Setting this to value to 0 causes the kernel to use
			whatever value is the default set by the layout
			driver. A non-zero value sets the minimum interval
			in seconds between layoutstats transmissions.

	nfsd.nfs4_disable_idmapping=
			[NFSv4] When set to the default of '1', the NFSv4
			server will return only numeric uids and gids to
			clients using auth_sys, and will accept numeric uids
			and gids from such clients.  This is intended to ease
			migration from NFSv2/v3.

	nmi_debug=	[KNL,SH] Specify one or more actions to take
			when a NMI is triggered.
			Format: [state][,regs][,debounce][,die]

	nmi_watchdog=	[KNL,BUGS=X86] Debugging features for SMP kernels
			Format: [panic,][nopanic,][num]
			Valid num: 0 or 1
			0 - turn hardlockup detector in nmi_watchdog off
			1 - turn hardlockup detector in nmi_watchdog on
			When panic is specified, panic when an NMI watchdog
			timeout occurs (or 'nopanic' to override the opposite
			default). To disable both hard and soft lockup detectors,
			please see 'nowatchdog'.
			This is useful when you use a panic=... timeout and
			need the box quickly up again.

			These settings can be accessed at runtime via
			the nmi_watchdog and hardlockup_panic sysctls.

	netpoll.carrier_timeout=
			[NET] Specifies amount of time (in seconds) that
			netpoll should wait for a carrier. By default netpoll
			waits 4 seconds.

	no387		[BUGS=X86-32] Tells the kernel to use the 387 maths
			emulation library even if a 387 maths coprocessor
			is present.

	no5lvl		[X86-64] Disable 5-level paging mode. Forces
			kernel to use 4-level paging instead.

	no_console_suspend
			[HW] Never suspend the console
			Disable suspending of consoles during suspend and
			hibernate operations.  Once disabled, debugging
			messages can reach various consoles while the rest
			of the system is being put to sleep (ie, while
			debugging driver suspend/resume hooks).  This may
			not work reliably with all consoles, but is known
			to work with serial and VGA consoles.
			To facilitate more flexible debugging, we also add
			console_suspend, a printk module parameter to control
			it. Users could use console_suspend (usually
			/sys/module/printk/parameters/console_suspend) to
			turn on/off it dynamically.

	noaliencache	[MM, NUMA, SLAB] Disables the allocation of alien
			caches in the slab allocator.  Saves per-node memory,
			but will impact performance.

	noalign		[KNL,ARM]

	noaltinstr	[S390] Disables alternative instructions patching
			(CPU alternatives feature).

	noapic		[SMP,APIC] Tells the kernel to not make use of any
			IOAPICs that may be present in the system.

	noautogroup	Disable scheduler automatic task group creation.

	nobats		[PPC] Do not use BATs for mapping kernel lowmem
			on "Classic" PPC cores.

	nocache		[ARM]

	noclflush	[BUGS=X86] Don't use the CLFLUSH instruction

	nodelayacct	[KNL] Disable per-task delay accounting

	nodsp		[SH] Disable hardware DSP at boot time.

	noefi		Disable EFI runtime services support.

	noexec		[IA-64]

	noexec		[X86]
			On X86-32 available only on PAE configured kernels.
			noexec=on: enable non-executable mappings (default)
			noexec=off: disable non-executable mappings

	nosmap		[X86]
			Disable SMAP (Supervisor Mode Access Prevention)
			even if it is supported by processor.

	nosmep		[X86]
			Disable SMEP (Supervisor Mode Execution Prevention)
			even if it is supported by processor.

	noexec32	[X86-64]
			This affects only 32-bit executables.
			noexec32=on: enable non-executable mappings (default)
				read doesn't imply executable mappings
			noexec32=off: disable non-executable mappings
				read implies executable mappings

	nofpu		[MIPS,SH] Disable hardware FPU at boot time.

	nofxsr		[BUGS=X86-32] Disables x86 floating point extended
			register save and restore. The kernel will only save
			legacy floating-point registers on task switch.

	nohugeiomap	[KNL,x86] Disable kernel huge I/O mappings.

	nosmt		[KNL,S390] Disable symmetric multithreading (SMT).
			Equivalent to smt=1.

	nospectre_v2	[X86] Disable all mitigations for the Spectre variant 2
			(indirect branch prediction) vulnerability. System may
			allow data leaks with this option, which is equivalent
			to spectre_v2=off.

	nospec_store_bypass_disable
			[HW] Disable all mitigations for the Speculative Store Bypass vulnerability

	noxsave		[BUGS=X86] Disables x86 extended register state save
			and restore using xsave. The kernel will fallback to
			enabling legacy floating-point and sse state.

	noxsaveopt	[X86] Disables xsaveopt used in saving x86 extended
			register states. The kernel will fall back to use
			xsave to save the states. By using this parameter,
			performance of saving the states is degraded because
			xsave doesn't support modified optimization while
			xsaveopt supports it on xsaveopt enabled systems.

	noxsaves	[X86] Disables xsaves and xrstors used in saving and
			restoring x86 extended register state in compacted
			form of xsave area. The kernel will fall back to use
			xsaveopt and xrstor to save and restore the states
			in standard form of xsave area. By using this
			parameter, xsave area per process might occupy more
			memory on xsaves enabled systems.

	nohlt		[BUGS=ARM,SH] Tells the kernel that the sleep(SH) or
			wfi(ARM) instruction doesn't work correctly and not to
			use it. This is also useful when using JTAG debugger.

	no_file_caps	Tells the kernel not to honor file capabilities.  The
			only way then for a file to be executed with privilege
			is to be setuid root or executed by root.

	nohalt		[IA-64] Tells the kernel not to use the power saving
			function PAL_HALT_LIGHT when idle. This increases
			power-consumption. On the positive side, it reduces
			interrupt wake-up latency, which may improve performance
			in certain environments such as networked servers or
			real-time systems.

	nohibernate	[HIBERNATION] Disable hibernation and resume.

	nohz=		[KNL] Boottime enable/disable dynamic ticks
			Valid arguments: on, off
			Default: on

	nohz_full=	[KNL,BOOT,SMP,ISOL]
			The argument is a cpu list, as described above.
			In kernels built with CONFIG_NO_HZ_FULL=y, set
			the specified list of CPUs whose tick will be stopped
			whenever possible. The boot CPU will be forced outside
			the range to maintain the timekeeping.  Any CPUs
			in this list will have their RCU callbacks offloaded,
			just as if they had also been called out in the
			rcu_nocbs= boot parameter.

	noiotrap	[SH] Disables trapped I/O port accesses.

	noirqdebug	[X86-32] Disables the code which attempts to detect and
			disable unhandled interrupt sources.

	no_timer_check	[X86,APIC] Disables the code which tests for
			broken timer IRQ sources.

	noisapnp	[ISAPNP] Disables ISA PnP code.

	noinitrd	[RAM] Tells the kernel not to load any configured
			initial RAM disk.

	nointremap	[X86-64, Intel-IOMMU] Do not enable interrupt
			remapping.
			[Deprecated - use intremap=off]

	nointroute	[IA-64]

	noinvpcid	[X86] Disable the INVPCID cpu feature.

	nojitter	[IA-64] Disables jitter checking for ITC timers.

	no-kvmclock	[X86,KVM] Disable paravirtualized KVM clock driver

	no-kvmapf	[X86,KVM] Disable paravirtualized asynchronous page
			fault handling.

	no-vmw-sched-clock
			[X86,PV_OPS] Disable paravirtualized VMware scheduler
			clock and use the default one.

	no-steal-acc	[X86,KVM] Disable paravirtualized steal time accounting.
			steal time is computed, but won't influence scheduler
			behaviour

	nolapic		[X86-32,APIC] Do not enable or use the local APIC.

	nolapic_timer	[X86-32,APIC] Do not use the local APIC timer.

	noltlbs		[PPC] Do not use large page/tlb entries for kernel
			lowmem mapping on PPC40x and PPC8xx

	nomca		[IA-64] Disable machine check abort handling

	nomce		[X86-32] Disable Machine Check Exception

	nomfgpt		[X86-32] Disable Multi-Function General Purpose
			Timer usage (for AMD Geode machines).

	nonmi_ipi	[X86] Disable using NMI IPIs during panic/reboot to
			shutdown the other cpus.  Instead use the REBOOT_VECTOR
			irq.

	nomodule	Disable module load

	nopat		[X86] Disable PAT (page attribute table extension of
			pagetables) support.

	nopcid		[X86-64] Disable the PCID cpu feature.

	norandmaps	Don't use address space randomization.  Equivalent to
			echo 0 > /proc/sys/kernel/randomize_va_space

	noreplace-smp	[X86-32,SMP] Don't replace SMP instructions
			with UP alternatives

	nordrand	[X86] Disable kernel use of the RDRAND and
			RDSEED instructions even if they are supported
			by the processor.  RDRAND and RDSEED are still
			available to user space applications.

	noresume	[SWSUSP] Disables resume and restores original swap
			space.

	no-scroll	[VGA] Disables scrollback.
			This is required for the Braillex ib80-piezo Braille
			reader made by F.H. Papenmeier (Germany).

	nosbagart	[IA-64]

	nosep		[BUGS=X86-32] Disables x86 SYSENTER/SYSEXIT support.

	nosmp		[SMP] Tells an SMP kernel to act as a UP kernel,
			and disable the IO APIC.  legacy for "maxcpus=0".

	nosoftlockup	[KNL] Disable the soft-lockup detector.

	nosync		[HW,M68K] Disables sync negotiation for all devices.

	notsc		[BUGS=X86-32] Disable Time Stamp Counter

	nowatchdog	[KNL] Disable both lockup detectors, i.e.
			soft-lockup and NMI watchdog (hard-lockup).

	nowb		[ARM]

	nox2apic	[X86-64,APIC] Do not enable x2APIC mode.

	cpu0_hotplug	[X86] Turn on CPU0 hotplug feature when
			CONFIG_BOOTPARAM_HOTPLUG_CPU0 is off.
			Some features depend on CPU0. Known dependencies are:
			1. Resume from suspend/hibernate depends on CPU0.
			Suspend/hibernate will fail if CPU0 is offline and you
			need to online CPU0 before suspend/hibernate.
			2. PIC interrupts also depend on CPU0. CPU0 can't be
			removed if a PIC interrupt is detected.
			It's said poweroff/reboot may depend on CPU0 on some
			machines although I haven't seen such issues so far
			after CPU0 is offline on a few tested machines.
			If the dependencies are under your control, you can
			turn on cpu0_hotplug.

	nps_mtm_hs_ctr=	[KNL,ARC]
			This parameter sets the maximum duration, in
			cycles, each HW thread of the CTOP can run
			without interruptions, before HW switches it.
			The actual maximum duration is 16 times this
			parameter's value.
			Format: integer between 1 and 255
			Default: 255

	nptcg=		[IA-64] Override max number of concurrent global TLB
			purges which is reported from either PAL_VM_SUMMARY or
			SAL PALO.

	nr_cpus=	[SMP] Maximum number of processors that	an SMP kernel
			could support.  nr_cpus=n : n >= 1 limits the kernel to
			support 'n' processors. It could be larger than the
			number of already plugged CPU during bootup, later in
			runtime you can physically add extra cpu until it reaches
			n. So during boot up some boot time memory for per-cpu
			variables need be pre-allocated for later physical cpu
			hot plugging.

	nr_uarts=	[SERIAL] maximum number of UARTs to be registered.

	numa_balancing=	[KNL,X86] Enable or disable automatic NUMA balancing.
			Allowed values are enable and disable

	numa_zonelist_order= [KNL, BOOT] Select zonelist order for NUMA.
			'node', 'default' can be specified
			This can be set from sysctl after boot.
			See Documentation/sysctl/vm.txt for details.

	ohci1394_dma=early	[HW] enable debugging via the ohci1394 driver.
			See Documentation/debugging-via-ohci1394.txt for more
			info.

	olpc_ec_timeout= [OLPC] ms delay when issuing EC commands
			Rather than timing out after 20 ms if an EC
			command is not properly ACKed, override the length
			of the timeout.  We have interrupts disabled while
			waiting for the ACK, so if this is set too high
			interrupts *may* be lost!

	omap_mux=	[OMAP] Override bootloader pin multiplexing.
			Format: <mux_mode0.mode_name=value>...
			For example, to override I2C bus2:
			omap_mux=i2c2_scl.i2c2_scl=0x100,i2c2_sda.i2c2_sda=0x100

	oprofile.timer=	[HW]
			Use timer interrupt instead of performance counters

	oprofile.cpu_type=	Force an oprofile cpu type
			This might be useful if you have an older oprofile
			userland or if you want common events.
			Format: { arch_perfmon }
			arch_perfmon: [X86] Force use of architectural
				perfmon on Intel CPUs instead of the
				CPU specific event set.
			timer: [X86] Force use of architectural NMI
				timer mode (see also oprofile.timer
				for generic hr timer mode)

	oops=panic	Always panic on oopses. Default is to just kill the
			process, but there is a small probability of
			deadlocking the machine.
			This will also cause panics on machine check exceptions.
			Useful together with panic=30 to trigger a reboot.

	page_owner=	[KNL] Boot-time page_owner enabling option.
			Storage of the information about who allocated
			each page is disabled in default. With this switch,
			we can turn it on.
			on: enable the feature

	page_poison=	[KNL] Boot-time parameter changing the state of
			poisoning on the buddy allocator.
			off: turn off poisoning
			on: turn on poisoning

	panic=		[KNL] Kernel behaviour on panic: delay <timeout>
			timeout > 0: seconds before rebooting
			timeout = 0: wait forever
			timeout < 0: reboot immediately
			Format: <timeout>

	panic_on_warn	panic() instead of WARN().  Useful to cause kdump
			on a WARN().

	crash_kexec_post_notifiers
			Run kdump after running panic-notifiers and dumping
			kmsg. This only for the users who doubt kdump always
			succeeds in any situation.
			Note that this also increases risks of kdump failure,
			because some panic notifiers can make the crashed
			kernel more unstable.

	parkbd.port=	[HW] Parallel port number the keyboard adapter is
			connected to, default is 0.
			Format: <parport#>
	parkbd.mode=	[HW] Parallel port keyboard adapter mode of operation,
			0 for XT, 1 for AT (default is AT).
			Format: <mode>

	parport=	[HW,PPT] Specify parallel ports. 0 disables.
			Format: { 0 | auto | 0xBBB[,IRQ[,DMA]] }
			Use 'auto' to force the driver to use any
			IRQ/DMA settings detected (the default is to
			ignore detected IRQ/DMA settings because of
			possible conflicts). You can specify the base
			address, IRQ, and DMA settings; IRQ and DMA
			should be numbers, or 'auto' (for using detected
			settings on that particular port), or 'nofifo'
			(to avoid using a FIFO even if it is detected).
			Parallel ports are assigned in the order they
			are specified on the command line, starting
			with parport0.

	parport_init_mode=	[HW,PPT]
			Configure VIA parallel port to operate in
			a specific mode. This is necessary on Pegasos
			computer where firmware has no options for setting
			up parallel port mode and sets it to spp.
			Currently this function knows 686a and 8231 chips.
			Format: [spp|ps2|epp|ecp|ecpepp]

	pause_on_oops=
			Halt all CPUs after the first oops has been printed for
			the specified number of seconds.  This is to be used if
			your oopses keep scrolling off the screen.

	pcbit=		[HW,ISDN]

	pcd.		[PARIDE]
			See header of drivers/block/paride/pcd.c.
			See also Documentation/blockdev/paride.txt.

<<<<<<< HEAD
	pci=option[,option...]	[PCI] various PCI subsystem options.

				Some options herein operate on a specific device
				or a set of devices (<pci_dev>). These are
				specified in one of the following formats:

				[<domain>:]<bus>:<dev>.<func>[/<dev>.<func>]*
				pci:<vendor>:<device>[:<subvendor>:<subdevice>]

				Note: the first format specifies a PCI
				bus/device/function address which may change
				if new hardware is inserted, if motherboard
				firmware changes, or due to changes caused
				by other kernel parameters. If the
				domain is left unspecified, it is
				taken to be zero. Optionally, a path
				to a device through multiple device/function
				addresses can be specified after the base
				address (this is more robust against
				renumbering issues).  The second format
				selects devices using IDs from the
				configuration space which may match multiple
				devices in the system.

		earlydump	[X86] dump PCI config space before the kernel
=======
	pci=option[,option...]	[PCI] various PCI subsystem options:
		earlydump	dump PCI config space before the kernel
>>>>>>> 783e8496
				changes anything
		off		[X86] don't probe for the PCI bus
		bios		[X86-32] force use of PCI BIOS, don't access
				the hardware directly. Use this if your machine
				has a non-standard PCI host bridge.
		nobios		[X86-32] disallow use of PCI BIOS, only direct
				hardware access methods are allowed. Use this
				if you experience crashes upon bootup and you
				suspect they are caused by the BIOS.
		conf1		[X86] Force use of PCI Configuration Access
				Mechanism 1 (config address in IO port 0xCF8,
				data in IO port 0xCFC, both 32-bit).
		conf2		[X86] Force use of PCI Configuration Access
				Mechanism 2 (IO port 0xCF8 is an 8-bit port for
				the function, IO port 0xCFA, also 8-bit, sets
				bus number. The config space is then accessed
				through ports 0xC000-0xCFFF).
				See http://wiki.osdev.org/PCI for more info
				on the configuration access mechanisms.
		noaer		[PCIE] If the PCIEAER kernel config parameter is
				enabled, this kernel boot option can be used to
				disable the use of PCIE advanced error reporting.
		nodomains	[PCI] Disable support for multiple PCI
				root domains (aka PCI segments, in ACPI-speak).
		nommconf	[X86] Disable use of MMCONFIG for PCI
				Configuration
		check_enable_amd_mmconf [X86] check for and enable
				properly configured MMIO access to PCI
				config space on AMD family 10h CPU
		nomsi		[MSI] If the PCI_MSI kernel config parameter is
				enabled, this kernel boot option can be used to
				disable the use of MSI interrupts system-wide.
		noioapicquirk	[APIC] Disable all boot interrupt quirks.
				Safety option to keep boot IRQs enabled. This
				should never be necessary.
		ioapicreroute	[APIC] Enable rerouting of boot IRQs to the
				primary IO-APIC for bridges that cannot disable
				boot IRQs. This fixes a source of spurious IRQs
				when the system masks IRQs.
		noioapicreroute	[APIC] Disable workaround that uses the
				boot IRQ equivalent of an IRQ that connects to
				a chipset where boot IRQs cannot be disabled.
				The opposite of ioapicreroute.
		biosirq		[X86-32] Use PCI BIOS calls to get the interrupt
				routing table. These calls are known to be buggy
				on several machines and they hang the machine
				when used, but on other computers it's the only
				way to get the interrupt routing table. Try
				this option if the kernel is unable to allocate
				IRQs or discover secondary PCI buses on your
				motherboard.
		rom		[X86] Assign address space to expansion ROMs.
				Use with caution as certain devices share
				address decoders between ROMs and other
				resources.
		norom		[X86] Do not assign address space to
				expansion ROMs that do not already have
				BIOS assigned address ranges.
		nobar		[X86] Do not assign address space to the
				BARs that weren't assigned by the BIOS.
		irqmask=0xMMMM	[X86] Set a bit mask of IRQs allowed to be
				assigned automatically to PCI devices. You can
				make the kernel exclude IRQs of your ISA cards
				this way.
		pirqaddr=0xAAAAA	[X86] Specify the physical address
				of the PIRQ table (normally generated
				by the BIOS) if it is outside the
				F0000h-100000h range.
		lastbus=N	[X86] Scan all buses thru bus #N. Can be
				useful if the kernel is unable to find your
				secondary buses and you want to tell it
				explicitly which ones they are.
		assign-busses	[X86] Always assign all PCI bus
				numbers ourselves, overriding
				whatever the firmware may have done.
		usepirqmask	[X86] Honor the possible IRQ mask stored
				in the BIOS $PIR table. This is needed on
				some systems with broken BIOSes, notably
				some HP Pavilion N5400 and Omnibook XE3
				notebooks. This will have no effect if ACPI
				IRQ routing is enabled.
		noacpi		[X86] Do not use ACPI for IRQ routing
				or for PCI scanning.
		use_crs		[X86] Use PCI host bridge window information
				from ACPI.  On BIOSes from 2008 or later, this
				is enabled by default.  If you need to use this,
				please report a bug.
		nocrs		[X86] Ignore PCI host bridge windows from ACPI.
				If you need to use this, please report a bug.
		routeirq	Do IRQ routing for all PCI devices.
				This is normally done in pci_enable_device(),
				so this option is a temporary workaround
				for broken drivers that don't call it.
		skip_isa_align	[X86] do not align io start addr, so can
				handle more pci cards
		noearly		[X86] Don't do any early type 1 scanning.
				This might help on some broken boards which
				machine check when some devices' config space
				is read. But various workarounds are disabled
				and some IOMMU drivers will not work.
		bfsort		Sort PCI devices into breadth-first order.
				This sorting is done to get a device
				order compatible with older (<= 2.4) kernels.
		nobfsort	Don't sort PCI devices into breadth-first order.
		pcie_bus_tune_off	Disable PCIe MPS (Max Payload Size)
				tuning and use the BIOS-configured MPS defaults.
		pcie_bus_safe	Set every device's MPS to the largest value
				supported by all devices below the root complex.
		pcie_bus_perf	Set device MPS to the largest allowable MPS
				based on its parent bus. Also set MRRS (Max
				Read Request Size) to the largest supported
				value (no larger than the MPS that the device
				or bus can support) for best performance.
		pcie_bus_peer2peer	Set every device's MPS to 128B, which
				every device is guaranteed to support. This
				configuration allows peer-to-peer DMA between
				any pair of devices, possibly at the cost of
				reduced performance.  This also guarantees
				that hot-added devices will work.
		cbiosize=nn[KMG]	The fixed amount of bus space which is
				reserved for the CardBus bridge's IO window.
				The default value is 256 bytes.
		cbmemsize=nn[KMG]	The fixed amount of bus space which is
				reserved for the CardBus bridge's memory
				window. The default value is 64 megabytes.
		resource_alignment=
				Format:
				[<order of align>@]<pci_dev>[; ...]
				Specifies alignment and device to reassign
				aligned memory resources. How to
				specify the device is described above.
				If <order of align> is not specified,
				PAGE_SIZE is used as alignment.
				PCI-PCI bridge can be specified, if resource
				windows need to be expanded.
				To specify the alignment for several
				instances of a device, the PCI vendor,
				device, subvendor, and subdevice may be
				specified, e.g., 4096@pci:8086:9c22:103c:198f
		ecrc=		Enable/disable PCIe ECRC (transaction layer
				end-to-end CRC checking).
				bios: Use BIOS/firmware settings. This is the
				the default.
				off: Turn ECRC off
				on: Turn ECRC on.
		hpiosize=nn[KMG]	The fixed amount of bus space which is
				reserved for hotplug bridge's IO window.
				Default size is 256 bytes.
		hpmemsize=nn[KMG]	The fixed amount of bus space which is
				reserved for hotplug bridge's memory window.
				Default size is 2 megabytes.
		hpbussize=nn	The minimum amount of additional bus numbers
				reserved for buses below a hotplug bridge.
				Default is 1.
		realloc=	Enable/disable reallocating PCI bridge resources
				if allocations done by BIOS are too small to
				accommodate resources required by all child
				devices.
				off: Turn realloc off
				on: Turn realloc on
		realloc		same as realloc=on
		noari		do not use PCIe ARI.
		noats		[PCIE, Intel-IOMMU, AMD-IOMMU]
				do not use PCIe ATS (and IOMMU device IOTLB).
		pcie_scan_all	Scan all possible PCIe devices.  Otherwise we
				only look for one device below a PCIe downstream
				port.
		big_root_window	Try to add a big 64bit memory window to the PCIe
				root complex on AMD CPUs. Some GFX hardware
				can resize a BAR to allow access to all VRAM.
				Adding the window is slightly risky (it may
				conflict with unreported devices), so this
				taints the kernel.
		disable_acs_redir=<pci_dev>[; ...]
				Specify one or more PCI devices (in the format
				specified above) separated by semicolons.
				Each device specified will have the PCI ACS
				redirect capabilities forced off which will
				allow P2P traffic between devices through
				bridges without forcing it upstream. Note:
				this removes isolation between devices and
				may put more devices in an IOMMU group.

	pcie_aspm=	[PCIE] Forcibly enable or disable PCIe Active State Power
			Management.
		off	Disable ASPM.
		force	Enable ASPM even on devices that claim not to support it.
			WARNING: Forcing ASPM on may cause system lockups.

	pcie_ports=	[PCIE] PCIe port services handling:
		native	Use native PCIe services (PME, AER, DPC, PCIe hotplug)
			even if the platform doesn't give the OS permission to
			use them.  This may cause conflicts if the platform
			also tries to use these services.
		compat	Disable native PCIe services (PME, AER, DPC, PCIe
			hotplug).

	pcie_port_pm=	[PCIE] PCIe port power management handling:
		off	Disable power management of all PCIe ports
		force	Forcibly enable power management of all PCIe ports

	pcie_pme=	[PCIE,PM] Native PCIe PME signaling options:
		nomsi	Do not use MSI for native PCIe PME signaling (this makes
			all PCIe root ports use INTx for all services).

	pcmv=		[HW,PCMCIA] BadgePAD 4

	pd_ignore_unused
			[PM]
			Keep all power-domains already enabled by bootloader on,
			even if no driver has claimed them. This is useful
			for debug and development, but should not be
			needed on a platform with proper driver support.

	pd.		[PARIDE]
			See Documentation/blockdev/paride.txt.

	pdcchassis=	[PARISC,HW] Disable/Enable PDC Chassis Status codes at
			boot time.
			Format: { 0 | 1 }
			See arch/parisc/kernel/pdc_chassis.c

	percpu_alloc=	Select which percpu first chunk allocator to use.
			Currently supported values are "embed" and "page".
			Archs may support subset or none of the	selections.
			See comments in mm/percpu.c for details on each
			allocator.  This parameter is primarily	for debugging
			and performance comparison.

	pf.		[PARIDE]
			See Documentation/blockdev/paride.txt.

	pg.		[PARIDE]
			See Documentation/blockdev/paride.txt.

	pirq=		[SMP,APIC] Manual mp-table setup
			See Documentation/x86/i386/IO-APIC.txt.

	plip=		[PPT,NET] Parallel port network link
			Format: { parport<nr> | timid | 0 }
			See also Documentation/admin-guide/parport.rst.

	pmtmr=		[X86] Manual setup of pmtmr I/O Port.
			Override pmtimer IOPort with a hex value.
			e.g. pmtmr=0x508

	pnp.debug=1	[PNP]
			Enable PNP debug messages (depends on the
			CONFIG_PNP_DEBUG_MESSAGES option).  Change at run-time
			via /sys/module/pnp/parameters/debug.  We always show
			current resource usage; turning this on also shows
			possible settings and some assignment information.

	pnpacpi=	[ACPI]
			{ off }

	pnpbios=	[ISAPNP]
			{ on | off | curr | res | no-curr | no-res }

	pnp_reserve_irq=
			[ISAPNP] Exclude IRQs for the autoconfiguration

	pnp_reserve_dma=
			[ISAPNP] Exclude DMAs for the autoconfiguration

	pnp_reserve_io=	[ISAPNP] Exclude I/O ports for the autoconfiguration
			Ranges are in pairs (I/O port base and size).

	pnp_reserve_mem=
			[ISAPNP] Exclude memory regions for the
			autoconfiguration.
			Ranges are in pairs (memory base and size).

	ports=		[IP_VS_FTP] IPVS ftp helper module
			Default is 21.
			Up to 8 (IP_VS_APP_MAX_PORTS) ports
			may be specified.
			Format: <port>,<port>....

	powersave=off	[PPC] This option disables power saving features.
			It specifically disables cpuidle and sets the
			platform machine description specific power_save
			function to NULL. On Idle the CPU just reduces
			execution priority.

	ppc_strict_facility_enable
			[PPC] This option catches any kernel floating point,
			Altivec, VSX and SPE outside of regions specifically
			allowed (eg kernel_enable_fpu()/kernel_disable_fpu()).
			There is some performance impact when enabling this.

	ppc_tm=		[PPC]
			Format: {"off"}
			Disable Hardware Transactional Memory

	print-fatal-signals=
			[KNL] debug: print fatal signals

			If enabled, warn about various signal handling
			related application anomalies: too many signals,
			too many POSIX.1 timers, fatal signals causing a
			coredump - etc.

			If you hit the warning due to signal overflow,
			you might want to try "ulimit -i unlimited".

			default: off.

	printk.always_kmsg_dump=
			Trigger kmsg_dump for cases other than kernel oops or
			panics
			Format: <bool>  (1/Y/y=enable, 0/N/n=disable)
			default: disabled

	printk.devkmsg={on,off,ratelimit}
			Control writing to /dev/kmsg.
			on - unlimited logging to /dev/kmsg from userspace
			off - logging to /dev/kmsg disabled
			ratelimit - ratelimit the logging
			Default: ratelimit

	printk.time=	Show timing data prefixed to each printk message line
			Format: <bool>  (1/Y/y=enable, 0/N/n=disable)

	processor.max_cstate=	[HW,ACPI]
			Limit processor to maximum C-state
			max_cstate=9 overrides any DMI blacklist limit.

	processor.nocst	[HW,ACPI]
			Ignore the _CST method to determine C-states,
			instead using the legacy FADT method

	profile=	[KNL] Enable kernel profiling via /proc/profile
			Format: [<profiletype>,]<number>
			Param: <profiletype>: "schedule", "sleep", or "kvm"
				[defaults to kernel profiling]
			Param: "schedule" - profile schedule points.
			Param: "sleep" - profile D-state sleeping (millisecs).
				Requires CONFIG_SCHEDSTATS
			Param: "kvm" - profile VM exits.
			Param: <number> - step/bucket size as a power of 2 for
				statistical time based profiling.

	prompt_ramdisk=	[RAM] List of RAM disks to prompt for floppy disk
			before loading.
			See Documentation/blockdev/ramdisk.txt.

	psmouse.proto=	[HW,MOUSE] Highest PS2 mouse protocol extension to
			probe for; one of (bare|imps|exps|lifebook|any).
	psmouse.rate=	[HW,MOUSE] Set desired mouse report rate, in reports
			per second.
	psmouse.resetafter=	[HW,MOUSE]
			Try to reset the device after so many bad packets
			(0 = never).
	psmouse.resolution=
			[HW,MOUSE] Set desired mouse resolution, in dpi.
	psmouse.smartscroll=
			[HW,MOUSE] Controls Logitech smartscroll autorepeat.
			0 = disabled, 1 = enabled (default).

	pstore.backend=	Specify the name of the pstore backend to use

	pt.		[PARIDE]
			See Documentation/blockdev/paride.txt.

	pti=		[X86_64] Control Page Table Isolation of user and
			kernel address spaces.  Disabling this feature
			removes hardening, but improves performance of
			system calls and interrupts.

			on   - unconditionally enable
			off  - unconditionally disable
			auto - kernel detects whether your CPU model is
			       vulnerable to issues that PTI mitigates

			Not specifying this option is equivalent to pti=auto.

	nopti		[X86_64]
			Equivalent to pti=off

	pty.legacy_count=
			[KNL] Number of legacy pty's. Overwrites compiled-in
			default number.

	quiet		[KNL] Disable most log messages

	r128=		[HW,DRM]

	raid=		[HW,RAID]
			See Documentation/admin-guide/md.rst.

	ramdisk_size=	[RAM] Sizes of RAM disks in kilobytes
			See Documentation/blockdev/ramdisk.txt.

	ras=option[,option,...]	[KNL] RAS-specific options

		cec_disable	[X86]
				Disable the Correctable Errors Collector,
				see CONFIG_RAS_CEC help text.

	rcu_nocbs=	[KNL]
			The argument is a cpu list, as described above.

			In kernels built with CONFIG_RCU_NOCB_CPU=y, set
			the specified list of CPUs to be no-callback CPUs.
			Invocation of these CPUs' RCU callbacks will
			be offloaded to "rcuox/N" kthreads created for
			that purpose, where "x" is "b" for RCU-bh, "p"
			for RCU-preempt, and "s" for RCU-sched, and "N"
			is the CPU number.  This reduces OS jitter on the
			offloaded CPUs, which can be useful for HPC and
			real-time workloads.  It can also improve energy
			efficiency for asymmetric multiprocessors.

	rcu_nocb_poll	[KNL]
			Rather than requiring that offloaded CPUs
			(specified by rcu_nocbs= above) explicitly
			awaken the corresponding "rcuoN" kthreads,
			make these kthreads poll for callbacks.
			This improves the real-time response for the
			offloaded CPUs by relieving them of the need to
			wake up the corresponding kthread, but degrades
			energy efficiency by requiring that the kthreads
			periodically wake up to do the polling.

	rcutree.blimit=	[KNL]
			Set maximum number of finished RCU callbacks to
			process in one batch.

	rcutree.dump_tree=	[KNL]
			Dump the structure of the rcu_node combining tree
			out at early boot.  This is used for diagnostic
			purposes, to verify correct tree setup.

	rcutree.gp_cleanup_delay=	[KNL]
			Set the number of jiffies to delay each step of
			RCU grace-period cleanup.

	rcutree.gp_init_delay=	[KNL]
			Set the number of jiffies to delay each step of
			RCU grace-period initialization.

	rcutree.gp_preinit_delay=	[KNL]
			Set the number of jiffies to delay each step of
			RCU grace-period pre-initialization, that is,
			the propagation of recent CPU-hotplug changes up
			the rcu_node combining tree.

	rcutree.rcu_fanout_exact= [KNL]
			Disable autobalancing of the rcu_node combining
			tree.  This is used by rcutorture, and might
			possibly be useful for architectures having high
			cache-to-cache transfer latencies.

	rcutree.rcu_fanout_leaf= [KNL]
			Change the number of CPUs assigned to each
			leaf rcu_node structure.  Useful for very
			large systems, which will choose the value 64,
			and for NUMA systems with large remote-access
			latencies, which will choose a value aligned
			with the appropriate hardware boundaries.

	rcutree.jiffies_till_sched_qs= [KNL]
			Set required age in jiffies for a
			given grace period before RCU starts
			soliciting quiescent-state help from
			rcu_note_context_switch().

	rcutree.jiffies_till_first_fqs= [KNL]
			Set delay from grace-period initialization to
			first attempt to force quiescent states.
			Units are jiffies, minimum value is zero,
			and maximum value is HZ.

	rcutree.jiffies_till_next_fqs= [KNL]
			Set delay between subsequent attempts to force
			quiescent states.  Units are jiffies, minimum
			value is one, and maximum value is HZ.

	rcutree.kthread_prio= 	 [KNL,BOOT]
			Set the SCHED_FIFO priority of the RCU per-CPU
			kthreads (rcuc/N). This value is also used for
			the priority of the RCU boost threads (rcub/N)
			and for the RCU grace-period kthreads (rcu_bh,
			rcu_preempt, and rcu_sched). If RCU_BOOST is
			set, valid values are 1-99 and the default is 1
			(the least-favored priority).  Otherwise, when
			RCU_BOOST is not set, valid values are 0-99 and
			the default is zero (non-realtime operation).

	rcutree.rcu_nocb_leader_stride= [KNL]
			Set the number of NOCB kthread groups, which
			defaults to the square root of the number of
			CPUs.  Larger numbers reduces the wakeup overhead
			on the per-CPU grace-period kthreads, but increases
			that same overhead on each group's leader.

	rcutree.qhimark= [KNL]
			Set threshold of queued RCU callbacks beyond which
			batch limiting is disabled.

	rcutree.qlowmark= [KNL]
			Set threshold of queued RCU callbacks below which
			batch limiting is re-enabled.

	rcutree.rcu_idle_gp_delay= [KNL]
			Set wakeup interval for idle CPUs that have
			RCU callbacks (RCU_FAST_NO_HZ=y).

	rcutree.rcu_idle_lazy_gp_delay= [KNL]
			Set wakeup interval for idle CPUs that have
			only "lazy" RCU callbacks (RCU_FAST_NO_HZ=y).
			Lazy RCU callbacks are those which RCU can
			prove do nothing more than free memory.

	rcutree.rcu_kick_kthreads= [KNL]
			Cause the grace-period kthread to get an extra
			wake_up() if it sleeps three times longer than
			it should at force-quiescent-state time.
			This wake_up() will be accompanied by a
			WARN_ONCE() splat and an ftrace_dump().

	rcuperf.gp_async= [KNL]
			Measure performance of asynchronous
			grace-period primitives such as call_rcu().

	rcuperf.gp_async_max= [KNL]
			Specify the maximum number of outstanding
			callbacks per writer thread.  When a writer
			thread exceeds this limit, it invokes the
			corresponding flavor of rcu_barrier() to allow
			previously posted callbacks to drain.

	rcuperf.gp_exp= [KNL]
			Measure performance of expedited synchronous
			grace-period primitives.

	rcuperf.holdoff= [KNL]
			Set test-start holdoff period.  The purpose of
			this parameter is to delay the start of the
			test until boot completes in order to avoid
			interference.

	rcuperf.nreaders= [KNL]
			Set number of RCU readers.  The value -1 selects
			N, where N is the number of CPUs.  A value
			"n" less than -1 selects N-n+1, where N is again
			the number of CPUs.  For example, -2 selects N
			(the number of CPUs), -3 selects N+1, and so on.
			A value of "n" less than or equal to -N selects
			a single reader.

	rcuperf.nwriters= [KNL]
			Set number of RCU writers.  The values operate
			the same as for rcuperf.nreaders.
			N, where N is the number of CPUs

	rcuperf.perf_type= [KNL]
			Specify the RCU implementation to test.

	rcuperf.shutdown= [KNL]
			Shut the system down after performance tests
			complete.  This is useful for hands-off automated
			testing.

	rcuperf.verbose= [KNL]
			Enable additional printk() statements.

	rcuperf.writer_holdoff= [KNL]
			Write-side holdoff between grace periods,
			in microseconds.  The default of zero says
			no holdoff.

	rcutorture.cbflood_inter_holdoff= [KNL]
			Set holdoff time (jiffies) between successive
			callback-flood tests.

	rcutorture.cbflood_intra_holdoff= [KNL]
			Set holdoff time (jiffies) between successive
			bursts of callbacks within a given callback-flood
			test.

	rcutorture.cbflood_n_burst= [KNL]
			Set the number of bursts making up a given
			callback-flood test.  Set this to zero to
			disable callback-flood testing.

	rcutorture.cbflood_n_per_burst= [KNL]
			Set the number of callbacks to be registered
			in a given burst of a callback-flood test.

	rcutorture.fqs_duration= [KNL]
			Set duration of force_quiescent_state bursts
			in microseconds.

	rcutorture.fqs_holdoff= [KNL]
			Set holdoff time within force_quiescent_state bursts
			in microseconds.

	rcutorture.fqs_stutter= [KNL]
			Set wait time between force_quiescent_state bursts
			in seconds.

	rcutorture.gp_cond= [KNL]
			Use conditional/asynchronous update-side
			primitives, if available.

	rcutorture.gp_exp= [KNL]
			Use expedited update-side primitives, if available.

	rcutorture.gp_normal= [KNL]
			Use normal (non-expedited) asynchronous
			update-side primitives, if available.

	rcutorture.gp_sync= [KNL]
			Use normal (non-expedited) synchronous
			update-side primitives, if available.  If all
			of rcutorture.gp_cond=, rcutorture.gp_exp=,
			rcutorture.gp_normal=, and rcutorture.gp_sync=
			are zero, rcutorture acts as if is interpreted
			they are all non-zero.

	rcutorture.n_barrier_cbs= [KNL]
			Set callbacks/threads for rcu_barrier() testing.

	rcutorture.nfakewriters= [KNL]
			Set number of concurrent RCU writers.  These just
			stress RCU, they don't participate in the actual
			test, hence the "fake".

	rcutorture.nreaders= [KNL]
			Set number of RCU readers.  The value -1 selects
			N-1, where N is the number of CPUs.  A value
			"n" less than -1 selects N-n-2, where N is again
			the number of CPUs.  For example, -2 selects N
			(the number of CPUs), -3 selects N+1, and so on.

	rcutorture.object_debug= [KNL]
			Enable debug-object double-call_rcu() testing.

	rcutorture.onoff_holdoff= [KNL]
			Set time (s) after boot for CPU-hotplug testing.

	rcutorture.onoff_interval= [KNL]
			Set time (s) between CPU-hotplug operations, or
			zero to disable CPU-hotplug testing.

	rcutorture.shuffle_interval= [KNL]
			Set task-shuffle interval (s).  Shuffling tasks
			allows some CPUs to go into dyntick-idle mode
			during the rcutorture test.

	rcutorture.shutdown_secs= [KNL]
			Set time (s) after boot system shutdown.  This
			is useful for hands-off automated testing.

	rcutorture.stall_cpu= [KNL]
			Duration of CPU stall (s) to test RCU CPU stall
			warnings, zero to disable.

	rcutorture.stall_cpu_holdoff= [KNL]
			Time to wait (s) after boot before inducing stall.

	rcutorture.stall_cpu_irqsoff= [KNL]
			Disable interrupts while stalling if set.

	rcutorture.stat_interval= [KNL]
			Time (s) between statistics printk()s.

	rcutorture.stutter= [KNL]
			Time (s) to stutter testing, for example, specifying
			five seconds causes the test to run for five seconds,
			wait for five seconds, and so on.  This tests RCU's
			ability to transition abruptly to and from idle.

	rcutorture.test_boost= [KNL]
			Test RCU priority boosting?  0=no, 1=maybe, 2=yes.
			"Maybe" means test if the RCU implementation
			under test support RCU priority boosting.

	rcutorture.test_boost_duration= [KNL]
			Duration (s) of each individual boost test.

	rcutorture.test_boost_interval= [KNL]
			Interval (s) between each boost test.

	rcutorture.test_no_idle_hz= [KNL]
			Test RCU's dyntick-idle handling.  See also the
			rcutorture.shuffle_interval parameter.

	rcutorture.torture_type= [KNL]
			Specify the RCU implementation to test.

	rcutorture.verbose= [KNL]
			Enable additional printk() statements.

	rcupdate.rcu_cpu_stall_suppress= [KNL]
			Suppress RCU CPU stall warning messages.

	rcupdate.rcu_cpu_stall_timeout= [KNL]
			Set timeout for RCU CPU stall warning messages.

	rcupdate.rcu_expedited= [KNL]
			Use expedited grace-period primitives, for
			example, synchronize_rcu_expedited() instead
			of synchronize_rcu().  This reduces latency,
			but can increase CPU utilization, degrade
			real-time latency, and degrade energy efficiency.
			No effect on CONFIG_TINY_RCU kernels.

	rcupdate.rcu_normal= [KNL]
			Use only normal grace-period primitives,
			for example, synchronize_rcu() instead of
			synchronize_rcu_expedited().  This improves
			real-time latency, CPU utilization, and
			energy efficiency, but can expose users to
			increased grace-period latency.  This parameter
			overrides rcupdate.rcu_expedited.  No effect on
			CONFIG_TINY_RCU kernels.

	rcupdate.rcu_normal_after_boot= [KNL]
			Once boot has completed (that is, after
			rcu_end_inkernel_boot() has been invoked), use
			only normal grace-period primitives.  No effect
			on CONFIG_TINY_RCU kernels.

	rcupdate.rcu_task_stall_timeout= [KNL]
			Set timeout in jiffies for RCU task stall warning
			messages.  Disable with a value less than or equal
			to zero.

	rcupdate.rcu_self_test= [KNL]
			Run the RCU early boot self tests

	rcupdate.rcu_self_test_bh= [KNL]
			Run the RCU bh early boot self tests

	rcupdate.rcu_self_test_sched= [KNL]
			Run the RCU sched early boot self tests

	rdinit=		[KNL]
			Format: <full_path>
			Run specified binary instead of /init from the ramdisk,
			used for early userspace startup. See initrd.

	rdt=		[HW,X86,RDT]
			Turn on/off individual RDT features. List is:
			cmt, mbmtotal, mbmlocal, l3cat, l3cdp, l2cat, l2cdp,
			mba.
			E.g. to turn on cmt and turn off mba use:
				rdt=cmt,!mba

	reboot=		[KNL]
			Format (x86 or x86_64):
				[w[arm] | c[old] | h[ard] | s[oft] | g[pio]] \
				[[,]s[mp]#### \
				[[,]b[ios] | a[cpi] | k[bd] | t[riple] | e[fi] | p[ci]] \
				[[,]f[orce]
			Where reboot_mode is one of warm (soft) or cold (hard) or gpio,
			      reboot_type is one of bios, acpi, kbd, triple, efi, or pci,
			      reboot_force is either force or not specified,
			      reboot_cpu is s[mp]#### with #### being the processor
					to be used for rebooting.

	relax_domain_level=
			[KNL, SMP] Set scheduler's default relax_domain_level.
			See Documentation/cgroup-v1/cpusets.txt.

	reserve=	[KNL,BUGS] Force kernel to ignore I/O ports or memory
			Format: <base1>,<size1>[,<base2>,<size2>,...]
			Reserve I/O ports or memory so the kernel won't use
			them.  If <base> is less than 0x10000, the region
			is assumed to be I/O ports; otherwise it is memory.

	reservetop=	[X86-32]
			Format: nn[KMG]
			Reserves a hole at the top of the kernel virtual
			address space.

	reservelow=	[X86]
			Format: nn[K]
			Set the amount of memory to reserve for BIOS at
			the bottom of the address space.

	reset_devices	[KNL] Force drivers to reset the underlying device
			during initialization.

	resume=		[SWSUSP]
			Specify the partition device for software suspend
			Format:
			{/dev/<dev> | PARTUUID=<uuid> | <int>:<int> | <hex>}

	resume_offset=	[SWSUSP]
			Specify the offset from the beginning of the partition
			given by "resume=" at which the swap header is located,
			in <PAGE_SIZE> units (needed only for swap files).
			See  Documentation/power/swsusp-and-swap-files.txt

	resumedelay=	[HIBERNATION] Delay (in seconds) to pause before attempting to
			read the resume files

	resumewait	[HIBERNATION] Wait (indefinitely) for resume device to show up.
			Useful for devices that are detected asynchronously
			(e.g. USB and MMC devices).

	hibernate=	[HIBERNATION]
		noresume	Don't check if there's a hibernation image
				present during boot.
		nocompress	Don't compress/decompress hibernation images.
		no		Disable hibernation and resume.
		protect_image	Turn on image protection during restoration
				(that will set all pages holding image data
				during restoration read-only).

	retain_initrd	[RAM] Keep initrd memory after extraction

	rfkill.default_state=
		0	"airplane mode".  All wifi, bluetooth, wimax, gps, fm,
			etc. communication is blocked by default.
		1	Unblocked.

	rfkill.master_switch_mode=
		0	The "airplane mode" button does nothing.
		1	The "airplane mode" button toggles between everything
			blocked and the previous configuration.
		2	The "airplane mode" button toggles between everything
			blocked and everything unblocked.

	rhash_entries=	[KNL,NET]
			Set number of hash buckets for route cache

	ring3mwait=disable
			[KNL] Disable ring 3 MONITOR/MWAIT feature on supported
			CPUs.

	ro		[KNL] Mount root device read-only on boot

	rodata=		[KNL]
		on	Mark read-only kernel memory as read-only (default).
		off	Leave read-only kernel memory writable for debugging.

	rockchip.usb_uart
			Enable the uart passthrough on the designated usb port
			on Rockchip SoCs. When active, the signals of the
			debug-uart get routed to the D+ and D- pins of the usb
			port and the regular usb controller gets disabled.

	root=		[KNL] Root filesystem
			See name_to_dev_t comment in init/do_mounts.c.

	rootdelay=	[KNL] Delay (in seconds) to pause before attempting to
			mount the root filesystem

	rootflags=	[KNL] Set root filesystem mount option string

	rootfstype=	[KNL] Set root filesystem type

	rootwait	[KNL] Wait (indefinitely) for root device to show up.
			Useful for devices that are detected asynchronously
			(e.g. USB and MMC devices).

	rproc_mem=nn[KMG][@address]
			[KNL,ARM,CMA] Remoteproc physical memory block.
			Memory area to be used by remote processor image,
			managed by CMA.

	rw		[KNL] Mount root device read-write on boot

	S		[KNL] Run init in single mode

	s390_iommu=	[HW,S390]
			Set s390 IOTLB flushing mode
		strict
			With strict flushing every unmap operation will result in
			an IOTLB flush. Default is lazy flushing before reuse,
			which is faster.

	sa1100ir	[NET]
			See drivers/net/irda/sa1100_ir.c.

	sbni=		[NET] Granch SBNI12 leased line adapter

	sched_debug	[KNL] Enables verbose scheduler debug messages.

	schedstats=	[KNL,X86] Enable or disable scheduled statistics.
			Allowed values are enable and disable. This feature
			incurs a small amount of overhead in the scheduler
			but is useful for debugging and performance tuning.

	skew_tick=	[KNL] Offset the periodic timer tick per cpu to mitigate
			xtime_lock contention on larger systems, and/or RCU lock
			contention on all systems with CONFIG_MAXSMP set.
			Format: { "0" | "1" }
			0 -- disable. (may be 1 via CONFIG_CMDLINE="skew_tick=1"
			1 -- enable.
			Note: increases power consumption, thus should only be
			enabled if running jitter sensitive (HPC/RT) workloads.

	security=	[SECURITY] Choose a security module to enable at boot.
			If this boot parameter is not specified, only the first
			security module asking for security registration will be
			loaded. An invalid security module name will be treated
			as if no module has been chosen.

	selinux=	[SELINUX] Disable or enable SELinux at boot time.
			Format: { "0" | "1" }
			See security/selinux/Kconfig help text.
			0 -- disable.
			1 -- enable.
			Default value is set via kernel config option.
			If enabled at boot time, /selinux/disable can be used
			later to disable prior to initial policy load.

	apparmor=	[APPARMOR] Disable or enable AppArmor at boot time
			Format: { "0" | "1" }
			See security/apparmor/Kconfig help text
			0 -- disable.
			1 -- enable.
			Default value is set via kernel config option.

	serialnumber	[BUGS=X86-32]

	shapers=	[NET]
			Maximal number of shapers.

	simeth=		[IA-64]
	simscsi=

	slram=		[HW,MTD]

	slab_nomerge	[MM]
			Disable merging of slabs with similar size. May be
			necessary if there is some reason to distinguish
			allocs to different slabs, especially in hardened
			environments where the risk of heap overflows and
			layout control by attackers can usually be
			frustrated by disabling merging. This will reduce
			most of the exposure of a heap attack to a single
			cache (risks via metadata attacks are mostly
			unchanged). Debug options disable merging on their
			own.
			For more information see Documentation/vm/slub.rst.

	slab_max_order=	[MM, SLAB]
			Determines the maximum allowed order for slabs.
			A high setting may cause OOMs due to memory
			fragmentation.  Defaults to 1 for systems with
			more than 32MB of RAM, 0 otherwise.

	slub_debug[=options[,slabs]]	[MM, SLUB]
			Enabling slub_debug allows one to determine the
			culprit if slab objects become corrupted. Enabling
			slub_debug can create guard zones around objects and
			may poison objects when not in use. Also tracks the
			last alloc / free. For more information see
			Documentation/vm/slub.rst.

	slub_memcg_sysfs=	[MM, SLUB]
			Determines whether to enable sysfs directories for
			memory cgroup sub-caches. 1 to enable, 0 to disable.
			The default is determined by CONFIG_SLUB_MEMCG_SYSFS_ON.
			Enabling this can lead to a very high number of	debug
			directories and files being created under
			/sys/kernel/slub.

	slub_max_order= [MM, SLUB]
			Determines the maximum allowed order for slabs.
			A high setting may cause OOMs due to memory
			fragmentation. For more information see
			Documentation/vm/slub.rst.

	slub_min_objects=	[MM, SLUB]
			The minimum number of objects per slab. SLUB will
			increase the slab order up to slub_max_order to
			generate a sufficiently large slab able to contain
			the number of objects indicated. The higher the number
			of objects the smaller the overhead of tracking slabs
			and the less frequently locks need to be acquired.
			For more information see Documentation/vm/slub.rst.

	slub_min_order=	[MM, SLUB]
			Determines the minimum page order for slabs. Must be
			lower than slub_max_order.
			For more information see Documentation/vm/slub.rst.

	slub_nomerge	[MM, SLUB]
			Same with slab_nomerge. This is supported for legacy.
			See slab_nomerge for more information.

	smart2=		[HW]
			Format: <io1>[,<io2>[,...,<io8>]]

	smsc-ircc2.nopnp	[HW] Don't use PNP to discover SMC devices
	smsc-ircc2.ircc_cfg=	[HW] Device configuration I/O port
	smsc-ircc2.ircc_sir=	[HW] SIR base I/O port
	smsc-ircc2.ircc_fir=	[HW] FIR base I/O port
	smsc-ircc2.ircc_irq=	[HW] IRQ line
	smsc-ircc2.ircc_dma=	[HW] DMA channel
	smsc-ircc2.ircc_transceiver= [HW] Transceiver type:
				0: Toshiba Satellite 1800 (GP data pin select)
				1: Fast pin select (default)
				2: ATC IRMode

	smt		[KNL,S390] Set the maximum number of threads (logical
			CPUs) to use per physical CPU on systems capable of
			symmetric multithreading (SMT). Will be capped to the
			actual hardware limit.
			Format: <integer>
			Default: -1 (no limit)

	softlockup_panic=
			[KNL] Should the soft-lockup detector generate panics.
			Format: <integer>

			A nonzero value instructs the soft-lockup detector
			to panic the machine when a soft-lockup occurs. This
			is also controlled by CONFIG_BOOTPARAM_SOFTLOCKUP_PANIC
			which is the respective build-time switch to that
			functionality.

	softlockup_all_cpu_backtrace=
			[KNL] Should the soft-lockup detector generate
			backtraces on all cpus.
			Format: <integer>

	sonypi.*=	[HW] Sony Programmable I/O Control Device driver
			See Documentation/laptops/sonypi.txt

	spectre_v2=	[X86] Control mitigation of Spectre variant 2
			(indirect branch speculation) vulnerability.

			on   - unconditionally enable
			off  - unconditionally disable
			auto - kernel detects whether your CPU model is
			       vulnerable

			Selecting 'on' will, and 'auto' may, choose a
			mitigation method at run time according to the
			CPU, the available microcode, the setting of the
			CONFIG_RETPOLINE configuration option, and the
			compiler with which the kernel was built.

			Specific mitigations can also be selected manually:

			retpoline	  - replace indirect branches
			retpoline,generic - google's original retpoline
			retpoline,amd     - AMD-specific minimal thunk

			Not specifying this option is equivalent to
			spectre_v2=auto.

	spec_store_bypass_disable=
			[HW] Control Speculative Store Bypass (SSB) Disable mitigation
			(Speculative Store Bypass vulnerability)

			Certain CPUs are vulnerable to an exploit against a
			a common industry wide performance optimization known
			as "Speculative Store Bypass" in which recent stores
			to the same memory location may not be observed by
			later loads during speculative execution. The idea
			is that such stores are unlikely and that they can
			be detected prior to instruction retirement at the
			end of a particular speculation execution window.

			In vulnerable processors, the speculatively forwarded
			store can be used in a cache side channel attack, for
			example to read memory to which the attacker does not
			directly have access (e.g. inside sandboxed code).

			This parameter controls whether the Speculative Store
			Bypass optimization is used.

			on      - Unconditionally disable Speculative Store Bypass
			off     - Unconditionally enable Speculative Store Bypass
			auto    - Kernel detects whether the CPU model contains an
				  implementation of Speculative Store Bypass and
				  picks the most appropriate mitigation. If the
				  CPU is not vulnerable, "off" is selected. If the
				  CPU is vulnerable the default mitigation is
				  architecture and Kconfig dependent. See below.
			prctl   - Control Speculative Store Bypass per thread
				  via prctl. Speculative Store Bypass is enabled
				  for a process by default. The state of the control
				  is inherited on fork.
			seccomp - Same as "prctl" above, but all seccomp threads
				  will disable SSB unless they explicitly opt out.

			Not specifying this option is equivalent to
			spec_store_bypass_disable=auto.

			Default mitigations:
			X86:	If CONFIG_SECCOMP=y "seccomp", otherwise "prctl"

	spia_io_base=	[HW,MTD]
	spia_fio_base=
	spia_pedr=
	spia_peddr=

	srcutree.counter_wrap_check [KNL]
			Specifies how frequently to check for
			grace-period sequence counter wrap for the
			srcu_data structure's ->srcu_gp_seq_needed field.
			The greater the number of bits set in this kernel
			parameter, the less frequently counter wrap will
			be checked for.  Note that the bottom two bits
			are ignored.

	srcutree.exp_holdoff [KNL]
			Specifies how many nanoseconds must elapse
			since the end of the last SRCU grace period for
			a given srcu_struct until the next normal SRCU
			grace period will be considered for automatic
			expediting.  Set to zero to disable automatic
			expediting.

	ssbd=		[ARM64,HW]
			Speculative Store Bypass Disable control

			On CPUs that are vulnerable to the Speculative
			Store Bypass vulnerability and offer a
			firmware based mitigation, this parameter
			indicates how the mitigation should be used:

			force-on:  Unconditionally enable mitigation for
				   for both kernel and userspace
			force-off: Unconditionally disable mitigation for
				   for both kernel and userspace
			kernel:    Always enable mitigation in the
				   kernel, and offer a prctl interface
				   to allow userspace to register its
				   interest in being mitigated too.

	stack_guard_gap=	[MM]
			override the default stack gap protection. The value
			is in page units and it defines how many pages prior
			to (for stacks growing down) resp. after (for stacks
			growing up) the main stack are reserved for no other
			mapping. Default value is 256 pages.

	stacktrace	[FTRACE]
			Enabled the stack tracer on boot up.

	stacktrace_filter=[function-list]
			[FTRACE] Limit the functions that the stack tracer
			will trace at boot up. function-list is a comma separated
			list of functions. This list can be changed at run
			time by the stack_trace_filter file in the debugfs
			tracing directory. Note, this enables stack tracing
			and the stacktrace above is not needed.

	sti=		[PARISC,HW]
			Format: <num>
			Set the STI (builtin display/keyboard on the HP-PARISC
			machines) console (graphic card) which should be used
			as the initial boot-console.
			See also comment in drivers/video/console/sticore.c.

	sti_font=	[HW]
			See comment in drivers/video/console/sticore.c.

	stifb=		[HW]
			Format: bpp:<bpp1>[:<bpp2>[:<bpp3>...]]

	sunrpc.min_resvport=
	sunrpc.max_resvport=
			[NFS,SUNRPC]
			SunRPC servers often require that client requests
			originate from a privileged port (i.e. a port in the
			range 0 < portnr < 1024).
			An administrator who wishes to reserve some of these
			ports for other uses may adjust the range that the
			kernel's sunrpc client considers to be privileged
			using these two parameters to set the minimum and
			maximum port values.

	sunrpc.svc_rpc_per_connection_limit=
			[NFS,SUNRPC]
			Limit the number of requests that the server will
			process in parallel from a single connection.
			The default value is 0 (no limit).

	sunrpc.pool_mode=
			[NFS]
			Control how the NFS server code allocates CPUs to
			service thread pools.  Depending on how many NICs
			you have and where their interrupts are bound, this
			option will affect which CPUs will do NFS serving.
			Note: this parameter cannot be changed while the
			NFS server is running.

			auto	    the server chooses an appropriate mode
				    automatically using heuristics
			global	    a single global pool contains all CPUs
			percpu	    one pool for each CPU
			pernode	    one pool for each NUMA node (equivalent
				    to global on non-NUMA machines)

	sunrpc.tcp_slot_table_entries=
	sunrpc.udp_slot_table_entries=
			[NFS,SUNRPC]
			Sets the upper limit on the number of simultaneous
			RPC calls that can be sent from the client to a
			server. Increasing these values may allow you to
			improve throughput, but will also increase the
			amount of memory reserved for use by the client.

	suspend.pm_test_delay=
			[SUSPEND]
			Sets the number of seconds to remain in a suspend test
			mode before resuming the system (see
			/sys/power/pm_test). Only available when CONFIG_PM_DEBUG
			is set. Default value is 5.

	swapaccount=[0|1]
			[KNL] Enable accounting of swap in memory resource
			controller if no parameter or 1 is given or disable
			it if 0 is given (See Documentation/cgroup-v1/memory.txt)

	swiotlb=	[ARM,IA-64,PPC,MIPS,X86]
			Format: { <int> | force | noforce }
			<int> -- Number of I/O TLB slabs
			force -- force using of bounce buffers even if they
			         wouldn't be automatically used by the kernel
			noforce -- Never use bounce buffers (for debugging)

	switches=	[HW,M68k]

	sysfs.deprecated=0|1 [KNL]
			Enable/disable old style sysfs layout for old udev
			on older distributions. When this option is enabled
			very new udev will not work anymore. When this option
			is disabled (or CONFIG_SYSFS_DEPRECATED not compiled)
			in older udev will not work anymore.
			Default depends on CONFIG_SYSFS_DEPRECATED_V2 set in
			the kernel configuration.

	sysrq_always_enabled
			[KNL]
			Ignore sysrq setting - this boot parameter will
			neutralize any effect of /proc/sys/kernel/sysrq.
			Useful for debugging.

	tcpmhash_entries= [KNL,NET]
			Set the number of tcp_metrics_hash slots.
			Default value is 8192 or 16384 depending on total
			ram pages. This is used to specify the TCP metrics
			cache size. See Documentation/networking/ip-sysctl.txt
			"tcp_no_metrics_save" section for more details.

	tdfx=		[HW,DRM]

	test_suspend=	[SUSPEND][,N]
			Specify "mem" (for Suspend-to-RAM) or "standby" (for
			standby suspend) or "freeze" (for suspend type freeze)
			as the system sleep state during system startup with
			the optional capability to repeat N number of times.
			The system is woken from this state using a
			wakeup-capable RTC alarm.

	thash_entries=	[KNL,NET]
			Set number of hash buckets for TCP connection

	thermal.act=	[HW,ACPI]
			-1: disable all active trip points in all thermal zones
			<degrees C>: override all lowest active trip points

	thermal.crt=	[HW,ACPI]
			-1: disable all critical trip points in all thermal zones
			<degrees C>: override all critical trip points

	thermal.nocrt=	[HW,ACPI]
			Set to disable actions on ACPI thermal zone
			critical and hot trip points.

	thermal.off=	[HW,ACPI]
			1: disable ACPI thermal control

	thermal.psv=	[HW,ACPI]
			-1: disable all passive trip points
			<degrees C>: override all passive trip points to this
			value

	thermal.tzp=	[HW,ACPI]
			Specify global default ACPI thermal zone polling rate
			<deci-seconds>: poll all this frequency
			0: no polling (default)

	threadirqs	[KNL]
			Force threading of all interrupt handlers except those
			marked explicitly IRQF_NO_THREAD.

	tmem		[KNL,XEN]
			Enable the Transcendent memory driver if built-in.

	tmem.cleancache=0|1 [KNL, XEN]
			Default is on (1). Disable the usage of the cleancache
			API to send anonymous pages to the hypervisor.

	tmem.frontswap=0|1 [KNL, XEN]
			Default is on (1). Disable the usage of the frontswap
			API to send swap pages to the hypervisor. If disabled
			the selfballooning and selfshrinking are force disabled.

	tmem.selfballooning=0|1 [KNL, XEN]
			Default is on (1). Disable the driving of swap pages
			to the hypervisor.

	tmem.selfshrinking=0|1 [KNL, XEN]
			Default is on (1). Partial swapoff that immediately
			transfers pages from Xen hypervisor back to the
			kernel based on different criteria.

	topology=	[S390]
			Format: {off | on}
			Specify if the kernel should make use of the cpu
			topology information if the hardware supports this.
			The scheduler will make use of this information and
			e.g. base its process migration decisions on it.
			Default is on.

	topology_updates= [KNL, PPC, NUMA]
			Format: {off}
			Specify if the kernel should ignore (off)
			topology updates sent by the hypervisor to this
			LPAR.

	tp720=		[HW,PS2]

	tpm_suspend_pcr=[HW,TPM]
			Format: integer pcr id
			Specify that at suspend time, the tpm driver
			should extend the specified pcr with zeros,
			as a workaround for some chips which fail to
			flush the last written pcr on TPM_SaveState.
			This will guarantee that all the other pcrs
			are saved.

	trace_buf_size=nn[KMG]
			[FTRACE] will set tracing buffer size on each cpu.

	trace_event=[event-list]
			[FTRACE] Set and start specified trace events in order
			to facilitate early boot debugging. The event-list is a
			comma separated list of trace events to enable. See
			also Documentation/trace/events.rst

	trace_options=[option-list]
			[FTRACE] Enable or disable tracer options at boot.
			The option-list is a comma delimited list of options
			that can be enabled or disabled just as if you were
			to echo the option name into

			    /sys/kernel/debug/tracing/trace_options

			For example, to enable stacktrace option (to dump the
			stack trace of each event), add to the command line:

			      trace_options=stacktrace

			See also Documentation/trace/ftrace.rst "trace options"
			section.

	tp_printk[FTRACE]
			Have the tracepoints sent to printk as well as the
			tracing ring buffer. This is useful for early boot up
			where the system hangs or reboots and does not give the
			option for reading the tracing buffer or performing a
			ftrace_dump_on_oops.

			To turn off having tracepoints sent to printk,
			 echo 0 > /proc/sys/kernel/tracepoint_printk
			Note, echoing 1 into this file without the
			tracepoint_printk kernel cmdline option has no effect.

			** CAUTION **

			Having tracepoints sent to printk() and activating high
			frequency tracepoints such as irq or sched, can cause
			the system to live lock.

	traceoff_on_warning
			[FTRACE] enable this option to disable tracing when a
			warning is hit. This turns off "tracing_on". Tracing can
			be enabled again by echoing '1' into the "tracing_on"
			file located in /sys/kernel/debug/tracing/

			This option is useful, as it disables the trace before
			the WARNING dump is called, which prevents the trace to
			be filled with content caused by the warning output.

			This option can also be set at run time via the sysctl
			option:  kernel/traceoff_on_warning

	transparent_hugepage=
			[KNL]
			Format: [always|madvise|never]
			Can be used to control the default behavior of the system
			with respect to transparent hugepages.
			See Documentation/admin-guide/mm/transhuge.rst
			for more details.

	tsc=		Disable clocksource stability checks for TSC.
			Format: <string>
			[x86] reliable: mark tsc clocksource as reliable, this
			disables clocksource verification at runtime, as well
			as the stability checks done at bootup.	Used to enable
			high-resolution timer mode on older hardware, and in
			virtualized environment.
			[x86] noirqtime: Do not use TSC to do irq accounting.
			Used to run time disable IRQ_TIME_ACCOUNTING on any
			platforms where RDTSC is slow and this accounting
			can add overhead.
			[x86] unstable: mark the TSC clocksource as unstable, this
			marks the TSC unconditionally unstable at bootup and
			avoids any further wobbles once the TSC watchdog notices.

	turbografx.map[2|3]=	[HW,JOY]
			TurboGraFX parallel port interface
			Format:
			<port#>,<js1>,<js2>,<js3>,<js4>,<js5>,<js6>,<js7>
			See also Documentation/input/devices/joystick-parport.rst

	udbg-immortal	[PPC] When debugging early kernel crashes that
			happen after console_init() and before a proper
			console driver takes over, this boot options might
			help "seeing" what's going on.

	uhash_entries=	[KNL,NET]
			Set number of hash buckets for UDP/UDP-Lite connections

	uhci-hcd.ignore_oc=
			[USB] Ignore overcurrent events (default N).
			Some badly-designed motherboards generate lots of
			bogus events, for ports that aren't wired to
			anything.  Set this parameter to avoid log spamming.
			Note that genuine overcurrent events won't be
			reported either.

	unknown_nmi_panic
			[X86] Cause panic on unknown NMI.

	usbcore.authorized_default=
			[USB] Default USB device authorization:
			(default -1 = authorized except for wireless USB,
			0 = not authorized, 1 = authorized)

	usbcore.autosuspend=
			[USB] The autosuspend time delay (in seconds) used
			for newly-detected USB devices (default 2).  This
			is the time required before an idle device will be
			autosuspended.  Devices for which the delay is set
			to a negative value won't be autosuspended at all.

	usbcore.usbfs_snoop=
			[USB] Set to log all usbfs traffic (default 0 = off).

	usbcore.usbfs_snoop_max=
			[USB] Maximum number of bytes to snoop in each URB
			(default = 65536).

	usbcore.blinkenlights=
			[USB] Set to cycle leds on hubs (default 0 = off).

	usbcore.old_scheme_first=
			[USB] Start with the old device initialization
			scheme (default 0 = off).

	usbcore.usbfs_memory_mb=
			[USB] Memory limit (in MB) for buffers allocated by
			usbfs (default = 16, 0 = max = 2047).

	usbcore.use_both_schemes=
			[USB] Try the other device initialization scheme
			if the first one fails (default 1 = enabled).

	usbcore.initial_descriptor_timeout=
			[USB] Specifies timeout for the initial 64-byte
			USB_REQ_GET_DESCRIPTOR request in milliseconds
			(default 5000 = 5.0 seconds).

	usbcore.nousb	[USB] Disable the USB subsystem

	usbcore.quirks=
			[USB] A list of quirk entries to augment the built-in
			usb core quirk list. List entries are separated by
			commas. Each entry has the form
			VendorID:ProductID:Flags. The IDs are 4-digit hex
			numbers and Flags is a set of letters. Each letter
			will change the built-in quirk; setting it if it is
			clear and clearing it if it is set. The letters have
			the following meanings:
				a = USB_QUIRK_STRING_FETCH_255 (string
					descriptors must not be fetched using
					a 255-byte read);
				b = USB_QUIRK_RESET_RESUME (device can't resume
					correctly so reset it instead);
				c = USB_QUIRK_NO_SET_INTF (device can't handle
					Set-Interface requests);
				d = USB_QUIRK_CONFIG_INTF_STRINGS (device can't
					handle its Configuration or Interface
					strings);
				e = USB_QUIRK_RESET (device can't be reset
					(e.g morph devices), don't use reset);
				f = USB_QUIRK_HONOR_BNUMINTERFACES (device has
					more interface descriptions than the
					bNumInterfaces count, and can't handle
					talking to these interfaces);
				g = USB_QUIRK_DELAY_INIT (device needs a pause
					during initialization, after we read
					the device descriptor);
				h = USB_QUIRK_LINEAR_UFRAME_INTR_BINTERVAL (For
					high speed and super speed interrupt
					endpoints, the USB 2.0 and USB 3.0 spec
					require the interval in microframes (1
					microframe = 125 microseconds) to be
					calculated as interval = 2 ^
					(bInterval-1).
					Devices with this quirk report their
					bInterval as the result of this
					calculation instead of the exponent
					variable used in the calculation);
				i = USB_QUIRK_DEVICE_QUALIFIER (device can't
					handle device_qualifier descriptor
					requests);
				j = USB_QUIRK_IGNORE_REMOTE_WAKEUP (device
					generates spurious wakeup, ignore
					remote wakeup capability);
				k = USB_QUIRK_NO_LPM (device can't handle Link
					Power Management);
				l = USB_QUIRK_LINEAR_FRAME_INTR_BINTERVAL
					(Device reports its bInterval as linear
					frames instead of the USB 2.0
					calculation);
				m = USB_QUIRK_DISCONNECT_SUSPEND (Device needs
					to be disconnected before suspend to
					prevent spurious wakeup);
				n = USB_QUIRK_DELAY_CTRL_MSG (Device needs a
					pause after every control message);
			Example: quirks=0781:5580:bk,0a5c:5834:gij

	usbhid.mousepoll=
			[USBHID] The interval which mice are to be polled at.

	usbhid.jspoll=
			[USBHID] The interval which joysticks are to be polled at.

	usbhid.kbpoll=
			[USBHID] The interval which keyboards are to be polled at.

	usb-storage.delay_use=
			[UMS] The delay in seconds before a new device is
			scanned for Logical Units (default 1).

	usb-storage.quirks=
			[UMS] A list of quirks entries to supplement or
			override the built-in unusual_devs list.  List
			entries are separated by commas.  Each entry has
			the form VID:PID:Flags where VID and PID are Vendor
			and Product ID values (4-digit hex numbers) and
			Flags is a set of characters, each corresponding
			to a common usb-storage quirk flag as follows:
				a = SANE_SENSE (collect more than 18 bytes
					of sense data);
				b = BAD_SENSE (don't collect more than 18
					bytes of sense data);
				c = FIX_CAPACITY (decrease the reported
					device capacity by one sector);
				d = NO_READ_DISC_INFO (don't use
					READ_DISC_INFO command);
				e = NO_READ_CAPACITY_16 (don't use
					READ_CAPACITY_16 command);
				f = NO_REPORT_OPCODES (don't use report opcodes
					command, uas only);
				g = MAX_SECTORS_240 (don't transfer more than
					240 sectors at a time, uas only);
				h = CAPACITY_HEURISTICS (decrease the
					reported device capacity by one
					sector if the number is odd);
				i = IGNORE_DEVICE (don't bind to this
					device);
				j = NO_REPORT_LUNS (don't use report luns
					command, uas only);
				l = NOT_LOCKABLE (don't try to lock and
					unlock ejectable media);
				m = MAX_SECTORS_64 (don't transfer more
					than 64 sectors = 32 KB at a time);
				n = INITIAL_READ10 (force a retry of the
					initial READ(10) command);
				o = CAPACITY_OK (accept the capacity
					reported by the device);
				p = WRITE_CACHE (the device cache is ON
					by default);
				r = IGNORE_RESIDUE (the device reports
					bogus residue values);
				s = SINGLE_LUN (the device has only one
					Logical Unit);
				t = NO_ATA_1X (don't allow ATA(12) and ATA(16)
					commands, uas only);
				u = IGNORE_UAS (don't bind to the uas driver);
				w = NO_WP_DETECT (don't test whether the
					medium is write-protected).
				y = ALWAYS_SYNC (issue a SYNCHRONIZE_CACHE
					even if the device claims no cache)
			Example: quirks=0419:aaf5:rl,0421:0433:rc

	user_debug=	[KNL,ARM]
			Format: <int>
			See arch/arm/Kconfig.debug help text.
				 1 - undefined instruction events
				 2 - system calls
				 4 - invalid data aborts
				 8 - SIGSEGV faults
				16 - SIGBUS faults
			Example: user_debug=31

	userpte=
			[X86] Flags controlling user PTE allocations.

				nohigh = do not allocate PTE pages in
					HIGHMEM regardless of setting
					of CONFIG_HIGHPTE.

	vdso=		[X86,SH]
			On X86_32, this is an alias for vdso32=.  Otherwise:

			vdso=1: enable VDSO (the default)
			vdso=0: disable VDSO mapping

	vdso32=		[X86] Control the 32-bit vDSO
			vdso32=1: enable 32-bit VDSO
			vdso32=0 or vdso32=2: disable 32-bit VDSO

			See the help text for CONFIG_COMPAT_VDSO for more
			details.  If CONFIG_COMPAT_VDSO is set, the default is
			vdso32=0; otherwise, the default is vdso32=1.

			For compatibility with older kernels, vdso32=2 is an
			alias for vdso32=0.

			Try vdso32=0 if you encounter an error that says:
			dl_main: Assertion `(void *) ph->p_vaddr == _rtld_local._dl_sysinfo_dso' failed!

	vector=		[IA-64,SMP]
			vector=percpu: enable percpu vector domain

	video=		[FB] Frame buffer configuration
			See Documentation/fb/modedb.txt.

	video.brightness_switch_enabled= [0,1]
			If set to 1, on receiving an ACPI notify event
			generated by hotkey, video driver will adjust brightness
			level and then send out the event to user space through
			the allocated input device; If set to 0, video driver
			will only send out the event without touching backlight
			brightness level.
			default: 1

	virtio_mmio.device=
			[VMMIO] Memory mapped virtio (platform) device.

				<size>@<baseaddr>:<irq>[:<id>]
			where:
				<size>     := size (can use standard suffixes
						like K, M and G)
				<baseaddr> := physical base address
				<irq>      := interrupt number (as passed to
						request_irq())
				<id>       := (optional) platform device id
			example:
				virtio_mmio.device=1K@0x100b0000:48:7

			Can be used multiple times for multiple devices.

	vga=		[BOOT,X86-32] Select a particular video mode
			See Documentation/x86/boot.txt and
			Documentation/svga.txt.
			Use vga=ask for menu.
			This is actually a boot loader parameter; the value is
			passed to the kernel using a special protocol.

	vmalloc=nn[KMG]	[KNL,BOOT] Forces the vmalloc area to have an exact
			size of <nn>. This can be used to increase the
			minimum size (128MB on x86). It can also be used to
			decrease the size and leave more room for directly
			mapped kernel RAM.

	vmcp_cma=nn[MG]	[KNL,S390]
			Sets the memory size reserved for contiguous memory
			allocations for the vmcp device driver.

	vmhalt=		[KNL,S390] Perform z/VM CP command after system halt.
			Format: <command>

	vmpanic=	[KNL,S390] Perform z/VM CP command after kernel panic.
			Format: <command>

	vmpoff=		[KNL,S390] Perform z/VM CP command after power off.
			Format: <command>

	vsyscall=	[X86-64]
			Controls the behavior of vsyscalls (i.e. calls to
			fixed addresses of 0xffffffffff600x00 from legacy
			code).  Most statically-linked binaries and older
			versions of glibc use these calls.  Because these
			functions are at fixed addresses, they make nice
			targets for exploits that can control RIP.

			emulate     [default] Vsyscalls turn into traps and are
			            emulated reasonably safely.

			native      Vsyscalls are native syscall instructions.
			            This is a little bit faster than trapping
			            and makes a few dynamic recompilers work
			            better than they would in emulation mode.
			            It also makes exploits much easier to write.

			none        Vsyscalls don't work at all.  This makes
			            them quite hard to use for exploits but
			            might break your system.

	vt.color=	[VT] Default text color.
			Format: 0xYX, X = foreground, Y = background.
			Default: 0x07 = light gray on black.

	vt.cur_default=	[VT] Default cursor shape.
			Format: 0xCCBBAA, where AA, BB, and CC are the same as
			the parameters of the <Esc>[?A;B;Cc escape sequence;
			see VGA-softcursor.txt. Default: 2 = underline.

	vt.default_blu=	[VT]
			Format: <blue0>,<blue1>,<blue2>,...,<blue15>
			Change the default blue palette of the console.
			This is a 16-member array composed of values
			ranging from 0-255.

	vt.default_grn=	[VT]
			Format: <green0>,<green1>,<green2>,...,<green15>
			Change the default green palette of the console.
			This is a 16-member array composed of values
			ranging from 0-255.

	vt.default_red=	[VT]
			Format: <red0>,<red1>,<red2>,...,<red15>
			Change the default red palette of the console.
			This is a 16-member array composed of values
			ranging from 0-255.

	vt.default_utf8=
			[VT]
			Format=<0|1>
			Set system-wide default UTF-8 mode for all tty's.
			Default is 1, i.e. UTF-8 mode is enabled for all
			newly opened terminals.

	vt.global_cursor_default=
			[VT]
			Format=<-1|0|1>
			Set system-wide default for whether a cursor
			is shown on new VTs. Default is -1,
			i.e. cursors will be created by default unless
			overridden by individual drivers. 0 will hide
			cursors, 1 will display them.

	vt.italic=	[VT] Default color for italic text; 0-15.
			Default: 2 = green.

	vt.underline=	[VT] Default color for underlined text; 0-15.
			Default: 3 = cyan.

	watchdog timers	[HW,WDT] For information on watchdog timers,
			see Documentation/watchdog/watchdog-parameters.txt
			or other driver-specific files in the
			Documentation/watchdog/ directory.

	workqueue.watchdog_thresh=
			If CONFIG_WQ_WATCHDOG is configured, workqueue can
			warn stall conditions and dump internal state to
			help debugging.  0 disables workqueue stall
			detection; otherwise, it's the stall threshold
			duration in seconds.  The default value is 30 and
			it can be updated at runtime by writing to the
			corresponding sysfs file.

	workqueue.disable_numa
			By default, all work items queued to unbound
			workqueues are affine to the NUMA nodes they're
			issued on, which results in better behavior in
			general.  If NUMA affinity needs to be disabled for
			whatever reason, this option can be used.  Note
			that this also can be controlled per-workqueue for
			workqueues visible under /sys/bus/workqueue/.

	workqueue.power_efficient
			Per-cpu workqueues are generally preferred because
			they show better performance thanks to cache
			locality; unfortunately, per-cpu workqueues tend to
			be more power hungry than unbound workqueues.

			Enabling this makes the per-cpu workqueues which
			were observed to contribute significantly to power
			consumption unbound, leading to measurably lower
			power usage at the cost of small performance
			overhead.

			The default value of this parameter is determined by
			the config option CONFIG_WQ_POWER_EFFICIENT_DEFAULT.

	workqueue.debug_force_rr_cpu
			Workqueue used to implicitly guarantee that work
			items queued without explicit CPU specified are put
			on the local CPU.  This guarantee is no longer true
			and while local CPU is still preferred work items
			may be put on foreign CPUs.  This debug option
			forces round-robin CPU selection to flush out
			usages which depend on the now broken guarantee.
			When enabled, memory and cache locality will be
			impacted.

	x2apic_phys	[X86-64,APIC] Use x2apic physical mode instead of
			default x2apic cluster mode on platforms
			supporting x2apic.

	x86_intel_mid_timer= [X86-32,APBT]
			Choose timer option for x86 Intel MID platform.
			Two valid options are apbt timer only and lapic timer
			plus one apbt timer for broadcast timer.
			x86_intel_mid_timer=apbt_only | lapic_and_apbt

	xen_512gb_limit		[KNL,X86-64,XEN]
			Restricts the kernel running paravirtualized under Xen
			to use only up to 512 GB of RAM. The reason to do so is
			crash analysis tools and Xen tools for doing domain
			save/restore/migration must be enabled to handle larger
			domains.

	xen_emul_unplug=		[HW,X86,XEN]
			Unplug Xen emulated devices
			Format: [unplug0,][unplug1]
			ide-disks -- unplug primary master IDE devices
			aux-ide-disks -- unplug non-primary-master IDE devices
			nics -- unplug network devices
			all -- unplug all emulated devices (NICs and IDE disks)
			unnecessary -- unplugging emulated devices is
				unnecessary even if the host did not respond to
				the unplug protocol
			never -- do not unplug even if version check succeeds

	xen_nopvspin	[X86,XEN]
			Disables the ticketlock slowpath using Xen PV
			optimizations.

	xen_nopv	[X86]
			Disables the PV optimizations forcing the HVM guest to
			run as generic HVM guest with no PV drivers.

	xirc2ps_cs=	[NET,PCMCIA]
			Format:
			<irq>,<irq_mask>,<io>,<full_duplex>,<do_sound>,<lockup_hack>[,<irq2>[,<irq3>[,<irq4>]]]<|MERGE_RESOLUTION|>--- conflicted
+++ resolved
@@ -2994,7 +2994,6 @@
 			See header of drivers/block/paride/pcd.c.
 			See also Documentation/blockdev/paride.txt.
 
-<<<<<<< HEAD
 	pci=option[,option...]	[PCI] various PCI subsystem options.
 
 				Some options herein operate on a specific device
@@ -3019,11 +3018,7 @@
 				configuration space which may match multiple
 				devices in the system.
 
-		earlydump	[X86] dump PCI config space before the kernel
-=======
-	pci=option[,option...]	[PCI] various PCI subsystem options:
 		earlydump	dump PCI config space before the kernel
->>>>>>> 783e8496
 				changes anything
 		off		[X86] don't probe for the PCI bus
 		bios		[X86-32] force use of PCI BIOS, don't access
