--- conflicted
+++ resolved
@@ -2149,11 +2149,6 @@
 	}
 
 	ret = btrfs_shrink_device(device, 0);
-<<<<<<< HEAD
-	if (!ret)
-		btrfs_reada_remove_dev(device);
-=======
->>>>>>> 754e0b0e
 	if (ret)
 		goto error_undo;
 
@@ -2710,8 +2705,6 @@
 			btrfs_abort_transaction(trans, ret);
 			goto error_trans;
 		}
-		btrfs_assign_next_active_device(fs_info->fs_devices->latest_dev,
-						device);
 	}
 
 	mutex_lock(&fs_devices->device_list_mutex);
